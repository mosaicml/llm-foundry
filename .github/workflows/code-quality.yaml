--- conflicted
+++ resolved
@@ -4,11 +4,7 @@
     branches:
     - main
     - release/**
-<<<<<<< HEAD
-    # todo: remove before merging
-=======
     # todo: remove this before merging
->>>>>>> af1e6c96
     - add_finetuning_streaming_dataset_conversion
     - add_finetuning_example_2
   pull_request:
