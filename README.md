<!-- SETUPTOOLS_LONG_DESCRIPTION_HIDE_BEGIN -->
<p align="center">
  <a href="https://github.com/mosaicml/llm-foundry">
    <picture>
      <img alt="LLM Foundry" src="./assets/llm-foundry.png" width="95%">
    </picture>
  </a>
</p>
<!-- SETUPTOOLS_LONG_DESCRIPTION_HIDE_END -->

<p align="center">
    <a href="https://pypi.org/project/llm-foundry/">
        <img alt="PyPi Version" src="https://img.shields.io/pypi/pyversions/llm-foundry">
    </a>
    <a href="https://pypi.org/project/llm-foundry/">
        <img alt="PyPi Package Version" src="https://img.shields.io/pypi/v/llm-foundry">
    </a>
    <a href="https://mosaicml.me/slack">
        <img alt="Chat @ Slack" src="https://img.shields.io/badge/slack-chat-2eb67d.svg?logo=slack">
    </a>
    <a href="https://github.com/mosaicml/llm-foundry/blob/main/LICENSE">
        <img alt="License" src="https://img.shields.io/badge/License-Apache%202.0-green.svg">
    </a>
</p>
<br />

# LLM Foundry

This repository contains code for training, finetuning, evaluating, and deploying LLMs for inference with [Composer](https://github.com/mosaicml/composer) and the [MosaicML platform](https://forms.mosaicml.com/demo?utm_source=github.com&utm_medium=referral&utm_campaign=llm-foundry). Designed to be easy-to-use, efficient _and_ flexible, this codebase is designed to enable rapid experimentation with the latest techniques.

You'll find in this repo:
* `llmfoundry/` - source code for models, datasets, callbacks, utilities, etc.
* `scripts/` - scripts to run LLM workloads
  * `data_prep/` - convert text data from original sources to StreamingDataset format
  * `train/` - train or finetune HuggingFace and MPT models from 125M - 70B parameters
    * `train/benchmarking` - profile training throughput and MFU
  * `inference/` - convert models to HuggingFace or ONNX format, and generate responses
    * `inference/benchmarking` - profile inference latency and throughput
  * `eval/` - evaluate LLMs on academic (or custom) in-context-learning tasks
* `mcli/` - launch any of these workloads using [MCLI](https://docs.mosaicml.com/projects/mcli/en/latest/) and the [MosaicML platform](https://www.mosaicml.com/platform)
* `TUTORIAL.md` - a deeper dive into the repo, example workflows, and FAQs

# MPT

Mosaic Pretrained Transformers (MPT) are GPT-style models with some special features -- Flash Attention for efficiency, ALiBi for context length extrapolation, and stability improvements to mitigate loss spikes. As part of MosaicML's Foundation series, we have open-sourced several MPT models:


| Model              | Context Length | Download                                           | Demo                                                             | Commercial use? |
|--------------------|----------------|----------------------------------------------------|------------------------------------------------------------------|-----------------|
| MPT-30B            | 8192           | https://huggingface.co/mosaicml/mpt-30b            |                                                                  | Yes             |
| MPT-30B-Instruct   | 8192           | https://huggingface.co/mosaicml/mpt-30b-instruct   |                                                                  | Yes             |
| MPT-30B-Chat       | 8192           | https://huggingface.co/mosaicml/mpt-30b-chat       | [Demo](https://huggingface.co/spaces/mosaicml/mpt-30b-chat)      | No              |
| MPT-7B             | 2048           | https://huggingface.co/mosaicml/mpt-7b             |                                                                  | Yes             |
| MPT-7B-Instruct    | 2048           | https://huggingface.co/mosaicml/mpt-7b-instruct    |                                                                  | Yes             |
| MPT-7B-Chat        | 2048           | https://huggingface.co/mosaicml/mpt-7b-chat        | [Demo](https://huggingface.co/spaces/mosaicml/mpt-7b-chat)       | No              |
| MPT-7B-StoryWriter | 65536          | https://huggingface.co/mosaicml/mpt-7b-storywriter |                                                                  | Yes             |

To try out these models locally, [follow the instructions](https://github.com/mosaicml/llm-foundry/tree/main/scripts/inference#interactive-generation-with-modelgenerate) in `scripts/inference/README.md` to prompt HF models using our [hf_generate.py](https://github.com/mosaicml/llm-foundry/blob/main/scripts/inference/hf_generate.py) or [hf_chat.py](https://github.com/mosaicml/llm-foundry/blob/main/scripts/inference/hf_chat.py) scripts.

# MPT Community

We've been overwhelmed by all the amazing work the community has put into MPT! Here we provide a few links to some of them:
* [ReplitLM](https://github.com/replit/replitLM): `replit-code-v1-3b` is a 2.7B Causal Language Model focused on Code Completion. The model has been trained on a subset of the Stack Dedup v1.2 dataset covering 20 languages such as Java, Python, and C++
* [LLaVa-MPT](https://github.com/haotian-liu/LLaVA#LLaVA-MPT-7b): Visual instruction tuning to get MPT multimodal capabilities
* [ggml](https://github.com/ggerganov/ggml/tree/master): Optimized MPT version for efficient inference on consumer hardware
* [GPT4All](https://gpt4all.io/index.html): locally running chat system, now with MPT support!
* [Q8MPT-Chat](https://huggingface.co/spaces/Intel/Q8-Chat): 8-bit optimized MPT for CPU by our friends at Intel

Tutorial videos from the community:
* [Using MPT-7B with Langchain](https://www.youtube.com/watch?v=DXpk9K7DgMo&t=3s) by [@jamesbriggs](https://www.youtube.com/@jamesbriggs)
* [MPT-7B StoryWriter Intro](https://www.youtube.com/watch?v=O9Y_ZdsuKWQ) by [AItrepreneur](https://www.youtube.com/@Aitrepreneur)
* [Fine-tuning MPT-7B on a single GPU](https://www.youtube.com/watch?v=KSlWkrByc0o&t=9s) by [@AIology2022](https://www.youtube.com/@AIology2022)
* [How to Fine-tune MPT-7B-Instruct on Google Colab](https://youtu.be/3de0Utr9XnI) by [@VRSEN](https://www.youtube.com/@vrsen)

Something missing? Contribute with a PR!

# Latest News
* [Blog: MPT-30B: Raising the bar for open-source foundation models](https://www.mosaicml.com/blog/mpt-30b)
* [Blog: Introducing MPT-7B](https://www.mosaicml.com/blog/mpt-7b)
* [Blog: Benchmarking LLMs on H100](https://www.mosaicml.com/blog/coreweave-nvidia-h100-part-1)
* [Blog: Blazingly Fast LLM Evaluation](https://www.mosaicml.com/blog/llm-evaluation-for-icl)
* [Blog: GPT3 Quality for $500k](https://www.mosaicml.com/blog/gpt-3-quality-for-500k)
* [Blog: Billion parameter GPT training made easy](https://www.mosaicml.com/blog/billion-parameter-gpt-training-made-easy)



# Hardware and Software Requirements
This codebase has been tested with PyTorch 1.13.1 and PyTorch 2.0.1 on systems with NVIDIA A100s and H100s.
This codebase may also work on systems with other devices, such as consumer NVIDIA cards and AMD cards, but we are not actively testing these systems.
If you have success/failure using LLM Foundry on other systems, please let us know in a Github issue and we will update the support matrix!

| Device                    | Torch Version    | Cuda Version | Status                        |
|---------------------------|------------------|--------------|-------------------------------|
| A100-40GB/80GB            | 1.13.1           | 11.7         | :white_check_mark: Supported  |
| A100-40GB/80GB            | 2.0.1            | 11.7, 11.8   | :white_check_mark: Supported  |
| H100-80GB                 | 1.13.1           | 11.7         | :x: Not Supported             |
| H100-80GB                 | 2.0.1            | 11.8         | :white_check_mark: Supported  |
| A10-24GB                  | 1.13.1           | 11.7         | :construction: In Progress    |
| A10-24GB                  | 2.0.1            | 11.7, 11.8   | :construction: In Progress    |

## MosaicML Docker Images
We highly recommend using our prebuilt Docker images. You can find them here: https://hub.docker.com/orgs/mosaicml/repositories.

The `mosaicml/pytorch` images are pinned to specific PyTorch and CUDA versions, and are stable and rarely updated.

The `mosaicml/llm-foundry` images are built with new tags upon every commit to the `main` branch.
You can select a specific commit hash such as `mosaicml/llm-foundry:1.13.1_cu117-f678575` or take the latest one using `mosaicml/llm-foundry:1.13.1_cu117-latest`.

**Please Note:** The `mosaicml/llm-foundry` images do not come with the `llm-foundry` package preinstalled, just the dependencies. You will still need to `pip install llm-foundry` either from PyPi or from source.

| Docker Image                                                | Torch Version  | Cuda Version | LLM Foundry dependencies installed? |
|-------------------------------------------------------------|----------------|--------------|-------------------------------------|
| `mosaicml/pytorch:1.13.1_cu117-python3.10-ubuntu20.04`      | 1.13.1         | 11.7         | No                                  |
| `mosaicml/pytorch:2.0.1_cu118-python3.10-ubuntu20.04`       | 2.0.1          | 11.8         | No                                  |
| `mosaicml/llm-foundry:1.13.1_cu117-latest`                  | 1.13.1         | 11.7         | Yes                                 |
| `mosaicml/llm-foundry:2.0.1_cu118-latest`                   | 2.0.1          | 11.8         | Yes                                 |


# Installation

This assumes you already have PyTorch and CMake installed.

To get started, clone the repo and set up your environment. Instructions to do so differ slightly depending on whether you're using Docker.
### With Docker (recommended)

We *strongly* recommend working with LLM Foundry inside a Docker container (see our recommended Docker image above). If you are doing so, follow these steps to clone the repo and install the requirements.

<!--pytest.mark.skip-->
```bash
git clone https://github.com/mosaicml/llm-foundry.git
cd llm-foundry
pip install -e ".[gpu]"  # or pip install -e . if no NVIDIA GPU
```

### Without Docker (not recommended)

If you choose not to use Docker, you should create and use a virtual environment.

<!--pytest.mark.skip-->
```bash
git clone https://github.com/mosaicml/llm-foundry.git
cd llm-foundry

# Creating and activate a virtual environment
python3 -m venv llmfoundry-venv
source llmfoundry-venv/bin/activate

pip install cmake packaging torch  # setup.py requires these be installed

pip install -e ".[gpu]"  # or pip install -e . if no NVIDIA GPU
```


# Quickstart

> **Note**
> Make sure to go through the installation steps above before trying the quickstart!

Here is an end-to-end workflow for preparing a subset of the C4 dataset, training an MPT-125M model for 10 batches,
converting the model to HuggingFace format, evaluating the model on the Winograd challenge, and generating responses to prompts.

**(Remember this is a quickstart just to demonstrate the tools -- To get good quality, the LLM must be trained for longer than 10 batches 😄)**

<!--pytest.mark.skip-->
```bash
cd scripts

# Convert C4 dataset to StreamingDataset format
python data_prep/convert_dataset_hf.py \
  --dataset c4 --data_subset en \
  --out_root my-copy-c4 --splits train_small val_small \
  --concat_tokens 2048 --tokenizer EleutherAI/gpt-neox-20b --eos_text '<|endoftext|>'

# Train an MPT-125m model for 10 batches
composer train/train.py \
  train/yamls/pretrain/mpt-125m.yaml \
  data_local=my-copy-c4 \
  train_loader.dataset.split=train_small \
  eval_loader.dataset.split=val_small \
  max_duration=10ba \
  eval_interval=0 \
  save_folder=mpt-125m

# Convert the model to HuggingFace format
python inference/convert_composer_to_hf.py \
  --composer_path mpt-125m/ep0-ba10-rank0.pt \
  --hf_output_path mpt-125m-hf \
  --output_precision bf16 \
  # --hf_repo_for_upload user-org/repo-name

# Evaluate the model on a subset of tasks
python eval/eval.py \
  eval/yamls/hf_eval.yaml \
<<<<<<< HEAD
  icl_tasks=eval/yamls/copa.yaml \
=======
  icl_tasks=eval/yamls/tasks_light.yaml \
>>>>>>> 5a0495c9
  model_name_or_path=mpt-125m-hf

# Generate responses to prompts
python inference/hf_generate.py \
  --name_or_path mpt-125m-hf \
  --max_new_tokens 256 \
  --prompts \
    "The answer to life, the universe, and happiness is" \
    "Here's a quick recipe for baking chocolate chip cookies: Start by"
```

Note: the `composer` command used above to train the model refers to [Composer](https://github.com/mosaicml/composer) library's distributed launcher.

If you have a write-enabled [HuggingFace auth token](https://huggingface.co/docs/hub/security-tokens), you can optionally upload your model to the Hub! Just export your token like this:
```bash
export HUGGING_FACE_HUB_TOKEN=your-auth-token
```
and uncomment the line containing `--hf_repo_for_upload ...` in the above call to `inference/convert_composer_to_hf.py`.

# Learn more about LLM Foundry!

Check out [TUTORIAL.md](https://github.com/mosaicml/llm-foundry/blob/main/TUTORIAL.md) to keep learning about working with LLM Foundry. The tutorial highlights example workflows, points you to other resources throughout the repo, and answers frequently asked questions!

# Contact Us
If you run into any problems with the code, please file Github issues directly to this repo.

If you want to train LLMs on the MosaicML platform, reach out to us at [demo@mosaicml.com](mailto:demo@mosaicml.com)!<|MERGE_RESOLUTION|>--- conflicted
+++ resolved
@@ -191,11 +191,7 @@
 # Evaluate the model on a subset of tasks
 python eval/eval.py \
   eval/yamls/hf_eval.yaml \
-<<<<<<< HEAD
   icl_tasks=eval/yamls/copa.yaml \
-=======
-  icl_tasks=eval/yamls/tasks_light.yaml \
->>>>>>> 5a0495c9
   model_name_or_path=mpt-125m-hf
 
 # Generate responses to prompts
