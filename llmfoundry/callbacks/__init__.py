# Copyright 2022 MosaicML LLM Foundry authors
# SPDX-License-Identifier: Apache-2.0

<<<<<<< HEAD
try:
    from composer.callbacks import (EarlyStopper, Generate, LRMonitor,
                                    MemoryMonitor, MemorySnapshot, OOMObserver,
                                    OptimizerMonitor, RuntimeEstimator,
                                    SpeedMonitor)

    from llmfoundry.callbacks.async_eval_callback import AsyncEval
    from llmfoundry.callbacks.curriculum_learning_callback import \
        CurriculumLearning
    from llmfoundry.callbacks.eval_gauntlet_callback import EvalGauntlet
    from llmfoundry.callbacks.fdiff_callback import FDiffMetrics
    from llmfoundry.callbacks.hf_checkpointer import HuggingFaceCheckpointer
    from llmfoundry.callbacks.monolithic_ckpt_callback import \
        MonolithicCheckpointSaver
    from llmfoundry.callbacks.resumption_callbacks import (GlobalLRScaling,
                                                           LayerFreezing)
    from llmfoundry.callbacks.scheduled_gc_callback import \
        ScheduledGarbageCollector
    from llmfoundry.registry import callbacks, callbacks_with_config
except ImportError as e:
    raise ImportError(
        'Please make sure to pip install . to get requirements for llm-foundry.'
    ) from e
=======
from llmfoundry.callbacks.async_eval_callback import AsyncEval
from llmfoundry.callbacks.curriculum_learning_callback import CurriculumLearning
from llmfoundry.callbacks.eval_gauntlet_callback import EvalGauntlet
from llmfoundry.callbacks.fdiff_callback import FDiffMetrics
from llmfoundry.callbacks.hf_checkpointer import HuggingFaceCheckpointer
from llmfoundry.callbacks.monolithic_ckpt_callback import \
    MonolithicCheckpointSaver
from llmfoundry.callbacks.resumption_callbacks import (GlobalLRScaling,
                                                       LayerFreezing)
from llmfoundry.callbacks.scheduled_gc_callback import ScheduledGarbageCollector
>>>>>>> 2dea7373

callbacks.register('lr_monitor', func=LRMonitor)
callbacks.register('memory_monitor', func=MemoryMonitor)
callbacks.register('memory_snapshot', func=MemorySnapshot)
callbacks.register('speed_monitor', func=SpeedMonitor)
callbacks.register('runtime_estimator', func=RuntimeEstimator)
callbacks.register('optimizer_monitor', func=OptimizerMonitor)
callbacks.register('generate_callback', func=Generate)
callbacks.register('early_stopper', func=EarlyStopper)
callbacks.register('fdiff_metrics', func=FDiffMetrics)
callbacks.register('hf_checkpointer', func=HuggingFaceCheckpointer)
callbacks.register('global_lr_scaling', func=GlobalLRScaling)
callbacks.register('layer_freezing', func=LayerFreezing)
callbacks.register('mono_checkpoint_saver', func=MonolithicCheckpointSaver)
callbacks.register('scheduled_gc', func=ScheduledGarbageCollector)
callbacks.register('oom_observer', func=OOMObserver)

callbacks_with_config.register('async_eval', func=AsyncEval)
callbacks_with_config.register('curriculum_learning', func=CurriculumLearning)

__all__ = [
    'FDiffMetrics',
    'MonolithicCheckpointSaver',
    'GlobalLRScaling',
    'LayerFreezing',
    'ScheduledGarbageCollector',
    'EvalGauntlet',
    'HuggingFaceCheckpointer',
    'AsyncEval',
    'CurriculumLearning',
]<|MERGE_RESOLUTION|>--- conflicted
+++ resolved
@@ -1,42 +1,24 @@
 # Copyright 2022 MosaicML LLM Foundry authors
 # SPDX-License-Identifier: Apache-2.0
 
-<<<<<<< HEAD
-try:
-    from composer.callbacks import (EarlyStopper, Generate, LRMonitor,
-                                    MemoryMonitor, MemorySnapshot, OOMObserver,
-                                    OptimizerMonitor, RuntimeEstimator,
-                                    SpeedMonitor)
+from composer.callbacks import (EarlyStopper, Generate, LRMonitor,
+                                MemoryMonitor, MemorySnapshot, OOMObserver,
+                                OptimizerMonitor, RuntimeEstimator,
+                                SpeedMonitor)
 
-    from llmfoundry.callbacks.async_eval_callback import AsyncEval
-    from llmfoundry.callbacks.curriculum_learning_callback import \
-        CurriculumLearning
-    from llmfoundry.callbacks.eval_gauntlet_callback import EvalGauntlet
-    from llmfoundry.callbacks.fdiff_callback import FDiffMetrics
-    from llmfoundry.callbacks.hf_checkpointer import HuggingFaceCheckpointer
-    from llmfoundry.callbacks.monolithic_ckpt_callback import \
-        MonolithicCheckpointSaver
-    from llmfoundry.callbacks.resumption_callbacks import (GlobalLRScaling,
-                                                           LayerFreezing)
-    from llmfoundry.callbacks.scheduled_gc_callback import \
-        ScheduledGarbageCollector
-    from llmfoundry.registry import callbacks, callbacks_with_config
-except ImportError as e:
-    raise ImportError(
-        'Please make sure to pip install . to get requirements for llm-foundry.'
-    ) from e
-=======
 from llmfoundry.callbacks.async_eval_callback import AsyncEval
-from llmfoundry.callbacks.curriculum_learning_callback import CurriculumLearning
+from llmfoundry.callbacks.curriculum_learning_callback import \
+    CurriculumLearning
 from llmfoundry.callbacks.eval_gauntlet_callback import EvalGauntlet
 from llmfoundry.callbacks.fdiff_callback import FDiffMetrics
 from llmfoundry.callbacks.hf_checkpointer import HuggingFaceCheckpointer
 from llmfoundry.callbacks.monolithic_ckpt_callback import \
     MonolithicCheckpointSaver
 from llmfoundry.callbacks.resumption_callbacks import (GlobalLRScaling,
-                                                       LayerFreezing)
-from llmfoundry.callbacks.scheduled_gc_callback import ScheduledGarbageCollector
->>>>>>> 2dea7373
+                                                        LayerFreezing)
+from llmfoundry.callbacks.scheduled_gc_callback import \
+    ScheduledGarbageCollector
+from llmfoundry.registry import callbacks, callbacks_with_config
 
 callbacks.register('lr_monitor', func=LRMonitor)
 callbacks.register('memory_monitor', func=MemoryMonitor)
