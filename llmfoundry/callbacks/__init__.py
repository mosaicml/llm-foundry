# Copyright 2022 MosaicML LLM Foundry authors
# SPDX-License-Identifier: Apache-2.0

try:
    from llmfoundry.callbacks.fdiff_callback import FDiffMetrics
    from llmfoundry.callbacks.generate_callback import Generate
<<<<<<< HEAD
    from llmfoundry.callbacks.icl_eval_helpers import PrintICLExample
=======
    from llmfoundry.callbacks.model_gauntlet_callback import ModelGauntlet
>>>>>>> 340a5665
    from llmfoundry.callbacks.monolithic_ckpt_callback import \
        MonolithicCheckpointSaver
    from llmfoundry.callbacks.resumption_callbacks import (GlobalLRScaling,
                                                           LayerFreezing)
    from llmfoundry.callbacks.scheduled_gc_callback import \
        ScheduledGarbageCollector
except ImportError as e:
    raise ImportError(
        'Please make sure to pip install . to get requirements for llm-foundry.'
    ) from e

__all__ = [
<<<<<<< HEAD
    'FDiffMetrics', 'Generate', 'MonolithicCheckpointSaver', 'GlobalLRScaling',
    'LayerFreezing', 'ScheduledGarbageCollector', 'PrintICLExample'
=======
    'FDiffMetrics',
    'Generate',
    'MonolithicCheckpointSaver',
    'GlobalLRScaling',
    'LayerFreezing',
    'ScheduledGarbageCollector',
    'ModelGauntlet',
>>>>>>> 340a5665
]<|MERGE_RESOLUTION|>--- conflicted
+++ resolved
@@ -4,11 +4,8 @@
 try:
     from llmfoundry.callbacks.fdiff_callback import FDiffMetrics
     from llmfoundry.callbacks.generate_callback import Generate
-<<<<<<< HEAD
     from llmfoundry.callbacks.icl_eval_helpers import PrintICLExample
-=======
     from llmfoundry.callbacks.model_gauntlet_callback import ModelGauntlet
->>>>>>> 340a5665
     from llmfoundry.callbacks.monolithic_ckpt_callback import \
         MonolithicCheckpointSaver
     from llmfoundry.callbacks.resumption_callbacks import (GlobalLRScaling,
@@ -21,16 +18,7 @@
     ) from e
 
 __all__ = [
-<<<<<<< HEAD
     'FDiffMetrics', 'Generate', 'MonolithicCheckpointSaver', 'GlobalLRScaling',
-    'LayerFreezing', 'ScheduledGarbageCollector', 'PrintICLExample'
-=======
-    'FDiffMetrics',
-    'Generate',
-    'MonolithicCheckpointSaver',
-    'GlobalLRScaling',
-    'LayerFreezing',
-    'ScheduledGarbageCollector',
-    'ModelGauntlet',
->>>>>>> 340a5665
+    'LayerFreezing', 'ScheduledGarbageCollector', 'ModelGauntlet',
+    'PrintICLExample'
 ]