# Copyright 2022 MosaicML LLM Foundry authors
# SPDX-License-Identifier: Apache-2.0

<<<<<<< HEAD
from composer.callbacks import (EarlyStopper, Generate, LRMonitor,
                                MemoryMonitor, MemorySnapshot, OOMObserver,
                                OptimizerMonitor, RuntimeEstimator,
                                SpeedMonitor)
=======
from composer.callbacks import (
    EarlyStopper,
    EvalOutputLogging,
    Generate,
    LRMonitor,
    MemoryMonitor,
    MemorySnapshot,
    OOMObserver,
    OptimizerMonitor,
    RuntimeEstimator,
    SpeedMonitor,
)
>>>>>>> 10b7caf7

from llmfoundry.callbacks.async_eval_callback import AsyncEval
from llmfoundry.callbacks.curriculum_learning_callback import CurriculumLearning
from llmfoundry.callbacks.eval_gauntlet_callback import EvalGauntlet
from llmfoundry.callbacks.eval_output_logging_callback import EvalOutputLogging
from llmfoundry.callbacks.fdiff_callback import FDiffMetrics
from llmfoundry.callbacks.hf_checkpointer import HuggingFaceCheckpointer
from llmfoundry.callbacks.log_mbmoe_tok_per_expert_callback import \
    MegaBlocksMoE_TokPerExpert
from llmfoundry.callbacks.monolithic_ckpt_callback import \
    MonolithicCheckpointSaver
from llmfoundry.callbacks.resumption_callbacks import (
    GlobalLRScaling,
    LayerFreezing,
)
from llmfoundry.callbacks.scheduled_gc_callback import ScheduledGarbageCollector
from llmfoundry.registry import callbacks, callbacks_with_config

callbacks.register('lr_monitor', func=LRMonitor)
callbacks.register('memory_monitor', func=MemoryMonitor)
callbacks.register('memory_snapshot', func=MemorySnapshot)
callbacks.register('speed_monitor', func=SpeedMonitor)
callbacks.register('runtime_estimator', func=RuntimeEstimator)
callbacks.register('optimizer_monitor', func=OptimizerMonitor)
callbacks.register('generate_callback', func=Generate)
callbacks.register('early_stopper', func=EarlyStopper)
callbacks.register('fdiff_metrics', func=FDiffMetrics)
callbacks.register('hf_checkpointer', func=HuggingFaceCheckpointer)
callbacks.register('global_lr_scaling', func=GlobalLRScaling)
callbacks.register('layer_freezing', func=LayerFreezing)
callbacks.register('mono_checkpoint_saver', func=MonolithicCheckpointSaver)
callbacks.register('scheduled_gc', func=ScheduledGarbageCollector)
callbacks.register('oom_observer', func=OOMObserver)
callbacks.register('eval_output_logging', func=EvalOutputLogging)
callbacks.register('mbmoe_tok_per_expert', func=MegaBlocksMoE_TokPerExpert)

callbacks_with_config.register('async_eval', func=AsyncEval)
callbacks_with_config.register('curriculum_learning', func=CurriculumLearning)

__all__ = [
    'FDiffMetrics',
    'MonolithicCheckpointSaver',
    'GlobalLRScaling',
    'LayerFreezing',
    'ScheduledGarbageCollector',
    'EvalGauntlet',
    'HuggingFaceCheckpointer',
    'MegaBlocksMoE_TokPerExpert',
    'AsyncEval',
    'CurriculumLearning',
]<|MERGE_RESOLUTION|>--- conflicted
+++ resolved
@@ -1,25 +1,10 @@
 # Copyright 2022 MosaicML LLM Foundry authors
 # SPDX-License-Identifier: Apache-2.0
 
-<<<<<<< HEAD
 from composer.callbacks import (EarlyStopper, Generate, LRMonitor,
                                 MemoryMonitor, MemorySnapshot, OOMObserver,
                                 OptimizerMonitor, RuntimeEstimator,
                                 SpeedMonitor)
-=======
-from composer.callbacks import (
-    EarlyStopper,
-    EvalOutputLogging,
-    Generate,
-    LRMonitor,
-    MemoryMonitor,
-    MemorySnapshot,
-    OOMObserver,
-    OptimizerMonitor,
-    RuntimeEstimator,
-    SpeedMonitor,
-)
->>>>>>> 10b7caf7
 
 from llmfoundry.callbacks.async_eval_callback import AsyncEval
 from llmfoundry.callbacks.curriculum_learning_callback import CurriculumLearning
