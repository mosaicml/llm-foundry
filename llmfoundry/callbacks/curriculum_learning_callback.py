--- conflicted
+++ resolved
@@ -13,7 +13,7 @@
 
 from composer import DataSpec
 from composer.core import State, Time, TimeUnit, ensure_time
-from composer.loggers import Logger, MosaicMLLogger
+from composer.loggers import Logger
 from streaming import StreamingDataset
 from streaming.base.util import clean_stale_shared_memory
 from torch.utils.data import DataLoader
@@ -23,10 +23,6 @@
     BaseContextualError,
     TrainDataLoaderLocation,
 )
-<<<<<<< HEAD
-=======
-from llmfoundry.utils.mosaicml_logger_utils import no_override_excepthook
->>>>>>> 22e243ad
 
 log = logging.getLogger(__name__)
 
@@ -129,55 +125,17 @@
     def after_load(self, state: State, logger: Logger):
         del logger  # unused
 
-<<<<<<< HEAD
-        # Ensure all duration units are the same as max_duration
-        datamix_units = [datamix['duration'].unit for datamix in self._schedule]
-        assert state.max_duration is not None, 'max_duration should have beeen set.'
-        if any(state.max_duration.unit != unit for unit in datamix_units):
-            raise ValueError((
-                f'All durations in the schedule must have the same units as '
-                f'the max_duration. Expected {state.max_duration.unit}, but '
-                f'got {datamix_units}.'
-            ))
-
-        # Ensure schedule duration is equal to max_duration
-        schedule_duration = Time(0, state.max_duration.unit)
-        for datamix in self._schedule:
-            assert isinstance(datamix['duration'], Time)
-            schedule_duration += datamix['duration']
-        if schedule_duration != state.max_duration:
-            raise ValueError((
-                'The sum of all durations in the schedule must be equal to the '
-                'max_duration.'
-            ))
-
-        self._validate_dataloader(state.train_dataloader)
-
-    def after_load(self, state: State, logger: Logger):
-        del logger  # unused
-
-=======
->>>>>>> 22e243ad
         self._validate_dataloader(state.train_dataloader)
 
         # If checkpoint was saved before iteration was incremented, we need to increment it now
         if ((
             self._schedule[self._schedule_index]['duration'].unit
-<<<<<<< HEAD
             == TimeUnit.TOKEN and state.timestamp.token_in_iteration
             >= self._schedule[self._schedule_index]['duration'].value
         ) or (
             self._schedule[self._schedule_index]['duration'].unit
             == TimeUnit.EPOCH and state.timestamp.epoch_in_iteration
             >= self._schedule[self._schedule_index]['duration'].value
-=======
-            == TimeUnit.TOKEN and state.timestamp.token_in_iteration >=
-            self._schedule[self._schedule_index]['duration'].value
-        ) or (
-            self._schedule[self._schedule_index]['duration'].unit
-            == TimeUnit.EPOCH and state.timestamp.epoch_in_iteration >=
-            self._schedule[self._schedule_index]['duration'].value
->>>>>>> 22e243ad
         )):
             log.warning((
                 'The CurriculumLearning callback has detected that the previous run did not correctly '
@@ -279,17 +237,7 @@
                 self.device_train_batch_size,
             )
         except BaseContextualError as e:
-<<<<<<< HEAD
             e.location = TrainDataLoaderLocation
-=======
-            for destination in logger.destinations:
-                if (
-                    isinstance(destination, MosaicMLLogger) and
-                    no_override_excepthook()
-                ):
-                    e.location = TrainDataLoaderLocation
-                    destination.log_exception(e)
->>>>>>> 22e243ad
             raise e
 
     def _validate_dataloader(self, train_loader: Any):
