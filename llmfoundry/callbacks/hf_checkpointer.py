# Copyright 2022 MosaicML LLM Foundry authors
# SPDX-License-Identifier: Apache-2.0

import contextlib
import copy
import logging
import math
import os
import re
import shutil
import tempfile
import time
import warnings
from multiprocessing.context import SpawnProcess
from pathlib import Path
from typing import TYPE_CHECKING, Any, Optional, Sequence, Union

import numpy as np
import torch
import torch.nn as nn
from composer.core import Callback, Event, Precision, State, Time, TimeUnit
from composer.devices import Device
from composer.loggers import Logger, MLFlowLogger
from composer.models import HuggingFaceModel
from composer.utils import (
    dist,
    format_name_with_dist_and_time,
    maybe_create_remote_uploader_downloader_from_uri,
    parse_uri,
)
from composer.utils.misc import create_interval_scheduler
from mlflow.transformers import _fetch_model_card, _write_license_information
from torch.distributed._tensor import DTensor
from torch.distributed.checkpoint.state_dict import (
    StateDictOptions,
    get_model_state_dict,
)
from torch.distributed.fsdp import FullyShardedDataParallel as FSDP
from transformers import (
    PretrainedConfig,
    PreTrainedModel,
    PreTrainedTokenizerBase,
)

from llmfoundry.models.mpt import MPTConfig, MPTForCausalLM
from llmfoundry.models.utils import init_empty_weights
from llmfoundry.utils.exceptions import StoragePermissionError
from llmfoundry.utils.huggingface_hub_utils import \
    edit_files_for_hf_compatibility

if TYPE_CHECKING:
    from peft import PeftModel

try:
    import transformer_engine.pytorch as te
    is_te_imported = True
except ModuleNotFoundError:
    is_te_imported = False

log = logging.getLogger(__name__)

__all__ = ['HuggingFaceCheckpointer']

_LICENSE_FILE_PATTERN = re.compile(r'license(\.[a-z]+|$)', re.IGNORECASE)

from contextlib import contextmanager


@contextmanager
def _monitor_process_saver(mlflow_logger: MLFlowLogger):
    # Save the current monitor process
    if hasattr(mlflow_logger, 'monitor_process'):
        original_monitor_process = mlflow_logger.monitor_process  # type: ignore
        mlflow_logger.monitor_process = None  # type: ignore
    else:
        original_monitor_process = None

    try:
        # Yield control back to the calling code
        yield
    finally:
        # Restore the monitor process
        if original_monitor_process is not None:
            mlflow_logger.monitor_process = original_monitor_process  # type: ignore


def _maybe_get_license_filename(
    local_dir: str,
    pretrained_model_name: Optional[str] = None,
) -> Optional[str]:
    """Returns the name of the license file if it exists in the local_dir.

    Note: This is intended to be consistent with the code in MLflow.
    https://github.com/mlflow/mlflow/blob/5d13d6ec620a02de9a5e31201bf1becdb9722ea5/mlflow/transformers/__init__.py#L1152

    Since LLM Foundry supports local model files being used rather than fetching the files from the Hugging Face Hub,
    MLflow's logic to fetch and write the license information on model save is not applicable; it will try to search for
    a Hugging Face repo named after the local path. However, the user can provide the original pretrained model name,
    in which case this function will use that to fetch the correct license information.

    If the license file does not exist, returns None.
    """
    try:
        license_filename = next(
            file for file in os.listdir(local_dir)
            if _LICENSE_FILE_PATTERN.search(file)
        )

        # If a pretrained model name is provided, replace the license file with the correct info from HF Hub.
        if pretrained_model_name is not None:
            log.info(
                f'Overwriting license file {license_filename} with license info for model {pretrained_model_name} from Hugging Face Hub',
            )
            os.remove(os.path.join(local_dir, license_filename))
            model_card = _fetch_model_card(pretrained_model_name)

            local_dir_path = Path(local_dir).absolute()
            _write_license_information(
                pretrained_model_name,
                model_card,
                local_dir_path,
            )
            license_filename = next(
                file for file in os.listdir(local_dir)
                if _LICENSE_FILE_PATTERN.search(file)
            )

        return license_filename

    except StopIteration:
        return None


def _log_model_with_multi_process(
    mlflow_logger: MLFlowLogger,
    python_logging_level: int,
    transformers_model: Union[dict[str, Any], str],
    artifact_path: str,
    pretrained_model_name: str,
    registered_model_name: Optional[str],
    await_registration_for: int,
    mlflow_logging_config: dict[str, Any],
):
    """Call MLFlowLogger.log_model.

    First, patch the mlflow save_model function by removing duplicate tokenizer
    files in the model directory. Then, register the model to mlflow from a
    child process.
    """
    # Setup logging for child process. This ensures that any logs from composer are surfaced.
    if python_logging_level > 0:
        # If logging_level is 0, then the composer logger was unset.
        logging.basicConfig(
            format=
            f'%(asctime)s: rank{dist.get_global_rank()}[%(process)d][%(threadName)s]: %(levelname)s: %(name)s: %(message)s',
            force=True,
        )
        logging.getLogger('composer').setLevel(python_logging_level)
        logging.getLogger('llmfoundry').setLevel(python_logging_level)

    import mlflow
    original_save_model = mlflow.transformers.save_model

    def save_model_patch(*args: Any, **kwargs: Any):
        original_save_model(*args, **kwargs)
        tokenizer_files = []
        save_path = kwargs['path']
        tokenizer_path = os.path.join(save_path, 'components', 'tokenizer')
        if os.path.exists(tokenizer_path):
            tokenizer_files = os.listdir(
                os.path.join(save_path, 'components', 'tokenizer'),
            )
        try:
            # Check if there are duplicate tokenizer files in the model directory and remove them.
            for tokenizer_file_name in tokenizer_files:
                dupe_file = os.path.isfile(
                    os.path.join(save_path, 'model', tokenizer_file_name),
                )
                if dupe_file:
                    log.debug(
                        f'Removing duplicate tokenizer file: {tokenizer_file_name}',
                    )
                    os.remove(
                        os.path.join(save_path, 'model', tokenizer_file_name),
                    )
            license_filename = _maybe_get_license_filename(
                save_path,
                pretrained_model_name,
            )
            if license_filename is not None:
                mlflow_logger._mlflow_client.log_artifact(
                    mlflow_logger._run_id,
                    os.path.join(save_path, license_filename),
                )
        except Exception as e:
            log.error(
                f'Exception when removing duplicate tokenizer files in the model directory',
                e,
            )

    mlflow.transformers.save_model = save_model_patch  # type: ignore

    mlflow.set_tracking_uri(mlflow_logger.tracking_uri)
    if mlflow_logger.model_registry_uri is not None:
        mlflow.set_registry_uri(mlflow_logger.model_registry_uri)

    register_model_path = f'{mlflow_logger.model_registry_prefix}.{registered_model_name}' if mlflow_logger.model_registry_prefix and registered_model_name else registered_model_name
    mlflow_logger.log_model(
        transformers_model=transformers_model,
        flavor='transformers',
        artifact_path=artifact_path,
        registered_model_name=register_model_path,
        run_id=mlflow_logger._run_id,
        await_registration_for=await_registration_for,
        **mlflow_logging_config,
    )


class HuggingFaceCheckpointer(Callback):
    """Save a huggingface formatted checkpoint during training.

    The shard size for saving a checkpoint can be controlled by setting the
    environment variable ``LLM_FOUNDRY_SAVE_FOLDER_HF_MAX_SHARD_SIZE``.
    Documentation for this parameter can be found at
    https://huggingface.co/docs/transformers/en/main_classes/model#transformers.PreTrainedModel.push_to_hub.max_shard_size

    Args:
        save_folder (str): Top level folder to save checkpoints to (can be a
            URI). It is likely that this would be the same as your save_folder.
        save_interval: Union[str, int, Time]: The interval describing how often
            checkpoints should be saved. If an integer, it will be assumed to be
            in :attr:`.TimeUnit.EPOCH`. Otherwise, the unit must be either
            :attr:`.TimeUnit.EPOCH`, :attr:`.TimeUnit.BATCH`,
            :attr:`.TimeUnit.TOKEN`, or :attr:`.TimeUnit.SAMPLE`.
        huggingface_folder_name (str): Folder to save each checkpoint under (can
            be a format string). Default is ``ba{batch}``.
        precision: The precision to save the model in. Default is ``float32``.
            Options are ``bfloat16``, ``float16``, or ``float32``.
        overwrite (bool): Whether to overwrite previous checkpoints.
        mlflow_registered_model_name (Optional[str]): The name to register the
            model under in the MLflow model registry. If ``None``, the model
            will not be registered. Default is ``None``.
        mlflow_logging_config (Optional[dict]): A dictionary of config arguments
            that will get passed along to the MLflow ``save_model`` call.
            Expected to contain ``metadata`` and ``task`` keys. If either is
            unspecified, the defaults are ``'text-generation'`` and
            ``{'task': 'llm/v1/completions'}`` respectively. A default input example
            and signature intended for text generation is also included under the
            keys ``input_example`` and ``signature``.
        flatten_imports (Sequence[str]): A sequence of import prefixes that will
            be flattened when editing MPT files.
        final_register_only (bool): If true, only register the model in the MLFlow
            registry on the last batch and do not save the HuggingFace checkpoint. If
            registration fails or mlflow_registered_model_name is not set, then we will
            fallback to saving the HuggingFace checkpoint.
    """

    def __init__(
        self,
        save_folder: str,
        save_interval: Union[str, int, Time],
        huggingface_folder_name: str = 'ba{batch}',
        precision: str = 'float32',
        overwrite: bool = True,
        mlflow_registered_model_name: Optional[str] = None,
        mlflow_logging_config: Optional[dict] = None,
        flatten_imports: Sequence[str] = ('llmfoundry',),
        final_register_only: bool = False,
        register_wait_seconds: int = 7200,
    ):
        _, _, self.save_dir_format_str = parse_uri(save_folder)
        self.overwrite = overwrite
        self.precision = precision
        self.dtype = {
            'float32': torch.float32,
            'float16': torch.float16,
            'bfloat16': torch.bfloat16,
        }[precision]
        self.flatten_imports = flatten_imports
        self.using_peft = False

        self.final_register_only = final_register_only
        self.register_wait_seconds = register_wait_seconds

        self.mlflow_registered_model_name = mlflow_registered_model_name
        if self.final_register_only and self.mlflow_registered_model_name is None:
            self.final_register_only = False
            warnings.warn(
                'final_register_only is set to True, but mlflow_registered_model_name is not set. '
                +
                f'Defaulting to final_register_only=False and saving the HuggingFace checkpoint to {save_folder=}.',
            )

        # mlflow config setup
        if mlflow_logging_config is None:
            mlflow_logging_config = {}
        if self.mlflow_registered_model_name is not None:
            # Both the metadata and the task are needed in order for mlflow
            # and databricks optimized model serving to work
            passed_metadata = mlflow_logging_config.get('metadata', {})
            mlflow_logging_config['metadata'] = passed_metadata
            mlflow_logging_config.setdefault('task', 'llm/v1/completions')

            default_input_example = {
                'prompt': np.array(['What is Machine Learning?']),
            }
            is_chat = mlflow_logging_config['task'].endswith('chat') or (
                mlflow_logging_config['metadata'] is not None and
                mlflow_logging_config['metadata'].get('task',
                                                      '').endswith('chat')
            )
            if is_chat:
                default_input_example = {
                    'messages': [{
                        'role': 'user',
                        'content': 'What is Machine Learning?',
                    }],
                }
            mlflow_logging_config.setdefault(
                'input_example',
                default_input_example,
            )

        self.mlflow_logging_config = mlflow_logging_config
        if 'metadata' in self.mlflow_logging_config:
            self.pretrained_model_name = self.mlflow_logging_config[
                'metadata'].get(
                    'pretrained_model_name',
                    None,
                )
        else:
            self.pretrained_model_name = None

        self.huggingface_folder_name_fstr = os.path.join(
            'huggingface',
            huggingface_folder_name,
        )

        self.save_interval: Time = Time.from_input(
            save_interval,
            TimeUnit.EPOCH,
        )
        self.check_interval = create_interval_scheduler(
            self.save_interval,
            include_end_of_training=True,
        )
        self.remote_ud = maybe_create_remote_uploader_downloader_from_uri(
            save_folder,
            loggers=[],
        )
        if self.remote_ud is not None:
            self.remote_ud._num_concurrent_uploads = 4

        self.last_checkpoint_batch: Optional[Time] = None
        self.mlflow_loggers = []

        self.register_processes: list[SpawnProcess] = []
        # Temporary save directory used by child_processes.
        self.temp_save_dir = None

    def run_event(self, event: Event, state: State, logger: Logger) -> None:
        # The interval scheduler handles only returning True for the appropriate events
        if state.get_elapsed_duration() is not None and self.check_interval(
            state,
            event,
        ) and self.last_checkpoint_batch != state.timestamp.batch:
            is_last_batch = self._is_last_batch(state)
            self._save_checkpoint(
                state,
                logger,
                register_to_mlflow=(
                    self.mlflow_registered_model_name is not None and
                    is_last_batch
                ),
                upload_to_save_folder=not self.final_register_only or
                not is_last_batch,
            )
        elif event == Event.INIT:
            if not isinstance(state.model, HuggingFaceModel):
                raise ValueError(
                    f'`HuggingFaceCheckpointer` is only compatible with `HuggingFaceModel`s. '
                    + f'Got {type(state.model)} instead.',
                )
            if self.remote_ud is not None:
                try:
                    self.remote_ud.init(state, logger)
                except PermissionError as e:
                    if 'Client Error' in str(
                        e,
                    ):  # thrown from composer.utils._wrap_mlflow_exceptions
                        raise StoragePermissionError(
                            'Error when write to save_folder.',
                        ) from e
                    raise e
                state.callbacks.append(self.remote_ud)

            if self.mlflow_registered_model_name is not None:
                self.mlflow_loggers = [
                    logger_destination
                    for logger_destination in logger.destinations
                    if isinstance(logger_destination, MLFlowLogger)
                ]
                if len(self.mlflow_loggers) == 0:
                    raise ValueError(
                        f'`mlflow_registered_model_name` was set, but no `MLFlowLogger` was found in the `logger.destinations` list. '
                        +
                        'Please add an `MLFlowLogger` or set `mlflow_registered_model_name` to `None`.',
                    )

                import mlflow
                import mlflow.environment_variables
                mlflow.environment_variables.MLFLOW_HUGGINGFACE_MODEL_MAX_SHARD_SIZE.set(
                    #'1GB',
                    '5GB',
                )

            # Check if the model is using PEFT
            if state.is_model_ddp:
                composer_model = state.model.module
            elif isinstance(state.model.model, FSDP):
                composer_model = state.model
            else:
                composer_model = state.model

            assert isinstance(composer_model, HuggingFaceModel)
            assert hasattr(composer_model, 'using_peft')
            self.using_peft = composer_model.using_peft
        elif event == Event.FIT_END:
            # Wait for all child processes spawned by the callback to finish.
            timeout = self.register_wait_seconds
            wait_start = time.time()
            while not self._all_register_processes_done(state.device):
                wait_time = time.time() - wait_start
                if wait_time > timeout:
                    raise TimeoutError(
                        f'Waited {wait_time} seconds for child processes to complete. Exceeded timeout of {timeout} seconds.',
                    )
                time.sleep(2)

            if self._any_register_processes_error(
                state.device,
            ) and self.final_register_only:
                log.error(
                    'An error occurred in one or more registration processes. The model should still be logged to'
                    +
                    'the Mlflow artifacts, but will need to be registered manually',
                )

            # Clean up temporary save directory; all processes are done with it.
            if self.temp_save_dir is not None:
                shutil.rmtree(self.temp_save_dir)

    def _is_last_batch(self, state: State):
        elapsed_duration = state.get_elapsed_duration()
        if elapsed_duration is not None and elapsed_duration >= 1.0:
            return True

        assert state.max_duration is not None  # for pyright

        epoch_complete = state.dataloader_len == state.timestamp.batch_in_epoch
        second_to_last_epoch = state.max_duration.unit == TimeUnit.EPOCH and (
            state.timestamp.epoch == state.max_duration.value - 1
        )
        # If the save interval is specified as exactly the same number of batches as the total duration,
        # but the max duration is specified in epochs, we need a special case to identify we are on the last batch
        # and should write the mlflow checkpoint. This should occur on the last batch of the final epoch.
        if self.save_interval.unit == TimeUnit.BATCH and second_to_last_epoch and epoch_complete:
            return True

        # If the save interval is specified as 1dur, and the max duration is in epoch units
        # we need a special case to identify we are on the last batch and should write the mlflow checkpoint
        if self.save_interval.unit == TimeUnit.DURATION and self.save_interval.value == 1 and state.max_duration.unit == TimeUnit.EPOCH:
            assert state.dataloader_len is not None  # for pyright
            return int(state.timestamp.batch) % math.ceil(
                state.max_duration.value * state.dataloader_len,
            ) == 0

        return False

    def _all_register_processes_done(self, device: Device) -> bool:
        not_done = any(
            process.is_alive() for process in self.register_processes
        )
        x = device.tensor_to_device(torch.tensor(1 if not_done else 0))
        dist.all_reduce(x, reduce_operation='MAX')
        return x.item() == 0

    def _any_register_processes_error(self, device: Device) -> bool:
        has_errors = any(
            process.exitcode is not None and process.exitcode != 0
            for process in self.register_processes
        )
        x = device.tensor_to_device(torch.tensor(1 if has_errors else 0))
        dist.all_reduce(x, reduce_operation='MAX')
        return x.item() == 1

    def transform_model_and_tokenizer(
        self,
        model: Union[PreTrainedModel, 'PeftModel'],
        tokenizer: PreTrainedTokenizerBase,
    ) -> tuple[Union[PreTrainedModel, 'PeftModel'], PreTrainedTokenizerBase]:
        """Transform the model and tokenizer before saving.

        This allows a subclass to modify the model and tokenizer before saving. The base class implementation will
        make no modifications.

        Args:
            model (PreTrainedModel): The model to be transformed.
            tokenizer (PreTrainedTokenizerBase): The tokenizer to be transformed.

        Returns:
            Tuple[PreTrainedModel, PreTrainedTokenizerBase]: The transformed model and tokenizer.
        """
        return model, tokenizer

    def transform_config(
        self,
        original_config: PretrainedConfig,
    ) -> PretrainedConfig:
        """Transform the model config before saving.

        Args:
            original_config (Any): The original model config.

        Returns:
            The transformed model config.
        """
        copied_config = copy.deepcopy(original_config)
        if copied_config.model_type == 'mpt':
            copied_config.attn_config['attn_impl'] = 'torch'
            copied_config.init_device = 'cpu'
            if 'moe_world_size' in getattr(copied_config, 'ffn_config', {}):
                copied_config.ffn_config['moe_world_size'] = 1
        return copied_config

    def pre_register_edit(self, local_save_path: str):
        """Edit the model before registering with MLflow.

        This allows a subclass to modify the model before registering with MLflow. The base class implementation will
        make no modifications.

        Args:
            local_save_path (str): The path to the model to be transformed.
        """
        pass

    def transform_model_pre_registration(
        self,
        model: Union[PreTrainedModel, 'PeftModel'],
    ) -> Union[PreTrainedModel, 'PeftModel']:
        """Transform the model before registering with MLflow.

        This allows a subclass to modify the model before registering with MLflow. The base class implementation will
        make no modifications.

        Args:
            model (PreTrainedModel): The model to be transformed.

        Returns:
            PreTrainedModel: The transformed model.
        """
        return model

    def save_additional_contents(
        self,
        state: State,
        logger: Logger,
        save_dir: str,
    ):
        """Save any additional contents other than the checkpoint and tokenizer.

        This would be useful for saving any other potential objects that is part of the state.

        Args:
            state (State): The training state.
            logger (Logger): The logger.
            save_dir (str): The directory to save the additional contents.
        """
        pass

    def _get_hf_model(self, state: State):
        self.last_checkpoint_batch = state.timestamp.batch

        log.info('Saving HuggingFace formatted checkpoint')

        from transformers.models.auto.configuration_auto import CONFIG_MAPPING
        CONFIG_MAPPING._extra_content['mpt'] = MPTConfig
        MPTConfig.register_for_auto_class()
        MPTForCausalLM.register_for_auto_class('AutoModelForCausalLM')

        log.debug('Gathering state dict')

        if state.is_model_ddp:
            original_model: Union[
                PreTrainedModel,
                'PeftModel'] = state.model.module.model  # type: ignore
            state_dict_model = state.model.module.model  # type: ignore
            original_tokenizer: PreTrainedTokenizerBase = state.model.module.tokenizer  # type: ignore
        elif isinstance(state.model.model, FSDP):
            original_model: Union[
                PreTrainedModel,
                'PeftModel'] = state.model.model.module  # type: ignore
            state_dict_model = state.model.model  # type: ignore
            original_tokenizer: PreTrainedTokenizerBase = state.model.tokenizer  # type: ignore
        else:
            original_model: Union[
                PreTrainedModel,
                'PeftModel'] = state.model.model  # type: ignore
            state_dict_model = state.model.model  # type: ignore
            original_tokenizer: PreTrainedTokenizerBase = state.model.tokenizer  # type: ignore

        cpu_offload = True

        # Add hook to move tensors to cpu to avoid CUDA OOM
        def tensor_hook(
            module: nn.Module,
            state_dict: dict[str, Any],
            prefix: str,
            *args: Any,
        ) -> dict[str, Any]:
            dtensor_fqns = []
            for fqn in state_dict.keys():
                tensor = state_dict[fqn]
                if isinstance(tensor, DTensor):
                    dtensor_fqns.append(fqn)
                    tensor = tensor.full_tensor()  # type: ignore
                    if dist.get_global_rank() == 0:
                        # Offload any DTensors to CPU
                        if cpu_offload:
                            tensor = tensor.cpu()
                        state_dict[fqn] = tensor
                    else:
                        state_dict[fqn] = None

                if isinstance(state_dict[fqn], torch.Tensor):
                    state_dict[fqn] = state_dict[fqn].to(dtype=self.dtype)
                del tensor
            if dist.get_global_rank() != 0:
                state_dict = {}
            return state_dict

        hooks = []

        assert isinstance(state_dict_model, nn.Module)

        for _, module in state_dict_model.named_modules():
            hooks.append(
                module._register_state_dict_hook(tensor_hook),
            )

        state_dict = get_model_state_dict(
            state_dict_model,
            options=StateDictOptions(
                full_state_dict=True,
                cpu_offload=cpu_offload,
            ),
        )
        for hook in hooks:
            hook.remove()

        new_model_instance = None  # Need this for pyright because variable could be unbound

        if dist.get_global_rank() == 0:
            log.debug('Saving Hugging Face checkpoint in global rank 0')

            # Transform HF config before building 2nd model copy
            new_config = self.transform_config(
                original_config=original_model.config,  # type: ignore
            )

            log.debug(f'Creating new model instance')

            # First create the model instance on meta device to avoid the
            # initialization cost.
            with init_empty_weights():
                if self.using_peft:
                    from peft import PeftModel
                    assert isinstance(original_model, PeftModel)
                    active_adapter = original_model.active_adapter  # type: ignore
                    base_model: PreTrainedModel = original_model.get_base_model(  # type: ignore
                    )
                    new_base_model_instance = type(base_model)(new_config)

                    new_model_instance = type(original_model)(
                        new_base_model_instance,  # type: ignore
                        original_model.
                        peft_config[active_adapter],  # type: ignore
                    )
                    del new_base_model_instance
                else:
                    assert isinstance(original_model, PreTrainedModel)
                    new_model_instance = type(original_model)(new_config)
                    if new_model_instance.generation_config is not None:
                        assert original_model.generation_config is not None
                        new_model_instance.generation_config.update(
                            **original_model.generation_config.to_dict(),
                        )

            # Then load the state dict in with "assign" so that the state dict
            # is loaded properly even though the model is initially on meta device.
            new_model_instance.load_state_dict(  # type: ignore
                state_dict, assign=True,
            )
            del state_dict

            # Transform the model and tokenizer before saving
            new_model_instance, original_tokenizer = self.transform_model_and_tokenizer(
                new_model_instance,
                original_tokenizer,
            )

            # Ensure that the pretrained model name is correctly set on the saved HF checkpoint.
            if self.pretrained_model_name is not None:
                new_model_instance.name_or_path = self.pretrained_model_name
                if self.using_peft:
                    from peft import PeftModel
                    assert isinstance(new_model_instance, PeftModel)
                    new_model_instance.base_model.name_or_path = self.pretrained_model_name
                    for k in new_model_instance.peft_config.keys(  # type: ignore
                    ):
                        new_model_instance.peft_config[  # type: ignore
                            k
                        ].base_model_name_or_path = self.pretrained_model_name  # type: ignore

            log.debug('Saving Hugging Face checkpoint to disk')

        return new_model_instance, original_tokenizer

    def register_hf_model(
        self,
        state: State,
        logger: Logger,
        temp_save_dir: str,
        original_tokenizer: PreTrainedTokenizerBase,
        use_temp_dir: bool,
        new_model_instance: Union[PreTrainedModel, 'PeftModel'],
    ):
        """Register the model to MLflow.

        Args:
            state (State): The training state.
            logger (Logger): The logger.
            temp_save_dir (str): The temporary save directory.
            original_tokenizer (PreTrainedTokenizerBase): The original tokenizer.
            use_temp_dir (bool): Whether to use a temporary directory.
            new_model_instance (Union[PreTrainedModel, PeftModel]): The new model instance.
        """
        assert new_model_instance is not None
        new_model_instance = self.transform_model_pre_registration(
            new_model_instance,
        )
        register_save_dir = os.path.join(
            temp_save_dir,
            'register_save',
        )
        new_model_instance.save_pretrained(
            register_save_dir,
            max_shard_size='5GB',
        )
        if original_tokenizer:
            original_tokenizer.save_pretrained(register_save_dir)

        self.pre_register_edit(register_save_dir)

        self.save_additional_contents(
            state,
            logger,
            register_save_dir,
        )

        for mlflow_logger in self.mlflow_loggers:
            if self.mlflow_registered_model_name:
                log.debug(
                    f'Registering model to UC at {mlflow_logger.model_registry_prefix}.{self.mlflow_registered_model_name}',
                )

            # Save the monitor process to be restored after registering the model.
            with _monitor_process_saver(mlflow_logger):
                process = SpawnProcess(
                    target=_log_model_with_multi_process,
                    kwargs={
                        'mlflow_logger':
                            mlflow_logger,
                        'python_logging_level':
                            logging.getLogger('llmfoundry').level,
                        'transformers_model': {
                            'model': new_model_instance,
                            'tokenizer': original_tokenizer,
                        } if self.using_peft else register_save_dir,
                        'artifact_path':
                            'final_model_checkpoint',
                        'pretrained_model_name':
                            self.pretrained_model_name,
                        'registered_model_name':
                            self.mlflow_registered_model_name,
                        'await_registration_for':
                            3600,
                        'mlflow_logging_config':
                            self.mlflow_logging_config,
                    },
                )

                process.start()
                self.register_processes.append(process)

        # Save the temporary directory to be cleaned up later.
        if use_temp_dir:
            self.temp_save_dir = temp_save_dir

    def _save_checkpoint(
        self,
        state: State,
        logger: Logger,
        upload_to_save_folder: bool,
        register_to_mlflow: bool,
    ):
        """Save a HuggingFace formatted checkpoint.

        Args:
            state (State): The training state.
            logger (Logger): The logger.
            upload_to_save_folder (bool): Whether to upload the HF checkpoint to the save folder.
            register_to_mlflow (bool): Whether to register the model to MLFlow
        """
        save_dir = format_name_with_dist_and_time(
            str(
                Path(self.save_dir_format_str) /
                self.huggingface_folder_name_fstr,
            ),
            state.run_name,
            state.timestamp,
        )

        # Use a temporary directory if save_dir is remote.
        use_temp_dir = self.remote_ud is not None
        temp_save_dir = tempfile.mkdtemp() if use_temp_dir else save_dir

        new_model_instance, original_tokenizer = self._get_hf_model(state)

        dist.barrier()

        if dist.get_global_rank() == 0:
            assert new_model_instance is not None
            if upload_to_save_folder:
                # This context manager casts the TE extra state in io.BytesIO format to tensor format
                # Needed for proper hf ckpt saving.
                context_manager = te.onnx_export(
                    True,
                ) if is_te_imported and state.precision == Precision.AMP_FP8 else contextlib.nullcontext(
                )

                _LLM_FOUNDRY_SAVE_FOLDER_HF_MAX_SHARD_SIZE = os.environ.get(
                    'LLM_FOUNDRY_SAVE_FOLDER_HF_MAX_SHARD_SIZE',
                    '1GB',
                )
                with context_manager:
                    new_model_instance.save_pretrained(
                        temp_save_dir,
<<<<<<< HEAD
                        #max_shard_size='1GB',
                        max_shard_size='5GB',
=======
                        max_shard_size=
                        _LLM_FOUNDRY_SAVE_FOLDER_HF_MAX_SHARD_SIZE,
>>>>>>> eeb7a79f
                    )
                if original_tokenizer is not None:  # type: ignore
                    assert isinstance(
                        original_tokenizer,
                        PreTrainedTokenizerBase,
                    )
                    original_tokenizer.save_pretrained( # type: ignore
                        temp_save_dir,
                    )

                # Only need to edit files for MPT because it has custom code
                if new_model_instance.config.model_type == 'mpt':  # type: ignore
                    log.debug('Editing MPT files for HuggingFace compatibility')
                    edit_files_for_hf_compatibility(
                        temp_save_dir,
                        self.flatten_imports,
                    )

                self.save_additional_contents(
                    state,
                    logger,
                    temp_save_dir,
                )

                if self.remote_ud is not None:
                    for filename in os.listdir(temp_save_dir):
                        remote_file_name = os.path.join(save_dir, filename)
                        remote_file_uri = self.remote_ud.remote_backend.get_uri(
                            remote_file_name,
                        )
                        log.info(
                            f'Uploading HuggingFace formatted checkpoint to {remote_file_uri}',
                        )
                        self.remote_ud.upload_file(
                            state=state,
                            remote_file_name=remote_file_name,
                            file_path=Path(
                                os.path.join(temp_save_dir, filename),
                            ),
                            overwrite=self.overwrite,
                        )

        dist.barrier()

        if dist.get_global_rank() == 0:
            assert new_model_instance is not None
            if self.using_peft:
                model_name = self.mlflow_logging_config.get('metadata', {}).get(
                    'pretrained_model_name',
                    None,
                )
                if model_name is not None:
                    from peft import PeftModel
                    assert isinstance(new_model_instance, PeftModel)
                    assert isinstance(
                        new_model_instance.model,
                        PreTrainedModel,
                    )
                    new_model_instance.name_or_path = model_name
                    new_model_instance.model.name_or_path = model_name
                    new_model_instance.base_model.name_or_path = model_name
            if register_to_mlflow:
                self.register_hf_model(
                    state,
                    logger,
                    temp_save_dir,
                    original_tokenizer,
                    use_temp_dir,
                    new_model_instance,
                )
            else:
                # Clean up the temporary directory if we don't need to register to mlflow.
                if use_temp_dir:
                    shutil.rmtree(temp_save_dir)
        dist.barrier()<|MERGE_RESOLUTION|>--- conflicted
+++ resolved
@@ -856,13 +856,8 @@
                 with context_manager:
                     new_model_instance.save_pretrained(
                         temp_save_dir,
-<<<<<<< HEAD
-                        #max_shard_size='1GB',
-                        max_shard_size='5GB',
-=======
                         max_shard_size=
                         _LLM_FOUNDRY_SAVE_FOLDER_HF_MAX_SHARD_SIZE,
->>>>>>> eeb7a79f
                     )
                 if original_tokenizer is not None:  # type: ignore
                     assert isinstance(
