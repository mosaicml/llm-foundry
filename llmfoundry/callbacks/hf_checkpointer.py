# Copyright 2022 MosaicML LLM Foundry authors
# SPDX-License-Identifier: Apache-2.0

import contextlib
import copy
import logging
import math
import os
import tempfile
from pathlib import Path
from typing import Optional, Union

import torch
from composer.core import Callback, Event, State, Time, TimeUnit
from composer.core.state import fsdp_state_dict_type_context
from composer.loggers import Logger, MLFlowLogger
from composer.models import HuggingFaceModel
from composer.utils import (dist, format_name_with_dist_and_time,
                            maybe_create_remote_uploader_downloader_from_uri,
                            parse_uri)
from composer.utils.misc import create_interval_scheduler
from transformers import PreTrainedModel, PreTrainedTokenizerBase

from llmfoundry.models.mpt import MPTConfig, MPTForCausalLM
from llmfoundry.utils.huggingface_hub_utils import \
    edit_files_for_hf_compatibility

log = logging.getLogger(__name__)


class HuggingFaceCheckpointer(Callback):
    """Save a huggingface formatted checkpoint during training.

    Args:
        save_folder (str): Top level folder to save checkpoints to (can be a URI). It is likely that
            this would be the same as your save_folder.
        save_interval: Union[str, int, Time]: The interval describing how often checkpoints should be
            saved. If an integer, it will be assumed to be in :attr:`.TimeUnit.EPOCH`.
            Otherwise, the unit must be either :attr:`.TimeUnit.EPOCH`, :attr:`.TimeUnit.BATCH`,
            :attr:`.TimeUnit.TOKEN`, or :attr:`.TimeUnit.SAMPLE`.
        huggingface_folder_name (str): Folder to save each checkpoint under (can be a format string). Default is ``ba{batch}``.
        precision: The precision to save the model in. Default is ``float32``. Options are ``bfloat16``, ``float16``, or ``float32``.
        overwrite (bool): Whether to overwrite previous checkpoints.
        mlflow_registered_model_name (Optional[str]): The name to register the model under in the MLflow model registry. If ``None``, the model will not
            be registered. Default is ``None``.
        mlflow_logging_config (Optional[dict]): A dictionary of config arguments that will get passed along to the MLflow ``save_model`` call.
            Expected to contain ``metadata`` and ``task`` keys. If either is unspecified, the defaults are ``'text-generation'`` and
            ``{'task': 'llm/v1/completions'}`` respectively.
    """

    def __init__(
        self,
        save_folder: str,
        save_interval: Union[str, int, Time],
        huggingface_folder_name: str = 'ba{batch}',
        precision: str = 'float32',
        overwrite: bool = True,
        mlflow_registered_model_name: Optional[str] = None,
        mlflow_logging_config: Optional[dict] = None,
    ):
        _, _, self.save_dir_format_str = parse_uri(save_folder)
        self.overwrite = overwrite
        self.precision = precision
        self.dtype = {
            'float32': torch.float32,
            'float16': torch.float16,
            'bfloat16': torch.bfloat16,
        }[precision]

        # mlflow config setup
        self.mlflow_registered_model_name = mlflow_registered_model_name
        print(f"__init__::mlflow_logging_config={mlflow_logging_config}\n[{type(mlflow_logging_config)}]")
        if mlflow_logging_config is None:
            mlflow_logging_config = {}
        if self.mlflow_registered_model_name is not None:
            # Both the metadata and the task are needed in order for mlflow
            # and databricks optimized model serving to work
            default_metadata = {'task': 'llm/v1/completions'}
            passed_metadata = mlflow_logging_config.get('metadata', {})
            mlflow_logging_config['metadata'] = {
                **default_metadata,
                **passed_metadata
            }
            mlflow_logging_config.setdefault('task', 'text-generation')
        self.mlflow_logging_config = mlflow_logging_config

        self.huggingface_folder_name_fstr = os.path.join(
            'huggingface', huggingface_folder_name)

        if isinstance(save_interval, str):
            save_interval = Time.from_timestring(save_interval)
        if isinstance(save_interval, int):
            save_interval = Time(save_interval, TimeUnit.EPOCH)

        self.save_interval = save_interval
        self.check_interval = create_interval_scheduler(
            save_interval, include_end_of_training=True)
<<<<<<< HEAD
        self.upload_to_object_store = (self.backend != '')
        if self.upload_to_object_store:
            self.remote_ud = RemoteUploaderDownloader(
                bucket_uri=f'{self.backend}://{self.bucket_name}',
                backend_kwargs={'path': self.save_dir_format_str},
                num_concurrent_uploads=4)
        else:
            self.remote_ud = None
=======

        self.remote_ud = maybe_create_remote_uploader_downloader_from_uri(
            save_folder, loggers=[])
        if self.remote_ud is not None:
            self.remote_ud._num_concurrent_uploads = 4
>>>>>>> d2ddb834

        self.last_checkpoint_batch: Optional[Time] = None
        self.mlflow_loggers = []

    def run_event(self, event: Event, state: State, logger: Logger) -> None:
        # The interval scheduler handles only returning True for the appropriate events
        if state.get_elapsed_duration() is not None and self.check_interval(
                state,
                event) and self.last_checkpoint_batch != state.timestamp.batch:
            self._save_checkpoint(state, logger)
        elif event == Event.INIT:
            if not isinstance(state.model, HuggingFaceModel):
                raise ValueError(
                    f'`HuggingFaceCheckpointer` is only compatible with `HuggingFaceModel`s. '
                    + f'Got {type(state.model)} instead.')
            if self.remote_ud is not None:
                self.remote_ud.init(state, logger)
                state.callbacks.append(self.remote_ud)

            if self.mlflow_registered_model_name is not None:
                self.mlflow_loggers = [
                    logger_destination
                    for logger_destination in logger.destinations
                    if isinstance(logger_destination, MLFlowLogger)
                ]
                if len(self.mlflow_loggers) == 0:
                    raise ValueError(
                        f'`mlflow_registered_model_name` was set, but no `MLFlowLogger` was found in the `logger.destinations` list. '
                        +
                        'Please add an `MLFlowLogger` or set `mlflow_registered_model_name` to `None`.'
                    )

                import mlflow
                mlflow.environment_variables.MLFLOW_HUGGINGFACE_MODEL_MAX_SHARD_SIZE.set(
                    '5GB')

    def _is_last_batch(self, state: State):
        elapsed_duration = state.get_elapsed_duration()
        if elapsed_duration is not None and elapsed_duration >= 1.0:
            return True

        assert state.max_duration is not None  # for pyright
        # If the save interval is specified as 1dur, and the max duration is in epoch units
        # we need a special case to identify we are on the last batch and should write the mlflow checkpoint
        if self.save_interval.unit == TimeUnit.DURATION and self.save_interval.value == 1 and state.max_duration.unit == TimeUnit.EPOCH:
            assert state.dataloader_len is not None  # for pyright
            return int(state.timestamp.batch) % math.ceil(
                state.max_duration.value * state.dataloader_len) == 0

        return False

    def _save_checkpoint(self, state: State, logger: Logger):
        del logger  # unused

        self.last_checkpoint_batch = state.timestamp.batch

        log.info('Saving HuggingFace formatted checkpoint')

        from transformers.models.auto.configuration_auto import CONFIG_MAPPING
        CONFIG_MAPPING._extra_content['mpt'] = MPTConfig
        MPTConfig.register_for_auto_class()
        MPTForCausalLM.register_for_auto_class('AutoModelForCausalLM')

        save_dir = format_name_with_dist_and_time(
            str(
                Path(self.save_dir_format_str) /
                self.huggingface_folder_name_fstr), state.run_name,
            state.timestamp)
        dir_context_mgr = tempfile.TemporaryDirectory(
        ) if self.remote_ud is not None else contextlib.nullcontext(
            enter_result=save_dir)

        with dir_context_mgr as temp_save_dir:
            assert isinstance(temp_save_dir,
                              str)  # pyright doesn't know about enter_result

            log.debug('Gathering state dict')
            from torch.distributed.fsdp import FullyShardedDataParallel as FSDP

            if state.is_model_ddp:
                original_model: PreTrainedModel = state.model.module.model
                state_dict_model = state.model.module.model
                original_tokenizer = state.model.module.tokenizer
            elif isinstance(state.model.model, FSDP):
                original_model: PreTrainedModel = state.model.model.module
                state_dict_model = state.model.model
                original_tokenizer = state.model.tokenizer
            else:
                original_model: PreTrainedModel = state.model.model
                state_dict_model = state.model.model
                original_tokenizer = state.model.tokenizer

            state_dict_context = fsdp_state_dict_type_context(
                original_model, state_dict_type='full') if (
                    (not state.is_model_ddp) and isinstance(
                        state_dict_model, FSDP)) else contextlib.nullcontext()

            with state_dict_context:
                state_dict = state_dict_model.state_dict()

                # convert the state dict to the requested precision
                for k, v in state_dict.items():
                    if isinstance(v, torch.Tensor):
                        state_dict[k] = v.to(dtype=self.dtype)

            if dist.get_global_rank() == 0:
                log.debug('Saving Hugging Face checkpoint to disk')

                copied_config = copy.deepcopy(original_model.config)
                if copied_config.model_type == 'mpt':
                    copied_config.attn_config['attn_impl'] = 'torch'
                    copied_config.init_device = 'cpu'

                # TODO: after torch 2.1, we can load a state dict into a meta model
                # and skip the extra model init
                log.debug(f'Creating new model instance')
                new_model_instance = type(original_model)(copied_config)
                new_model_instance.to(dtype=self.dtype)
                new_model_instance.load_state_dict(state_dict)
                del state_dict

                log.debug('Saving Hugging Face checkpoint to disk')
                new_model_instance.save_pretrained(temp_save_dir)
                if original_tokenizer is not None:
                    assert isinstance(original_tokenizer,
                                      PreTrainedTokenizerBase)
                    original_tokenizer.save_pretrained(temp_save_dir)

                # Only need to edit files for MPT because it has custom code
                if original_model.config.model_type == 'mpt':
                    log.debug('Editing MPT files for HuggingFace compatibility')
                    edit_files_for_hf_compatibility(temp_save_dir)

                if self.remote_ud is not None:
                    log.info(f'Uploading HuggingFace formatted checkpoint')
                    for filename in os.listdir(temp_save_dir):
                        self.remote_ud.upload_file(
                            state=state,
                            remote_file_name=os.path.join(save_dir, filename),
                            file_path=Path(os.path.join(temp_save_dir,
                                                        filename)),
                            overwrite=self.overwrite,
                        )

                if self.mlflow_registered_model_name and self._is_last_batch(
                        state):
                    components = {'model': new_model_instance}
                    if original_tokenizer is not None:
                        components['tokenizer'] = original_tokenizer

                    log.debug('Logging Hugging Face model to MLFlow')
                    for i, mlflow_logger in enumerate(self.mlflow_loggers):
                        log.debug(
                            f'Registering model to UC at {mlflow_logger.model_registry_prefix}.{self.mlflow_registered_model_name}'
                        )
                        local_save_path = str(
                            Path(temp_save_dir) / f'mlflow_save_{i}')

                        # TODO: Remove after mlflow fixes the bug that makes this necessary
                        import mlflow
                        mlflow.store._unity_catalog.registry.rest_store.get_feature_dependencies = lambda *args, **kwargs: ''
                        print(f"_save_checkpoint::self.mlflow_logging_config={self.mlflow_logging_config}\n[{type(self.mlflow_logging_config)}]")
                        print(f"_save_checkpoint::self.mlflow_logging_config['metadata']={self.mlflow_logging_config['metadata']}\n{type(self.mlflow_logging_config['metadata'])}]")
                        mlflow_logger.save_model(
                            flavor='transformers',
                            transformers_model=components,
                            path=local_save_path,
                            **self.mlflow_logging_config,
                        )
                        mlflow_logger.register_model(
                            model_uri=local_save_path,
                            name=self.mlflow_registered_model_name,
                            await_registration_for=3600,
                        )<|MERGE_RESOLUTION|>--- conflicted
+++ resolved
@@ -95,22 +95,10 @@
         self.save_interval = save_interval
         self.check_interval = create_interval_scheduler(
             save_interval, include_end_of_training=True)
-<<<<<<< HEAD
-        self.upload_to_object_store = (self.backend != '')
-        if self.upload_to_object_store:
-            self.remote_ud = RemoteUploaderDownloader(
-                bucket_uri=f'{self.backend}://{self.bucket_name}',
-                backend_kwargs={'path': self.save_dir_format_str},
-                num_concurrent_uploads=4)
-        else:
-            self.remote_ud = None
-=======
-
         self.remote_ud = maybe_create_remote_uploader_downloader_from_uri(
             save_folder, loggers=[])
         if self.remote_ud is not None:
             self.remote_ud._num_concurrent_uploads = 4
->>>>>>> d2ddb834
 
         self.last_checkpoint_batch: Optional[Time] = None
         self.mlflow_loggers = []
