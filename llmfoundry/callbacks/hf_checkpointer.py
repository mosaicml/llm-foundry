--- conflicted
+++ resolved
@@ -847,7 +847,6 @@
                     shutil.rmtree(temp_save_dir)
         dist.barrier()
 
-<<<<<<< HEAD
     def _save_and_register_peft_model(
         self,
         state: State,
@@ -867,30 +866,12 @@
             log.debug(
                 f'Registering model to UC at {mlflow_logger.model_registry_prefix}.{self.mlflow_registered_model_name}',
             )
-=======
-                    # TODO: Remove after mlflow fixes the bug that makes this necessary
-                    import mlflow
-                    import mlflow.store
-                    mlflow.store._unity_catalog.registry.rest_store.get_feature_dependencies = lambda *args, **kwargs: ''
-                    model_saving_kwargs: dict[str, Any] = {
-                        'path': local_save_path,
-                    }
-                    if self.using_peft:
-                        model_saving_kwargs['flavor'] = 'peft'
-                        model_saving_kwargs['save_pretrained_dir'
-                                           ] = temp_save_dir
-                        model_saving_kwargs[
-                            'metadata'] = self.mlflow_logging_config['metadata']
-                    else:
-                        model_saving_kwargs['flavor'] = 'transformers'
-                        model_saving_kwargs['transformers_model'] = components
-                        model_saving_kwargs.update(self.mlflow_logging_config)
->>>>>>> 7c991e9c
 
             local_save_path = str(Path(save_dir) / f'mlflow_save_{i}',)
 
             # TODO: Remove after mlflow fixes the bug that makes this necessary
             import mlflow
+            import mlflow.store
             mlflow.store._unity_catalog.registry.rest_store.get_feature_dependencies = lambda *args, **kwargs: ''
 
             model_saving_kwargs: dict[str, Any] = {
