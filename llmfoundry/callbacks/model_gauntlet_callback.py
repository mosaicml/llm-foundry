# Copyright 2022 MosaicML LLM Foundry authors
# SPDX-License-Identifier: Apache-2.0

"""Aggregate ICL evals into composite scores."""

import math
import re
from enum import Enum
from typing import Optional

from composer.core import Callback, State
from composer.loggers import Logger
from composer.loggers.in_memory_logger import InMemoryLogger

__all__ = ['ModelGauntlet']


class Weighting(Enum):
    EQUAL = 1
    SAMPLE_SZ = 2
    LOG_SAMPLE_SZ = 3


def get_in_memory_logger(logger):
    for lg in logger.destinations:
        if isinstance(lg, InMemoryLogger):
            return lg
    raise Exception("Couldn't find InMemoryLogger in logger destinations!")


class ModelGauntlet(Callback):
    """The ModelGauntlet aggregates ICL eval results.

    After `eval_end`, this callback inspects the logger for different ICL metrics and aggregates the scores according to the aggregation
    specification provided in the constructor.

    Args:
        logger_keys (dict): These are the exact keys that the individual benchmark metrics will be
                            logged under in the logger after eval
        tasks (dict): This contains the list of categories, as well as the subtasks within them, the
                      random baseline accuracy of each subtask, and the number of fewshot examples
                      used for the task. See `llmfoundry/scripts/eval/yamls/model_gauntlet.yaml` to see the structure.
        weighting (Weighting): The weighting scheme used to balance different tasks within each category.
                               Either assign them all equal weight, assign them weight proportional
                               to the dataset size, or assign them weight proportional to the log2 of the dataset size.
                               Options are 'EQUAL', 'SAMPLE_SZ', and 'LOG_SAMPLE_SZ'.
        subtract_random_baseline (bool): Flag determining whether to subtract random baseline accuracy
                                          from the performance on each individual benchmark before aggregating.
        rescale_accuracy (bool): Flag determining whether to rescale the accuracy on each benchmark
                                 by (1-random_baseline_accuracy) before aggregating. Using this ensures that all benchmarks max out at 1.0.
        benchmark_sizes (Optional[dict]): Optional data on benchmark sizes, used when not relying on equal weighting.
    """

    def __init__(self,
                 logger_keys: dict,
                 categories: dict,
                 weighting: str = 'EQUAL',
                 subtract_random_baseline: bool = True,
                 rescale_accuracy: bool = True,
                 benchmark_sizes: Optional[dict] = None):
        if weighting != Weighting.EQUAL and benchmark_sizes is None:
            raise Exception(
                'When not using equal weighting, you must provide the benchmark sizes.'
            )

        if rescale_accuracy and not subtract_random_baseline:
            raise Exception(
                'Only use accuracy rescaling in conjunction with subtracting random baseline accuracy.'
            )

        self.categories = categories
        self.weighting = Weighting[weighting]
        self.subtract_random_baseline = subtract_random_baseline
        self.rescale_accuracy = rescale_accuracy
        self.logger_keys = logger_keys

        for category in self.categories:

            for benchmark in category['benchmarks']:
                bench_name = f"{benchmark['name']}/{benchmark['num_fewshot']}-shot"

                if self.weighting != Weighting.EQUAL:
                    assert benchmark_sizes is not None
                    cumulative_samples = max(
                        sum(count for name, count in benchmark_sizes.items()
                            if name.startswith(bench_name)), 1)
                else:
                    cumulative_samples = -1  # pyright

                weight = None
                if self.weighting == Weighting.EQUAL:
                    weight = 1
                elif self.weighting == Weighting.SAMPLE_SZ:
                    weight = cumulative_samples
                elif self.weighting == Weighting.LOG_SAMPLE_SZ:
                    weight = max(math.log(cumulative_samples, 2), 1)

                assert weight is not None
                benchmark['weighting'] = weight

<<<<<<< HEAD
    def compute_averages(self, logger_destination):
=======
    def compute_averages(self, logger_data: Logger):

>>>>>>> 7ac554da
        results = {}
        pat = re.compile(
            'metrics/(.*?)/(\d+)-shot(/.*?)?/InContextLearning(.*)'  # type: ignore
        )
        for key in self.logger_keys:
            match = pat.match(key)
<<<<<<< HEAD
            if key not in logger_destination.data:
                continue
            val = logger_destination.data[key][-1][1].item()
=======

            # TODO(bmosaicml) This needs to be factored for this callback to work as a normal callback
            # and therefore for the typing to be fixed
            val = logger_data.data[key][0][1].item()  # type: ignore
>>>>>>> 7ac554da

            if match:
                eval_name = match.group(1)
                num_shot = match.group(2)
                subcat = match.group(3)
                metric = match.group(4)

                if subcat is not None:
                    subcat = subcat[1:]
                    if f'metrics/{eval_name}/{num_shot}-shot/InContextLearning{metric}' not in results:
                        results[f'metrics/{eval_name}/{num_shot}-shot/InContextLearning{metric}'] = []
                    results[
                        f'metrics/{eval_name}/{num_shot}-shot/InContextLearning{metric}'].append(
                            val)
                else:
                    results[key] = [val]
        return {k: sum(v) / len(v) for k, v in results.items()}

    def eval_after_all(self, state: State, logger: Logger):
        inmemorylogger = get_in_memory_logger(logger)
        new_metrics = self.compute_averages(inmemorylogger)
        if len(new_metrics) == 0:
            return {}
        composite_scores = {}
        for category in self.categories:
            composite_scores[category['name']] = []
            for benchmark in category['benchmarks']:
                key_pat = re.compile(
                    f"metrics/{benchmark['name']}/{benchmark['num_fewshot']}-shot/.*Accuracy"
                )

                matching_key = [
                    k for k in new_metrics.keys()
                    if key_pat.match(k) is not None
                ]
                if len(matching_key) == 0:
                    print(
                        f"Warning: couldn't find results for benchmark: {benchmark}"
                    )
                else:
                    score = new_metrics[matching_key[0]]

                    if self.subtract_random_baseline:
                        score -= benchmark['random_baseline']

                    if self.rescale_accuracy and self.subtract_random_baseline:
                        score /= 1.0 - benchmark['random_baseline']

                    composite_scores[category['name']].append({
                        'name': benchmark['name'],
                        'score': score,
                        'weighting': benchmark['weighting']
                    })
            total_weight = sum(
                k['weighting'] for k in composite_scores[category['name']])
            composite_scores[category['name']] = sum(
                k['score'] * (k['weighting'] / total_weight)
                for k in composite_scores[category['name']])

        composite_scores = {
            f'metrics/model_gauntlet/{k}': v
            for k, v in composite_scores.items()
        }

        composite_scores['metrics/model_gauntlet/average'] = sum(
            composite_scores.values()) / len(composite_scores.values())

        logger.log_metrics(composite_scores)

        return composite_scores<|MERGE_RESOLUTION|>--- conflicted
+++ resolved
@@ -98,28 +98,17 @@
                 assert weight is not None
                 benchmark['weighting'] = weight
 
-<<<<<<< HEAD
     def compute_averages(self, logger_destination):
-=======
-    def compute_averages(self, logger_data: Logger):
-
->>>>>>> 7ac554da
         results = {}
         pat = re.compile(
             'metrics/(.*?)/(\d+)-shot(/.*?)?/InContextLearning(.*)'  # type: ignore
         )
         for key in self.logger_keys:
             match = pat.match(key)
-<<<<<<< HEAD
             if key not in logger_destination.data:
                 continue
             val = logger_destination.data[key][-1][1].item()
-=======
 
-            # TODO(bmosaicml) This needs to be factored for this callback to work as a normal callback
-            # and therefore for the typing to be fixed
-            val = logger_data.data[key][0][1].item()  # type: ignore
->>>>>>> 7ac554da
 
             if match:
                 eval_name = match.group(1)
