--- conflicted
+++ resolved
@@ -1,17 +1,6 @@
 # Copyright 2024 MosaicML LLM Foundry authors
 # SPDX-License-Identifier: Apache-2.0
 
-<<<<<<< HEAD
-import os
-from typing import Annotated, Optional
-
-from typer import Argument, Option, Typer
-
-from llmfoundry.cli import registry_cli
-from llmfoundry.data_prep.convert_delta_to_json import \
-    convert_delta_to_json_from_args
-from llmfoundry.train import train_from_yaml
-=======
 from typing import Annotated, Optional
 
 from typer import Argument, Typer
@@ -24,7 +13,6 @@
     eval_from_yaml,
     train_from_yaml,
 )
->>>>>>> 59b9c2ab
 
 app = Typer(pretty_exceptions_show_locals=False)
 app.add_typer(registry_cli.app, name='registry')
@@ -46,30 +34,6 @@
     train_from_yaml(yaml_path, args_list)
 
 
-<<<<<<< HEAD
-@app.command(name='convert_delta_to_json')
-def convert_delta_to_json_cli(
-    delta_table_name: Annotated[str, Option(..., help='UC table <catalog>.<schema>.<table name>')],
-    json_output_folder: Annotated[str, Option(..., help='Local path to save the converted json')],
-    http_path: Annotated[Optional[str], Option(help='If set, dbsql method is used')] = None,
-    batch_size: Annotated[int, Option(help='Row chunks to transmit a time to avoid OOM')] = 1 << 30,
-    processes: Annotated[int, Option(help='Number of processes allowed to use')] = os.cpu_count(), # type: ignore
-    cluster_id: Annotated[Optional[str], Option(help='Cluster ID with runtime newer than 14.1.0 and access mode of either assigned or shared can use databricks-connect.')] = None,
-    use_serverless: Annotated[bool, Option(help='Use serverless or not. Make sure the workspace is entitled with serverless')] = False,
-    json_output_filename: Annotated[str, Option(help='The name of the combined final jsonl that combines all partitioned jsonl')] = 'train-00000-of-00001.jsonl',
-):
-    """Convert a Delta table into JSON files."""
-    convert_delta_to_json_from_args(
-        delta_table_name=delta_table_name,
-        json_output_folder=json_output_folder,
-        http_path=http_path,
-        batch_size=batch_size,
-        processes=processes,
-        cluster_id=cluster_id,
-        use_serverless=use_serverless,
-        json_output_filename=json_output_filename,
-    )
-=======
 @app.command(name='eval')
 def eval(
     yaml_path: Annotated[str,
@@ -83,7 +47,6 @@
 ):
     """Run the eval with optional overrides from CLI."""
     eval_from_yaml(yaml_path, args_list)
->>>>>>> 59b9c2ab
 
 
 if __name__ == '__main__':
