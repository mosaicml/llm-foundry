# Copyright 2024 MosaicML LLM Foundry authors
# SPDX-License-Identifier: Apache-2.0

from typing import Annotated, Optional

from typer import Argument, Option, Typer

from llmfoundry.cli import registry_cli
<<<<<<< HEAD
from llmfoundry.data_prep import convert_dataset_hf_from_args
from llmfoundry.train import train_from_yaml
=======
from llmfoundry.command_utils import eval_from_yaml, train_from_yaml
>>>>>>> 94e0809c

app = Typer(pretty_exceptions_show_locals=False)
app.add_typer(registry_cli.app, name='registry')


@app.command(name='train')
def train(
    yaml_path: Annotated[str,
                         Argument(
                             ...,
                             help='Path to the YAML configuration file',
                         )],
    args_list: Annotated[
        Optional[list[str]],
        Argument(help='Additional command line arguments')] = None,
):
    """Run the training with optional overrides from CLI."""
    train_from_yaml(yaml_path, args_list)


<<<<<<< HEAD
@app.command(name='convert_dataset_hf')
def convert_dataset_hf(
    dataset: Annotated[str, Option(..., help='Name of the dataset')],
    out_root: Annotated[str, Option(..., help='Output root directory')],
    data_subset: Annotated[
        Optional[str],
        Option(help='Subset of the dataset (e.g., "all" or "en")'),
    ] = None,
    splits: Annotated[str,
                      Option(help='Comma-separated list of dataset splits',),
                     ] = 'train, train_small, val, val_small, val_xsmall',
    compression: Annotated[Optional[str],
                           Option(help='Compression type')] = None,
    concat_tokens: Annotated[
        Optional[int],
        Option(help='Concatenate tokens up to this many tokens')] = None,
    tokenizer: Annotated[Optional[str],
                         Option(help='Tokenizer name')] = None,
    tokenizer_kwargs: Annotated[
        Optional[str],
        Option(help='Tokenizer keyword arguments in JSON format')] = None,
    bos_text: Annotated[Optional[str], Option(help='BOS text')] = None,
    eos_text: Annotated[Optional[str], Option(help='EOS text')] = None,
    no_wrap: Annotated[
        bool,
        Option(help='Do not wrap text across max_length boundaries'),
    ] = False,
    num_workers: Annotated[Optional[int],
                           Option(help='Number of workers')] = None,
):
    """Converts dataset from HuggingFace into JSON files."""
    # Convert comma-separated splits into a list
    splits_list = splits.split(',') if splits else []
    convert_dataset_hf_from_args(
        dataset=dataset,
        data_subset=data_subset,
        splits=splits_list,
        out_root=out_root,
        compression=compression,
        concat_tokens=concat_tokens,
        tokenizer=tokenizer,
        tokenizer_kwargs=tokenizer_kwargs,
        bos_text=bos_text,
        eos_text=eos_text,
        no_wrap=no_wrap,
        num_workers=num_workers,
    )
=======
@app.command(name='eval')
def eval(
    yaml_path: str = typer.Argument(
        ...,
        help='Path to the YAML configuration file',
    ),  # type: ignore
    args_list: Optional[list[str]] = typer.
    Argument(None, help='Additional command line arguments'),  # type: ignore
):
    """Run the training with optional overrides from CLI."""
    eval_from_yaml(yaml_path, args_list)
>>>>>>> 94e0809c


if __name__ == '__main__':
    app()<|MERGE_RESOLUTION|>--- conflicted
+++ resolved
@@ -6,12 +6,8 @@
 from typer import Argument, Option, Typer
 
 from llmfoundry.cli import registry_cli
-<<<<<<< HEAD
 from llmfoundry.data_prep import convert_dataset_hf_from_args
-from llmfoundry.train import train_from_yaml
-=======
 from llmfoundry.command_utils import eval_from_yaml, train_from_yaml
->>>>>>> 94e0809c
 
 app = Typer(pretty_exceptions_show_locals=False)
 app.add_typer(registry_cli.app, name='registry')
@@ -32,7 +28,19 @@
     train_from_yaml(yaml_path, args_list)
 
 
-<<<<<<< HEAD
+@app.command(name='eval')
+def eval(
+    yaml_path: str = typer.Argument(
+        ...,
+        help='Path to the YAML configuration file',
+    ),  # type: ignore
+    args_list: Optional[list[str]] = typer.
+    Argument(None, help='Additional command line arguments'),  # type: ignore
+):
+    """Run the training with optional overrides from CLI."""
+    eval_from_yaml(yaml_path, args_list)
+
+
 @app.command(name='convert_dataset_hf')
 def convert_dataset_hf(
     dataset: Annotated[str, Option(..., help='Name of the dataset')],
@@ -80,19 +88,6 @@
         no_wrap=no_wrap,
         num_workers=num_workers,
     )
-=======
-@app.command(name='eval')
-def eval(
-    yaml_path: str = typer.Argument(
-        ...,
-        help='Path to the YAML configuration file',
-    ),  # type: ignore
-    args_list: Optional[list[str]] = typer.
-    Argument(None, help='Additional command line arguments'),  # type: ignore
-):
-    """Run the training with optional overrides from CLI."""
-    eval_from_yaml(yaml_path, args_list)
->>>>>>> 94e0809c
 
 
 if __name__ == '__main__':
