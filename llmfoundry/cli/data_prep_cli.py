# Copyright 2024 MosaicML LLM Foundry authors
# SPDX-License-Identifier: Apache-2.0

from typing import Annotated, Optional

import psutil
from typer import Option, Typer

from llmfoundry.command_utils import (
    convert_dataset_hf_from_args,
<<<<<<< HEAD
    convert_text_to_mds_from_args,
=======
    convert_dataset_json_from_args,
>>>>>>> 6f879622
)

app = Typer(pretty_exceptions_show_locals=False)


@app.command(name='convert_dataset_hf')
def convert_dataset_hf(
    dataset: Annotated[str, Option(..., help='Name of the dataset')],
    out_root: Annotated[str, Option(..., help='Output root directory')],
    data_subset: Annotated[
        Optional[str],
        Option(help='Subset of the dataset (e.g., "all" or "en")'),
    ] = None,
    splits: Annotated[str,
                      Option(help='Comma-separated list of dataset splits',),
                     ] = 'train, train_small, val, val_small, val_xsmall',
    compression: Annotated[Optional[str],
                           Option(help='Compression type')] = None,
    concat_tokens: Annotated[
        Optional[int],
        Option(help='Concatenate tokens up to this many tokens')] = None,
    tokenizer: Annotated[Optional[str],
                         Option(help='Tokenizer name')] = None,
    tokenizer_kwargs: Annotated[
        Optional[str],
        Option(help='Tokenizer keyword arguments in JSON format')] = None,
    bos_text: Annotated[Optional[str], Option(help='BOS text')] = None,
    eos_text: Annotated[Optional[str], Option(help='EOS text')] = None,
    no_wrap: Annotated[
        bool,
        Option(help='Do not wrap text across max_length boundaries'),
    ] = False,
    num_workers: Annotated[Optional[int],
                           Option(help='Number of workers')] = None,
):
    """Converts dataset from HuggingFace into JSON files."""
    # Convert comma-separated splits into a list
    splits_list = splits.split(',') if splits else []
    convert_dataset_hf_from_args(
        dataset=dataset,
        data_subset=data_subset,
        splits=splits_list,
        out_root=out_root,
        compression=compression,
        concat_tokens=concat_tokens,
        tokenizer=tokenizer,
        tokenizer_kwargs=tokenizer_kwargs,
        bos_text=bos_text,
        eos_text=eos_text,
        no_wrap=no_wrap,
        num_workers=num_workers,
    )


<<<<<<< HEAD
@app.command(name='convert_text_to_mds')
def convert_text_to_mds(
    output_folder: Annotated[str, Option(..., help='The folder to write output to')],
    input_folder: Annotated[str, Option(..., help='The folder with text files to convert to MDS')],
    concat_tokens: Annotated[int, Option(..., help='Convert text to tokens and concatenate up to this many tokens')],
    tokenizer: Annotated[str, Option(..., help='The name of the tokenizer to use')],
    bos_text: Annotated[Optional[str], Option(help='The text to prepend to each example to separate concatenated examples')] = None,
    eos_text: Annotated[Optional[str], Option(help='The text to append to each example to separate concatenated examples')] = None,
    compression: Annotated[str, Option(help='The compression algorithm to use for MDS writing')] = 'zstd',
    use_tokenizer_eos: Annotated[bool, Option(help='Use the EOS text from the tokenizer')] = False,
    no_wrap: Annotated[bool, Option(help='Whether to let text examples wrap across multiple training examples')] = False,
    processes: Annotated[int, Option(
        help='The number of processes to use to download and convert the dataset',
    )] = min(max(psutil.cpu_count() - 2, 1), 32), # type: ignore
    reprocess: Annotated[bool, Option(
        help=
        'If true, reprocess the input_folder to MDS format. Otherwise, only reprocess upon changes to the input folder or dataset creation parameters.',
    )] = False,
    trust_remote_code: Annotated[bool, Option(
        help='If true, allows custom code to be executed to load the tokenizer',
    )] = False,
    logging_level: Annotated[str, Option(
        help='Logging level for the script. Default is INFO.',
    )] = 'INFO',

):
    """Convert text files to MDS streaming format."""
    convert_text_to_mds_from_args(
        output_folder=output_folder,
        input_folder=input_folder,
        compression=compression,
        concat_tokens=concat_tokens,
        tokenizer_name=tokenizer,
        bos_text=bos_text,
        eos_text=eos_text,
        use_tokenizer_eos=use_tokenizer_eos,
        no_wrap=no_wrap,
        processes=processes,
        reprocess=reprocess,
        trust_remote_code=trust_remote_code,
        logging_level=logging_level,
=======
@app.command(name='convert_dataset_json')
def convert_dataset_json(
    path: Annotated[str, Option(..., help='Path to the input data file')],
    out_root: Annotated[str, Option(..., help='Output root directory')],
    concat_tokens: Annotated[
        int,
        Option(
            ...,
            help='Convert text to tokens and concatenate up to this many tokens',
        )],
    tokenizer: Annotated[str, Option(..., help='Tokenizer name')],
    compression: Annotated[Optional[str],
                           Option(help='Compression type, if any')] = 'zstd',
    split: Annotated[str, Option(help='Dataset split to process')] = 'train',
    bos_text: Annotated[
        Optional[str],
        Option(help='Text to insert at the beginning of each sequence')] = None,
    eos_text: Annotated[
        Optional[str],
        Option(help='Text to insert at the end of each sequence')] = None,
    no_wrap: Annotated[
        bool,
        Option(help='Do not wrap text across max_length boundaries')] = False,
    num_workers: Annotated[
        Optional[int],
        Option(help='Number of workers for data loading')] = None,
):
    """Convert a dataset from JSON to MDS streaming format."""
    convert_dataset_json_from_args(
        path=path,
        split=split,
        out_root=out_root,
        compression=compression,
        concat_tokens=concat_tokens,
        tokenizer=tokenizer,
        bos_text=bos_text,
        eos_text=eos_text,
        no_wrap=no_wrap,
        num_workers=num_workers,
>>>>>>> 6f879622
    )<|MERGE_RESOLUTION|>--- conflicted
+++ resolved
@@ -8,11 +8,8 @@
 
 from llmfoundry.command_utils import (
     convert_dataset_hf_from_args,
-<<<<<<< HEAD
+    convert_dataset_json_from_args,
     convert_text_to_mds_from_args,
-=======
-    convert_dataset_json_from_args,
->>>>>>> 6f879622
 )
 
 app = Typer(pretty_exceptions_show_locals=False)
@@ -67,7 +64,48 @@
     )
 
 
-<<<<<<< HEAD
+@app.command(name='convert_dataset_json')
+def convert_dataset_json(
+    path: Annotated[str, Option(..., help='Path to the input data file')],
+    out_root: Annotated[str, Option(..., help='Output root directory')],
+    concat_tokens: Annotated[
+        int,
+        Option(
+            ...,
+            help='Convert text to tokens and concatenate up to this many tokens',
+        )],
+    tokenizer: Annotated[str, Option(..., help='Tokenizer name')],
+    compression: Annotated[Optional[str],
+                           Option(help='Compression type, if any')] = 'zstd',
+    split: Annotated[str, Option(help='Dataset split to process')] = 'train',
+    bos_text: Annotated[
+        Optional[str],
+        Option(help='Text to insert at the beginning of each sequence')] = None,
+    eos_text: Annotated[
+        Optional[str],
+        Option(help='Text to insert at the end of each sequence')] = None,
+    no_wrap: Annotated[
+        bool,
+        Option(help='Do not wrap text across max_length boundaries')] = False,
+    num_workers: Annotated[
+        Optional[int],
+        Option(help='Number of workers for data loading')] = None,
+):
+    """Convert a dataset from JSON to MDS streaming format."""
+    convert_dataset_json_from_args(
+        path=path,
+        split=split,
+        out_root=out_root,
+        compression=compression,
+        concat_tokens=concat_tokens,
+        tokenizer=tokenizer,
+        bos_text=bos_text,
+        eos_text=eos_text,
+        no_wrap=no_wrap,
+        num_workers=num_workers,
+    )
+
+
 @app.command(name='convert_text_to_mds')
 def convert_text_to_mds(
     output_folder: Annotated[str, Option(..., help='The folder to write output to')],
@@ -109,45 +147,4 @@
         reprocess=reprocess,
         trust_remote_code=trust_remote_code,
         logging_level=logging_level,
-=======
-@app.command(name='convert_dataset_json')
-def convert_dataset_json(
-    path: Annotated[str, Option(..., help='Path to the input data file')],
-    out_root: Annotated[str, Option(..., help='Output root directory')],
-    concat_tokens: Annotated[
-        int,
-        Option(
-            ...,
-            help='Convert text to tokens and concatenate up to this many tokens',
-        )],
-    tokenizer: Annotated[str, Option(..., help='Tokenizer name')],
-    compression: Annotated[Optional[str],
-                           Option(help='Compression type, if any')] = 'zstd',
-    split: Annotated[str, Option(help='Dataset split to process')] = 'train',
-    bos_text: Annotated[
-        Optional[str],
-        Option(help='Text to insert at the beginning of each sequence')] = None,
-    eos_text: Annotated[
-        Optional[str],
-        Option(help='Text to insert at the end of each sequence')] = None,
-    no_wrap: Annotated[
-        bool,
-        Option(help='Do not wrap text across max_length boundaries')] = False,
-    num_workers: Annotated[
-        Optional[int],
-        Option(help='Number of workers for data loading')] = None,
-):
-    """Convert a dataset from JSON to MDS streaming format."""
-    convert_dataset_json_from_args(
-        path=path,
-        split=split,
-        out_root=out_root,
-        compression=compression,
-        concat_tokens=concat_tokens,
-        tokenizer=tokenizer,
-        bos_text=bos_text,
-        eos_text=eos_text,
-        no_wrap=no_wrap,
-        num_workers=num_workers,
->>>>>>> 6f879622
     )