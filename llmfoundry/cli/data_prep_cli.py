--- conflicted
+++ resolved
@@ -9,11 +9,8 @@
 from llmfoundry.command_utils import (
     convert_dataset_hf_from_args,
     convert_dataset_json_from_args,
-<<<<<<< HEAD
     convert_finetuning_dataset_from_args,
-=======
     convert_text_to_mds_from_args,
->>>>>>> 59b9c2ab
 )
 
 app = Typer(pretty_exceptions_show_locals=False)
@@ -110,7 +107,6 @@
     )
 
 
-<<<<<<< HEAD
 @app.command(name='convert_finetuning_dataset')
 def convert_finetuning_dataset_cli(
     dataset: Annotated[
@@ -199,7 +195,9 @@
         target_prompts=target_prompts,
         target_responses=target_responses,
         encoder_decoder=encoder_decoder,
-=======
+    )
+
+
 @app.command(name='convert_text_to_mds')
 def convert_text_to_mds(
     output_folder: Annotated[str, Option(..., help='The folder to write output to')],
@@ -241,5 +239,4 @@
         reprocess=reprocess,
         trust_remote_code=trust_remote_code,
         logging_level=logging_level,
->>>>>>> 59b9c2ab
     )