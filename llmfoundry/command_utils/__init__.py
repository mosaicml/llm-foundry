--- conflicted
+++ resolved
@@ -4,15 +4,13 @@
     convert_dataset_hf,
     convert_dataset_hf_from_args,
 )
-<<<<<<< HEAD
+from llmfoundry.command_utils.data_prep.convert_dataset_json import (
+    convert_dataset_json,
+    convert_dataset_json_from_args,
+)
 from llmfoundry.command_utils.data_prep.convert_text_to_mds import (
     convert_text_to_mds,
     convert_text_to_mds_from_args,
-=======
-from llmfoundry.command_utils.data_prep.convert_dataset_json import (
-    convert_dataset_json,
-    convert_dataset_json_from_args,
->>>>>>> 6f879622
 )
 from llmfoundry.command_utils.eval import (
     eval_from_yaml,
@@ -36,11 +34,8 @@
     'eval_from_yaml',
     'convert_dataset_hf',
     'convert_dataset_hf_from_args',
-<<<<<<< HEAD
+    'convert_dataset_json',
+    'convert_dataset_json_from_args',
     'convert_text_to_mds',
     'convert_text_to_mds_from_args',
-=======
-    'convert_dataset_json',
-    'convert_dataset_json_from_args',
->>>>>>> 6f879622
 ]