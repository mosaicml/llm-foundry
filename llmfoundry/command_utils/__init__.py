# Copyright 2024 MosaicML LLM Foundry authors
# SPDX-License-Identifier: Apache-2.0
from llmfoundry.command_utils.data_prep.convert_dataset_hf import (
    convert_dataset_hf,
    convert_dataset_hf_from_args,
)
from llmfoundry.command_utils.data_prep.convert_dataset_json import (
    convert_dataset_json,
    convert_dataset_json_from_args,
)
<<<<<<< HEAD
from llmfoundry.command_utils.data_prep.convert_delta_to_json import (
    convert_delta_to_json_from_args,
    fetch_DT,
=======
from llmfoundry.command_utils.data_prep.convert_finetuning_dataset import (
    convert_finetuning_dataset,
    convert_finetuning_dataset_from_args,
>>>>>>> feb786cd
)
from llmfoundry.command_utils.data_prep.convert_text_to_mds import (
    convert_text_to_mds,
    convert_text_to_mds_from_args,
)
from llmfoundry.command_utils.eval import (
    eval_from_yaml,
    evaluate,
)
from llmfoundry.command_utils.train import (
    TRAIN_CONFIG_KEYS,
    TrainConfig,
    train,
    train_from_yaml,
    validate_config,
)

__all__ = [
    'train',
    'train_from_yaml',
    'TrainConfig',
    'TRAIN_CONFIG_KEYS',
    'validate_config',
    'evaluate',
    'eval_from_yaml',
    'convert_dataset_hf',
    'convert_dataset_hf_from_args',
    'convert_dataset_json',
    'convert_dataset_json_from_args',
    'convert_finetuning_dataset_from_args',
    'convert_finetuning_dataset',
    'convert_text_to_mds',
    'convert_text_to_mds_from_args',
    'convert_delta_to_json_from_args',
    'fetch_DT',
]<|MERGE_RESOLUTION|>--- conflicted
+++ resolved
@@ -8,15 +8,13 @@
     convert_dataset_json,
     convert_dataset_json_from_args,
 )
-<<<<<<< HEAD
 from llmfoundry.command_utils.data_prep.convert_delta_to_json import (
     convert_delta_to_json_from_args,
     fetch_DT,
-=======
+)
 from llmfoundry.command_utils.data_prep.convert_finetuning_dataset import (
     convert_finetuning_dataset,
     convert_finetuning_dataset_from_args,
->>>>>>> feb786cd
 )
 from llmfoundry.command_utils.data_prep.convert_text_to_mds import (
     convert_text_to_mds,
