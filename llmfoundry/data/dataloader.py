--- conflicted
+++ resolved
@@ -10,12 +10,13 @@
 from llmfoundry.data.denoising import build_text_denoising_dataloader
 from llmfoundry.data.finetuning.dataloader import build_finetuning_dataloader
 from llmfoundry.data.text_data import build_text_dataloader
-from llmfoundry.data.contrastive_pairs import build_pairs_dataloader # JP: added
+from llmfoundry.data.contrastive_pairs import build_pairs_dataloader
 
 LOADER_NAME_TO_FUNCTION = {
     'text': build_text_dataloader,
     'text_denoising': build_text_denoising_dataloader,
     'finetuning': build_finetuning_dataloader,
+    'contrastive_pairs': build_pairs_dataloader,
 }
 
 
@@ -29,37 +30,9 @@
         device_batch_size (int): The size of the batches (number of examples)
             that the dataloader will produce.
     """
-<<<<<<< HEAD
-    if cfg.name == 'text':
-        return build_text_dataloader(
-            cfg,
-            tokenizer,
-            device_batch_size,
-        )
-    elif cfg.name == 'text_denoising':
-        return build_text_denoising_dataloader(
-            cfg,
-            tokenizer,
-            device_batch_size,
-        )
-    elif cfg.name == 'finetuning':
-        return build_finetuning_dataloader(
-            cfg,
-            tokenizer,
-            device_batch_size,
-        )
-    elif cfg.name == 'contrastive_pairs':
-        return build_pairs_dataloader(
-            cfg, 
-            tokenizer, 
-            device_batch_size)
-    else:
-        raise ValueError(f'Not sure how to build dataloader with config: {cfg}')
-=======
     if cfg.name not in LOADER_NAME_TO_FUNCTION:
         allowed = ', '.join(LOADER_NAME_TO_FUNCTION.keys())
         raise ValueError(f'Expected dataloader name to be one of {allowed}' +
                          f' but found name "{cfg.name}" in config: {cfg}')
 
-    return LOADER_NAME_TO_FUNCTION[cfg.name](cfg, tokenizer, device_batch_size)
->>>>>>> 73033ee2
+    return LOADER_NAME_TO_FUNCTION[cfg.name](cfg, tokenizer, device_batch_size)