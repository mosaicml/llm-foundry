--- conflicted
+++ resolved
@@ -22,19 +22,13 @@
     dataset_constructor,
 )
 from llmfoundry.data.packing import BinPackCollator, auto_packing_ratio
-<<<<<<< HEAD
-from llmfoundry.data.text_data import build_streams, get_tokens_per_batch_func
+from llmfoundry.data.text_data import build_streams
 from llmfoundry.utils.config_utils import to_dict_container
-from llmfoundry.utils.exceptions import (MissingHuggingFaceURLSplitError,
-                                         NotEnoughDatasetSamplesError)
-=======
-from llmfoundry.data.text_data import build_streams
 from llmfoundry.utils.exceptions import (
     MissingHuggingFaceURLSplitError,
     NotEnoughDatasetSamplesError,
 )
 from llmfoundry.utils.registry_utils import construct_from_registry
->>>>>>> ddf4aa4c
 
 log = logging.getLogger(__name__)
 
@@ -51,7 +45,6 @@
 
 
 def build_finetuning_dataloader(
-<<<<<<< HEAD
     tokenizer: PreTrainedTokenizerBase,
     device_batch_size: int,
     dataset: Dict[str, Any],
@@ -62,11 +55,6 @@
     persistent_workers: bool = True,
     name: Optional[str] = None,
     timeout: int = 0,
-=======
-    cfg: DictConfig,
-    tokenizer: PreTrainedTokenizerBase,
-    device_batch_size: Union[int, float],
->>>>>>> ddf4aa4c
 ) -> DataSpec:
     """Builds a finetuning dataloader for training or evaluating.
 
@@ -171,7 +159,6 @@
     if tokenizer.pad_token is None:  # type: ignore (sometimes it's none and that's ok)
         tokenizer.pad_token = tokenizer.eos_token
 
-<<<<<<< HEAD
     # this full config is necessary for properly profiling the packing ratio
     dataloader_cfg = {
         'name': name,
@@ -183,17 +170,13 @@
         'persistent_workers': persistent_workers,
         'timeout': timeout,
     }
-    collate_fn, dataloader_batch_size = _build_collate_fn(
-        dataloader_cfg=dataloader_cfg,
-        tokenizer=tokenizer,
-        device_batch_size=device_batch_size,
-=======
+
     replication_factor, dataset_batch_size = construct_from_registry(
         name='dataset_replication_validator',
         registry=registry.dataset_replication_validators,
         partial_function=False,
         kwargs={
-            'cfg': cfg,
+            'cfg': dataloader_cfg,
             'tokenizer': tokenizer,
             'device_batch_size': device_batch_size,
         },
@@ -204,35 +187,30 @@
         registry=registry.collators,
         partial_function=False,
         kwargs={
-            'cfg': cfg,
+            'cfg': dataloader_cfg,
             'tokenizer': tokenizer,
             'dataset_batch_size': dataset_batch_size,
         },
->>>>>>> ddf4aa4c
     )
 
     streaming_dataset = None  # for pyright
     sampler = None
-<<<<<<< HEAD
-    if dataset_cfg.get('remote') is not None or dataset_cfg.get(
-            'streams') is not None:
-=======
-    if cfg.dataset.get(
+    if dataset_cfg.get(
         'remote',
-    ) is not None or cfg.dataset.get('streams') is not None:
->>>>>>> ddf4aa4c
+    ) is not None or dataset_cfg.get('streams') is not None:
         # Build streaming dataloader
         streams_cfg = dataset_cfg.get('streams', None)
         streams_cfg = to_dict_container(
-            streams_cfg) if streams_cfg is not None else None
+            streams_cfg,
+        ) if streams_cfg is not None else None
         streams = build_streams(
-            streams_cfg) if streams_cfg is not None else None
+            streams_cfg,
+        ) if streams_cfg is not None else None
 
         # note: we don't need to use ** here because we're setting default values for almost all arguments
         streaming_dataset = dataset_constructor.build_from_streaming(
             tokenizer=tokenizer,
             streams=streams,
-<<<<<<< HEAD
             local=dataset_cfg.get('local', None),
             remote=dataset_cfg.get('remote', None),
             split=dataset_cfg.get('split', None),
@@ -245,7 +223,7 @@
             cache_limit=dataset_cfg.get('cache_limit', None),
             partition_algo=dataset_cfg.get('partition_algo', 'relaxed'),
             num_canonical_nodes=dataset_cfg.get('num_canonical_nodes', None),
-            batch_size=device_batch_size,
+            batch_size=dataset_batch_size,
             shuffle=dataset_cfg.get('shuffle', False),
             shuffle_algo=dataset_cfg.get('shuffle_algo', 'py1e'),
             shuffle_seed=dataset_cfg.get('shuffle_seed', 9176),
@@ -253,34 +231,9 @@
             sampling_method=dataset_cfg.get('sampling_method', 'balanced'),
             sampling_granularity=dataset_cfg.get('sampling_granularity', 1),
             batching_method=dataset_cfg.get('batching_method', 'random'),
-            max_seq_len=dataset_cfg['max_seq_len'],
+            max_seq_len=dataset_cfg.max_seq_len,
             allow_unsafe_types=dataset_cfg.get('allow_unsafe_types', False),
-            replication=dataset_cfg.get('replication', None),
-=======
-            local=cfg.dataset.get('local', None),
-            remote=cfg.dataset.get('remote', None),
-            split=cfg.dataset.get('split', None),
-            download_retry=cfg.dataset.get('download_retry', 2),
-            download_timeout=cfg.dataset.get('download_timeout', 60),
-            validate_hash=cfg.dataset.get('validate_hash', None),
-            keep_zip=cfg.dataset.get('keep_zip', False),
-            epoch_size=cfg.dataset.get('epoch_size', None),
-            predownload=cfg.dataset.get('predownload', None),
-            cache_limit=cfg.dataset.get('cache_limit', None),
-            partition_algo=cfg.dataset.get('partition_algo', 'relaxed'),
-            num_canonical_nodes=cfg.dataset.get('num_canonical_nodes', None),
-            batch_size=dataset_batch_size,
-            shuffle=cfg.dataset.get('shuffle', False),
-            shuffle_algo=cfg.dataset.get('shuffle_algo', 'py1e'),
-            shuffle_seed=cfg.dataset.get('shuffle_seed', 9176),
-            shuffle_block_size=cfg.dataset.get('shuffle_block_size', None),
-            sampling_method=cfg.dataset.get('sampling_method', 'balanced'),
-            sampling_granularity=cfg.dataset.get('sampling_granularity', 1),
-            batching_method=cfg.dataset.get('batching_method', 'random'),
-            max_seq_len=cfg.dataset.max_seq_len,
-            allow_unsafe_types=cfg.dataset.get('allow_unsafe_types', False),
             replication=replication_factor,
->>>>>>> ddf4aa4c
         )
 
     else:
@@ -319,34 +272,25 @@
             max_seq_len=dataset_cfg['max_seq_len'],
             preprocessing_fn=preprocessing_fn,
             tokenizer=tokenizer,
-<<<<<<< HEAD
-            target_prompts=dataset_cfg.get('target_prompts',
-                                           _DEFAULT_TARGET_PROMPTS),
-            target_responses=dataset_cfg.get('target_responses',
-                                             _DEFAULT_TARGET_RESPONSES),
+            target_prompts=dataset_cfg.get(
+                'target_prompts',
+                _DEFAULT_TARGET_PROMPTS,
+            ),
+            target_responses=dataset_cfg.get(
+                'target_responses',
+                _DEFAULT_TARGET_RESPONSES,
+            ),
             decoder_only_format=dataset_cfg['decoder_only_format'],
-            hf_kwargs=dataset_cfg.get('hf_kwargs', {}))
+            hf_kwargs=dataset_cfg.get('hf_kwargs', {}),
+        )
 
         # Ensure dataset is large enough.
         if drop_last:
             world_size = dist.get_world_size()
-=======
-            target_prompts=cfg.dataset.get(
-                'target_prompts',
-                _DEFAULT_TARGET_PROMPTS,
-            ),
-            target_responses=cfg.dataset.get(
-                'target_responses',
-                _DEFAULT_TARGET_RESPONSES,
-            ),
-            decoder_only_format=cfg.dataset.decoder_only_format,
-            hf_kwargs=cfg.dataset.get('hf_kwargs', {}),
-        )
 
         # Ensure dataset is large enough.
         if cfg.drop_last:
             world_size = dist.get_world_size() // replication_factor
->>>>>>> ddf4aa4c
             minimum_dataset_size = world_size * dataloader_batch_size
             if hasattr(streaming_dataset, '__len__'):
                 full_dataset_size = len(streaming_dataset)
@@ -360,21 +304,15 @@
                         minimum_dataset_size=minimum_dataset_size,
                     )
         # Initialize sampler.
-<<<<<<< HEAD
-        sampler = dist.get_sampler(streaming_dataset,
-                                   drop_last=drop_last,
-                                   shuffle=dataset_cfg['shuffle'])
-=======
         sampler = dist.get_sampler(
-            dataset,
-            drop_last=cfg.drop_last,
-            shuffle=cfg.dataset.shuffle,
+            streaming_dataset,
+            drop_last=drop_last,
+            shuffle=dataset_cfg['shuffle'],
             num_replicas=dist.get_world_size() //
             replication_factor if replication_factor > 1 else None,
             rank=dist.get_global_rank() //
             replication_factor if replication_factor > 1 else None,
         )
->>>>>>> ddf4aa4c
 
     assert streaming_dataset is not None  # for pyright
     dl = DataLoader(
@@ -396,7 +334,7 @@
         partial_function=False,
         kwargs={
             'dl': dl,
-            'dataset_cfg': cfg.dataset,
+            'dataset_cfg': dataset,
         },
     )
 
@@ -429,36 +367,46 @@
     """
     # Check for extraneous keys in the dataset config
     allowed_additional_kwargs = {
-        'local', 'remote', 'split', 'download_retry', 'download_timeout',
-        'validate_hash', 'keep_zip', 'epoch_size', 'predownload', 'cache_limit',
-        'partition_algo', 'num_canonical_nodes', 'batch_size', 'shuffle',
-        'shuffle_algo', 'shuffle_seed', 'shuffle_block_size', 'sampling_method',
-        'sampling_granularity', 'batching_method', 'max_seq_len',
-        'allow_unsafe_types', 'replication', 'packing_ratio',
-        'allow_pad_trimming'
+        'local',
+        'remote',
+        'split',
+        'download_retry',
+        'download_timeout',
+        'validate_hash',
+        'keep_zip',
+        'epoch_size',
+        'predownload',
+        'cache_limit',
+        'partition_algo',
+        'num_canonical_nodes',
+        'batch_size',
+        'shuffle',
+        'shuffle_algo',
+        'shuffle_seed',
+        'shuffle_block_size',
+        'sampling_method',
+        'sampling_granularity',
+        'batching_method',
+        'max_seq_len',
+        'allow_unsafe_types',
+        'replication',
+        'packing_ratio',
+        'allow_pad_trimming',
     }
     if not set(kwargs.keys()).issubset(allowed_additional_kwargs):
         raise ValueError(
             'The dataset config contains the following extraneous keys: ' +\
-            ', '.join(set(kwargs.keys()) - allowed_additional_kwargs)
+            ', '.join(set(kwargs.keys()) - allowed_additional_kwargs),
         )
 
     if hf_name is not None:
         # Using the HuggingFace dataset codepath
         illegal_keys = ['local', 'remote']
-<<<<<<< HEAD
         discovered_illegal_keys = []
         if local is not None:
             discovered_illegal_keys.append('`local`')
         if remote is not None:
             discovered_illegal_keys.append('`remote`')
-=======
-        discovered_illegal_keys = [
-            '`' + key + '`'
-            for key in illegal_keys
-            if dataset_cfg.get(key) is not None
-        ]
->>>>>>> ddf4aa4c
         if discovered_illegal_keys:
             raise ValueError(
                 'The dataset config sets a value for `hf_name` as well as the ' +\
@@ -472,7 +420,7 @@
             'hf_name': hf_name,
             'hf_kwargs': hf_kwargs,
             'preprocessing_fn': preprocessing_fn,
-            'safe_load': safe_load
+            'safe_load': safe_load,
         }
         discovered_illegal_keys = []
         for key, value in illegal_keys.items():
@@ -496,7 +444,7 @@
             'hf_name': hf_name,
             'hf_kwargs': hf_kwargs,
             'preprocessing_fn': preprocessing_fn,
-            'safe_load': safe_load
+            'safe_load': safe_load,
         }
         discovered_illegal_keys = []
         for key, value in illegal_keys.items():
@@ -528,7 +476,6 @@
             'dataset, or set `remote` to use a streaming dataset, or set ' +\
             '`streams` to use multiple streaming datasets,  but all were None.',
         )
-<<<<<<< HEAD
 
     # Raise an error if the target_prompts + target_responses + decoder_only_format settings
     # are invalid
@@ -538,34 +485,11 @@
         target_responses = _DEFAULT_TARGET_RESPONSES
     target_prompts, target_responses = target_prompts.lower(
     ), target_responses.lower()
-    validate_target_settings(target_prompts, target_responses,
-                             decoder_only_format)
-=======
-    max_seq_len = dataset_cfg.get('max_seq_len')
-    if max_seq_len is None:
-        raise ValueError(
-            'In the dataset config, you must set the `max_seq_len`',
-        )
-
-    if max_seq_len != int(max_seq_len):
-        raise ValueError('max_seq_len must be an integer')
-    dataset_cfg['max_seq_len'] = int(max_seq_len)
-
-    # Raise an error if the target_prompts + target_responses + decoder_only_format settings
-    # are invalid
-    target_responses = str(
-        dataset_cfg.get('target_responses', _DEFAULT_TARGET_RESPONSES),
-    ).lower()
-    target_prompts = str(
-        dataset_cfg.get('target_prompts', _DEFAULT_TARGET_PROMPTS),
-    ).lower()
-    decoder_only_format = dataset_cfg.decoder_only_format
     validate_target_settings(
         target_prompts,
         target_responses,
         decoder_only_format,
     )
->>>>>>> ddf4aa4c
 
 
 def _download_remote_hf_dataset(remote_path: str, split: str) -> str:
@@ -620,8 +544,7 @@
             except FileNotFoundError as e:
                 if extension == SUPPORTED_EXTENSIONS[-1]:
                     files_searched = [
-                        f'{cfg.dataset.hf_name}/{cfg.dataset.split}{ext}'
-                        for ext in SUPPORTED_EXTENSIONS
+                        f'{name}/{split}{ext}' for ext in SUPPORTED_EXTENSIONS
                     ]
                     raise FileNotFoundError(
                         f'Could not find a file with any of ' + \
@@ -652,20 +575,17 @@
     return finetune_dir
 
 
-<<<<<<< HEAD
 def _build_collate_fn(
     dataloader_cfg: Dict[str, Any],
-=======
-def build_collate_fn(
-    dataloader_cfg: DictConfig,
->>>>>>> ddf4aa4c
     tokenizer: PreTrainedTokenizerBase,
     device_batch_size: int,
 ) -> Tuple[Union[Seq2SeqFinetuningCollator, BinPackCollator], int]:
     # These `.get` calls are safe because the dataset_cfg is validated for extra keys
     dataset_cfg = dataloader_cfg['dataset']
-    target_responses = dataset_cfg.get('target_responses',
-                                       _DEFAULT_TARGET_RESPONSES)
+    target_responses = dataset_cfg.get(
+        'target_responses',
+        _DEFAULT_TARGET_RESPONSES,
+    )
     target_prompts = dataset_cfg.get('target_prompts', _DEFAULT_TARGET_PROMPTS)
     max_seq_len = dataset_cfg['max_seq_len']
     decoder_only_format = dataset_cfg['decoder_only_format']
@@ -674,23 +594,10 @@
     collate_fn = Seq2SeqFinetuningCollator(
         tokenizer=tokenizer,
         max_seq_len=max_seq_len,
-<<<<<<< HEAD
         decoder_only_format=decoder_only_format,
         target_responses=target_responses,
         target_prompts=target_prompts,
         allow_pad_trimming=allow_pad_trimming,
-=======
-        decoder_only_format=dataset_cfg.decoder_only_format,
-        target_responses=dataset_cfg.get(
-            'target_responses',
-            _DEFAULT_TARGET_RESPONSES,
-        ),
-        target_prompts=dataset_cfg.get(
-            'target_prompts',
-            _DEFAULT_TARGET_PROMPTS,
-        ),
-        allow_pad_trimming=dataset_cfg.get('allow_pad_trimming', False),
->>>>>>> ddf4aa4c
     )
 
     packing_ratio = dataset_cfg.get('packing_ratio')
@@ -704,17 +611,11 @@
         return collate_fn, device_batch_size
 
     if packing_ratio == 'auto':
-<<<<<<< HEAD
-        packing_ratio = auto_packing_ratio(dataloader_cfg=dataloader_cfg,
-                                           tokenizer=tokenizer,
-                                           device_batch_size=device_batch_size)
-=======
         packing_ratio = auto_packing_ratio(
-            dataloader_cfg,
-            tokenizer,
-            device_batch_size,
-        )
->>>>>>> ddf4aa4c
+            dataloader_cfg=dataloader_cfg,
+            tokenizer=tokenizer,
+            device_batch_size=device_batch_size,
+        )
 
     if isinstance(packing_ratio, str):
         raise ValueError(
@@ -790,15 +691,10 @@
 
     device_batch_size = 1
     dataloader = build_finetuning_dataloader(
-<<<<<<< HEAD
-        **cfg, tokenizer=tokenizer,
-        device_batch_size=device_batch_size).dataloader
-=======
-        cfg,
-        tokenizer,
-        device_batch_size,
+        **cfg,
+        tokenizer=tokenizer,
+        device_batch_size=device_batch_size,
     ).dataloader
->>>>>>> ddf4aa4c
 
     packing = cfg.dataset.get('packing_ratio') is not None
 
