--- conflicted
+++ resolved
@@ -232,21 +232,12 @@
 
 def is_valid_ift_example(pad_token_id: int, max_seq_len: int,
                          example: Dict) -> bool:
-<<<<<<< HEAD
-    """Check if it's an valid ift example.
-
-    This functions does the following check:
-    a. Length of input_ids should less than max_seq_len
-    b. Both input_ids and labels should not be empty
-    c. Labels should has at least 1 non-padding token.
-=======
     """Check if the example is a valid ift example.
 
     This functions does the following check:
     a. Length of input_ids should be less than max_seq_len
     b. Both input_ids and labels should not be empty
     c. Labels should have at least 1 non-padding token.
->>>>>>> 105f7663
 
     Args:
         pad_token_id (int): The id of the padding token.
@@ -387,7 +378,6 @@
     # How to process a sample
     def __getitem__(self, idx: int) -> Dict[str, Any]:
         sample = super().__getitem__(idx)
-<<<<<<< HEAD
         if 'input_ids' in sample:
             # already tokenized data
             sample['input_ids'] = np.frombuffer(
@@ -396,8 +386,6 @@
             sample['labels'] = np.frombuffer(sample['labels'],
                                              dtype=np.int64).tolist().copy()
             return sample
-=======
->>>>>>> 105f7663
         return tokenize_formatted_example(sample, tokenizer=self.tokenizer)
 
 
