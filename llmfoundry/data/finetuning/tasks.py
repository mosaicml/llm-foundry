--- conflicted
+++ resolved
@@ -38,13 +38,8 @@
 from collections.abc import Mapping
 from functools import partial
 from pathlib import Path
-<<<<<<< HEAD
 from typing import (Any, Callable, Dict, List, Literal, Optional, Set, Tuple,
                     Union, cast)
-=======
-from typing import (Any, Callable, Dict, List, Literal, Optional, Sequence,
-                    Tuple, Union, cast)
->>>>>>> 491fa7ab
 
 import datasets as hf_datasets
 import huggingface_hub as hf_hub
