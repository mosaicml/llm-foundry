# Copyright 2022 MosaicML LLM Foundry authors
# SPDX-License-Identifier: Apache-2.0

import logging
import tempfile
from typing import Any, Callable, Iterable, Literal, Optional

import numpy as np
import torch
from composer.utils import dist
from transformers import PreTrainedTokenizerBase

from llmfoundry.utils.consts import CROSS_ENTROPY_IGNORE_INDEX

log = logging.getLogger(__name__)

__all__ = [
    'BinPackCollator',
    'auto_packing_ratio',
    'profile_packing',
]


class BinPackCollator:
    """Utility collator for packing to reduce padding.

    Args:
        collator (Callable): The base collator to use.
        target_batch_size (int): The number of bins.
        max_seq_len(int): The maximum sequence length of a bin.
        pad_token_id (int): The padding token id.
        padding_side (Literal['left', 'right']): The side to pad on.
        max_leftover_bins_to_keep (Optional[int]): The number of leftover bins
            to keep.
        is_profiling (bool): Whether the collator is being used for profiling.
            In profiling mode, packing and padding the example tensors is
            avoided for efficiency, and the returned batch will be None.
    """

    def __init__(
        self,
        collator: Callable,
        target_batch_size: int,
        max_seq_len: int,
        pad_token_id: int,
        padding_side: Literal['left', 'right'],
        max_leftover_bins_to_keep: Optional[int] = None,
        is_profiling: bool = False,
    ):
        self.base_collator = collator
        self.out_size = int(target_batch_size)
        self.max_seq_len = int(max_seq_len)
        self.pad_token_id = int(pad_token_id)
        self.padding_side = padding_side

        if self.out_size <= 0:
            raise ValueError(f'{target_batch_size=} must be >0.')
        if self.max_seq_len <= 0:
            raise ValueError(f'{max_seq_len=} must be >0.')
        if self.pad_token_id < 0:
            raise ValueError(f'{pad_token_id=} must be >=0.')

        if max_leftover_bins_to_keep is not None and max_leftover_bins_to_keep < 0:
            raise ValueError(
                f'{max_leftover_bins_to_keep=} must be >=0 or None.',
            )
        self.max_leftover_bins_to_keep = max_leftover_bins_to_keep

        self.n_packed_tokens = 0
        self.n_total_tokens = 0
        self.n_packed_examples = 0

        self._leftover_bins: list[tuple[int, dict[str, torch.Tensor]]] = []

        self._is_profiling = is_profiling

    @property
    def waste(self) -> float:
        return 1 - (self.n_packed_tokens / self.n_total_tokens)

    @property
    def efficiency(self) -> float:
        return self.n_packed_tokens / (
            self.max_seq_len * self.n_packed_examples
        )

    def __call__(
        self,
        examples: list[dict[str, torch.Tensor]],
    ) -> dict[str, torch.Tensor]:
        batch = self.base_collator(examples)
        return self.pack(batch)

    def pack(self, batch: dict[str, torch.Tensor]) -> dict[str, torch.Tensor]:
        if self._is_profiling:
            raise ValueError('Cannot pack in profiling mode.')

        assert 'attention_mask' in batch
        assert 'input_ids' in batch

        for key in batch.keys():
            assert key in [
                'input_ids',
                'labels',
                'attention_mask',
                'sequence_id',
            ]
        # Cut everything down to size
        sizes, trimmed_examples = _trim_batch(batch)
        packed_batch = self._pack_trimmed_examples(trimmed_examples, sizes)
        assert packed_batch is not None
        return packed_batch

    def _pack_trimmed_examples(
        self,
        trimmed_examples: list[dict[str, torch.Tensor]],
        sizes: list[int],
    ) -> Optional[dict[str, torch.Tensor]]:
        """Packs trimmed examples into fixed-size bins and repads them.

        Args:
            trimmed_examples (List[Dict[str, torch.Tensor]]): A list of trimmed examples.
            sizes (List[int]): The sizes of the trimmed examples.

        Returns:
            Optional[Dict[str, torch.Tensor]]: A batch of repadded examples
                ready for processing. If the collator is in profiling mode,
                returns None.
        """
        # Apply our CS 101 bin packing algorithm.
        packed_examples, n_packed_tokens, n_total_tokens, leftover_bins = self._first_fit_bin_packing(
            sizes=sizes,
            examples=trimmed_examples,
            num_bins=self.out_size,
            max_bin_size=self.max_seq_len,
            existing_bins=self._leftover_bins,
        )
        self.n_packed_tokens += n_packed_tokens
        self.n_total_tokens += n_total_tokens
        self.n_packed_examples += self.out_size
        self._leftover_bins = leftover_bins[:self.max_leftover_bins_to_keep]

        if self._is_profiling:
            return None

        # Re-pad to max_seq_len and batch
        batch = self._convert_to_batch(packed_examples)
        return batch

    def _convert_to_batch(
        self,
        packed_examples: list[dict[str, torch.Tensor]],
    ) -> dict[str, torch.Tensor]:

        pad_vals = {
            'input_ids': self.pad_token_id,
            'labels': CROSS_ENTROPY_IGNORE_INDEX,
            'attention_mask': 0,
            'sequence_id': -1,
        }
        keys = packed_examples[0].keys()
        batch = {}
        for key in keys:
            batch[key] = torch.stack([
                _pad_tensor(
                    example[key],
                    pad_vals[key],
                    self.max_seq_len,
                    self.padding_side,
                ) for example in packed_examples
            ])
        return batch

    def _first_fit_bin_packing(
        self,
        sizes: list[int],
        examples: list[dict[str, torch.Tensor]],
        num_bins: int,
        max_bin_size: int,
        existing_bins: list[tuple[int, dict[str, torch.Tensor]]],
    ) -> tuple[list[dict[str, torch.Tensor]], int, int, list[tuple[int, dict[
        str, torch.Tensor]]]]:

        # Will contain tuples (bin_size_size, packed_example)
        bins: list[tuple[int, dict[str, torch.Tensor]]] = existing_bins

        starting_total_bin_sizes = sum([bin_size for bin_size, _ in bins])

        sizes_and_examples = list(zip(sizes, examples))
        sorted_sizes_and_examples = sorted(
            sizes_and_examples,
            key=lambda x: x[0],
            reverse=True,
        )

        required_num_examples = max(0, num_bins - len(bins))
        num_examples = len(sizes)
        if num_examples < required_num_examples:
            for size, example in sorted_sizes_and_examples:
                # Can't keep packing. All remaining items get their own bin.
                bins.append((size, example))

            total_bin_sizes = sum([bin_size for bin_size, _ in bins])
            total_new_bin_sizes = total_bin_sizes - starting_total_bin_sizes
            total_example_sizes = sum(sizes)
            if total_new_bin_sizes != total_example_sizes:
                raise AssertionError(
                    f'Error in packing. {total_example_sizes=} does not equal {total_new_bin_sizes=}.',
                )

            sorted_bins = sorted(bins, key=lambda x: x[0], reverse=True)
            bin_sizes, packed_examples = [], []
            for bin_size, packed_example in sorted_bins:
                bin_sizes.append(bin_size)
                packed_examples.append(packed_example)

            # Return:
            #  - the num_bins largest packed examples
            #  - the total tokens in those examples
            #  - the total size of all new examples
            #  - leftover bins
            return packed_examples[:num_bins], sum(
                bin_sizes[:num_bins],
            ), sum(sizes), sorted_bins[num_bins:]

        # Go through each item from longest to shortest.
        # Note: all items will either go into an existing or new bin.
        for i, (size, example) in enumerate(sorted_sizes_and_examples):
            # If we can't keep packing, all remaining items get their own bin.
            required_num_examples = max(0, num_bins - len(bins))
            n_remaining = num_examples - i
            assert n_remaining >= required_num_examples
            if n_remaining == required_num_examples:
                # Can't keep packing. All remaining items get their own bin.
                bins.append((size, example))
                continue

            # Add it to the first bin it fits in
            added = False
            for bidx in range(len(bins)):
                if bins[bidx][0] + size <= max_bin_size:
                    bin_size, packed_example = bins.pop(bidx)
                    bin_size = bin_size + size
                    # When profiling, don't combine the tensor for efficiency
                    # and return the first example which isn't "correct"
                    if not self._is_profiling:
                        packed_example = _combine_in_place(
                            packed_example,
                            example,
                        )

                    bins.append((bin_size, packed_example))
                    added = True
                    break
            # If it didn't fit anywhere, open a new bin
            if not added:
                bins.append((size, example))

        total_bin_sizes = sum([bin_size for bin_size, _ in bins])
        total_new_bin_sizes = total_bin_sizes - starting_total_bin_sizes
        total_example_sizes = sum(sizes)
        if total_new_bin_sizes != total_example_sizes:
            raise AssertionError(
                f'Error in packing. {total_example_sizes=} does not equal {total_new_bin_sizes=}.',
            )

        sorted_bins = sorted(bins, key=lambda x: x[0], reverse=True)
        bin_sizes, packed_examples = [], []
        for bin_size, packed_example in sorted_bins:
            bin_sizes.append(bin_size)
            packed_examples.append(packed_example)

        # Return:
        #  - the num_bins largest packed examples
        #  - the total tokens in those examples
        #  - the total size of all new examples
        #  - leftover bins
        return packed_examples[:num_bins], sum(
            bin_sizes[:num_bins],
        ), sum(sizes), sorted_bins[num_bins:]


def _trim_batch(
    batch: dict[str, torch.Tensor],
) -> tuple[list[int], list[dict[str, torch.Tensor]]]:
    """Trims padding off all examples in batch.

    Args:
        batch (Dict[str, torch.Tensor]): Batch of padded data with tensors as values.

    Returns:
        A tuple with unpadded lengths of examples and a list of each trimmed example from the batch.
    """
    # Cut everything down to size
    sizes, trimmed_examples = [], []
    for idx in range(batch['attention_mask'].shape[0]):
        size, trimmed_example = _extract_trim_batch_idx(batch, idx)
        sizes.append(size)
        trimmed_examples.append(trimmed_example)
    return sizes, trimmed_examples


def _extract_trim_batch_idx(batch: dict[str, torch.Tensor],
                            idx: int) -> tuple[int, dict[str, torch.Tensor]]:
    example = {k: v[idx] for k, v in batch.items()}

    keep = example['attention_mask'] == 1
    size = int(keep.sum())
    trim_example = {k: v[keep] for k, v in example.items()}
    trim_example['sequence_id'] = torch.zeros_like(trim_example['input_ids'])

    return size, trim_example


def _combine_in_place(
    example: dict[str, torch.Tensor],
    add_on: dict[str, torch.Tensor],
) -> dict[str, torch.Tensor]:
    if 'labels' in add_on:
        # Prevents the last token in example from being trained to
        # predict the first token in add_on, which would make no sense.
        add_on['labels'][0] = CROSS_ENTROPY_IGNORE_INDEX

    for k in example.keys():
        if k == 'sequence_id':
            example[k] = torch.cat([
                example[k],
                add_on[k] + 1 + torch.max(example[k]),
            ])
        else:
            example[k] = torch.cat([example[k], add_on[k]])
    return example


def _pad_tensor(
    tensor: torch.Tensor,
    pad_value: int,
    max_seq_len: int,
    padding_side: str,
) -> torch.Tensor:
    if len(tensor) == max_seq_len:
        return tensor
    t = torch.full((max_seq_len,),
                   pad_value,
                   dtype=tensor.dtype,
                   device=tensor.device)
    if padding_side == 'left':
        t[-len(tensor):] = tensor
    elif padding_side == 'right':
        t[:len(tensor)] = tensor
    else:
        raise ValueError(f'Unknown {padding_side=}')
    return t


def auto_packing_ratio(
    dataloader_cfg: dict[str, Any],
    tokenizer: PreTrainedTokenizerBase,
    device_batch_size: int,
    num_packing_ratios: int = 20,
) -> float:
    """Find a packing ratio that minimizes padding with zero waste.

    By packing examples, we can increase training efficiency, training on more data with less batches.
    However, in practice, the selected packing_ratio may produce some waste because profiling is done on only
    a subset of the dataset.

    We select a min_ratio of 1 and a max_ratio that is the max_seq_len / 100, and profile up to
    num_packing_ratios packing ratios between min_ratio and max_ratio, inclusive.
    When a packing_ratio with non-zero waste is found, we stop and select the previous ratio,
    which has zero waste.

    Args:
        dataloader_cfg (DictConfig): The dataloader configuration for profiling.
        tokenizer (PreTrainedTokenizerBase): The tokenizer for profiling.
        device_batch_size (int): The size of the batches (number of examples) per device.
        num_packing_ratios (int): The number of packing ratios to try.

    Returns:
        A packing ratio that minimizes padding while maintaining zero waste.
    """
    from composer.utils import dist, get_device, reproducibility

    log.debug('Searching for optimal packing ratio.')

    # Stash the rng state to restore later.
    rng_state = reproducibility.get_rng_state()
    # Set the seed so that auto packing is deterministic.
    reproducibility.seed_all(0)

    # If max_seq_len is very small, skip profiling and select packing ratio of 1.
    dataset_config = dataloader_cfg['dataset']
    max_seq_len = dataset_config.get('max_seq_len')
    if max_seq_len <= 100:
        return 1

    min_ratio = 1
    max_ratio = max_seq_len / 100
    profiling_results = profile_packing(
        dataloader_cfg=dataloader_cfg,
        tokenizer=tokenizer,
        min_ratio=min_ratio,
        max_ratio=max_ratio,
        num_packing_ratios=num_packing_ratios,
        device_batch_size=device_batch_size,
    )

    # Obtain the maximum packing_ratio/minimum padding that has no waste.
    # profiling_results are sorted from smallest to largest packing_ratio.
    packing_ratio = 1
    for packing_ratio_candidate, _, waste in profiling_results:
        if waste is None or waste > 0:
            break
        packing_ratio = packing_ratio_candidate

    # Select the minimum packing ratio across all ranks.
    if dist.is_available() and dist.is_initialized():
        device = get_device(None)
        packing_ratio_tensor = device.tensor_to_device(
            torch.tensor(packing_ratio),
        )
        dist.all_reduce(packing_ratio_tensor, reduce_operation='MIN')
        packing_ratio = packing_ratio_tensor.item()

    # Restore rng state.
    reproducibility.load_rng_state(rng_state)

    return packing_ratio


def profile_packing(
    dataloader_cfg: dict[str, Any],
    tokenizer: PreTrainedTokenizerBase,
    min_ratio: float,
    max_ratio: float,
    num_packing_ratios: int,
    device_batch_size: int,
) -> Iterable[tuple[float, Optional[float], Optional[float]]]:
    """Generator function that profiles example packing across packing ratios.

    Args:
        dataloader_cfg (DictConfig): The dataloader configuration for profiling.
        tokenizer (PreTrainedTokenizerBase): The tokenizer for profiling.
        min_ratio (float): Smallest packing_ratio to test. Must be >=1.
        max_ratio (float): Largest packing_ratio to test. Must be larger than `min_ratio`.
        num_packing_ratios (int): Number of packing_ratio values (spaced between `min_ratio` and `max_ratio`) to try.
        device_batch_size (int): The size of the batches (number of examples) per device.

    Returns:
        An iterable of tuples of packing ratio, padding, and waste, sorted by smallest to largest packing ratio.
    """
    import copy

    from llmfoundry.data.dataloader import build_dataloader

    dataset_cfg = dataloader_cfg['dataset']
    max_seq_len = dataset_cfg.get('max_seq_len')
    max_leftovers_to_keep = dataset_cfg.get('max_leftovers_to_keep', None)

    # Turn off packing and sequence parallelism for the dataloader (we want raw, pre-packed, full-length examples)
    dataloader_cfg = copy.deepcopy(dataloader_cfg)
    dataloader_cfg.update({
        'drop_last': False,
        'num_workers': 0,
        'prefetch_factor': None,
        'persistent_workers': False,
    })
    dataset_cfg = dataloader_cfg['dataset']
    dataset_cfg['packing_ratio'] = 1.0
    seq_parallel_replication = dataset_cfg.get('seq_parallel_replication', 1)
    dataset_cfg['auto_packing_replication'] = seq_parallel_replication or 1
    dataset_cfg['seq_parallel_replication'] = 1
    dataset_cfg['pad_to_longest'] = True

    # If streaming dataset, use a temporary local folder for profiling
    local_rank_zero = dist.get_global_rank() - dist.get_local_rank()
<<<<<<< HEAD
    if dataset_cfg.get('remote'
                      ) is not None and dataset_cfg.get('local') is None:
=======
    if dataset_cfg.get(
        'remote',
    ) is not None and dataset_cfg.get('local') is None:
>>>>>>> 2b9f6828
        tmp_path_to_broadcast = tempfile.TemporaryDirectory().name
        gathered_paths = dist.all_gather_object(tmp_path_to_broadcast)
        tmp_path = gathered_paths[local_rank_zero]
        dataset_cfg['local'] = tmp_path

    if dataset_cfg.get('streams') is not None:
        for stream_config in dataset_cfg['streams'].values():
            tmp_path_to_broadcast = tempfile.TemporaryDirectory().name
            gathered_paths = dist.all_gather_object(tmp_path_to_broadcast)
            tmp_path = gathered_paths[local_rank_zero]
            if stream_config.get('local') is None:
                stream_config['local'] = tmp_path

    # Determine the packing_ratio values we'll try
    packing_ratios, raw_batch_sizes = [], []
    for packing_ratio in np.linspace(
        min_ratio,
        max_ratio,
        num_packing_ratios,
        endpoint=True,
    ):
        packing_ratio = np.round(10 * packing_ratio) / 10
        raw_batch_size = int(packing_ratio * device_batch_size)
        if raw_batch_size not in raw_batch_sizes:
            packing_ratios.append(packing_ratio)
            raw_batch_sizes.append(raw_batch_size)

    n_profile_examples = max(raw_batch_sizes) * 100

    train_dataspec = build_dataloader(
        dataloader_cfg,
        tokenizer,
        n_profile_examples,
    )
    train_dataloader = train_dataspec.dataloader

    # Get a bunch of raw examples
    big_batch = next(iter(train_dataloader))

    # Cut everything down to size
    if 'total_tokens' in big_batch:
        del big_batch['total_tokens']
    if 'loss_generating_tokens' in big_batch:
        del big_batch['loss_generating_tokens']
    sizes, trimmed_examples = _trim_batch(big_batch)

    def profile(raw_batch_size: int) -> tuple[Optional[float], Optional[float]]:
        # Copy trimmed examples so that the dicts are not shared between profiling runs.
        trimmed_examples_copy = [te.copy() for te in trimmed_examples]

        # Create the packing collator.
        packer = BinPackCollator(
            collator=lambda x: x,
            target_batch_size=device_batch_size,
            max_seq_len=max_seq_len,
            pad_token_id=0,  # <-- Doesn't need to be correct for profiling
            padding_side='left',  # <-- Doesn't need to be correct for profiling
            max_leftover_bins_to_keep=max_leftovers_to_keep,
            is_profiling=True,
        )

        # Simulate feeding the packing collator a bunch of data
        for idx in range(0, len(trimmed_examples_copy), raw_batch_size):
            batch = trimmed_examples_copy[idx:idx + raw_batch_size]
            if len(batch) < device_batch_size:
                continue
            packer._pack_trimmed_examples(
                batch,
                sizes[idx:idx + raw_batch_size],
            )

        if packer.n_packed_examples == 0:
            log.debug(
                'No examples packed during profiling. Dataset is smaller than device batch size.',
            )
            return None, None

        # Return the padding and waste stats over that bunch of data
        padding_percent = 100 * (1 - packer.efficiency)
        waste_percent = 100 * packer.waste
        return padding_percent, waste_percent

    log.debug('Profiling packing ratios')
    total_packing_ratios = min(len(packing_ratios), len(raw_batch_sizes))
    for i, (packing_ratio,
            raw_batch_size) in enumerate(zip(packing_ratios, raw_batch_sizes)):
        log.debug(
            f'Progress [{i}/{total_packing_ratios}]: Profiling packing ratio {packing_ratio}',
        )
        padding, waste = profile(raw_batch_size)
        yield (packing_ratio, padding, waste)<|MERGE_RESOLUTION|>--- conflicted
+++ resolved
@@ -474,14 +474,9 @@
 
     # If streaming dataset, use a temporary local folder for profiling
     local_rank_zero = dist.get_global_rank() - dist.get_local_rank()
-<<<<<<< HEAD
-    if dataset_cfg.get('remote'
-                      ) is not None and dataset_cfg.get('local') is None:
-=======
     if dataset_cfg.get(
         'remote',
     ) is not None and dataset_cfg.get('local') is None:
->>>>>>> 2b9f6828
         tmp_path_to_broadcast = tempfile.TemporaryDirectory().name
         gathered_paths = dist.all_gather_object(tmp_path_to_broadcast)
         tmp_path = gathered_paths[local_rank_zero]
