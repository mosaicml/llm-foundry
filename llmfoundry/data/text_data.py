--- conflicted
+++ resolved
@@ -6,9 +6,6 @@
 import inspect
 import os
 from itertools import islice
-<<<<<<< HEAD
-from typing import Any, Callable, Dict, Mapping, Optional, Sequence, Union, cast
-=======
 from typing import (
     Any,
     Callable,
@@ -20,7 +17,6 @@
     Union,
     cast,
 )
->>>>>>> 10b7caf7
 
 import numpy as np
 import torch
@@ -294,7 +290,6 @@
     assert cfg.name == 'text', f'Tried to build text dataloader with cfg.name={cfg.name}'
 
     # get kwargs
-<<<<<<< HEAD
     cfg.dataset['replication'], ds_batch_size = construct_from_registry(
         name='dataset_replication_validator',
         registry=registry.dataset_replication_validators,
@@ -310,41 +305,6 @@
 
     valid_streaming_text_dataset_parameters = inspect.signature(
         StreamingTextDataset).parameters
-=======
-    mlm_probability = cfg.dataset.pop('mlm_probability', None)
-    eos_token_id = cfg.dataset.pop('eos_token_id', None)
-    bos_token_id = cfg.dataset.pop('bos_token_id', None)
-
-    if eos_token_id is None and bos_token_id is None and (
-        hasattr(tokenizer, 'eos_token_id') or
-        hasattr(tokenizer, 'bos_token_id')
-    ):
-        log.warning(
-            'The user has not provided an eos_token_id or bos_token_id, but the tokenizer has an eos_token_id or a bos_token_id.',
-        )
-
-    tokenizer_eos_token_id = getattr(tokenizer, 'eos_token_id', None)
-    if eos_token_id is not None and eos_token_id != tokenizer_eos_token_id:
-        eos_mismatch_str = f'Provided {eos_token_id=} does not match the eos_token_id of the tokenizer={tokenizer_eos_token_id}.'
-        if cfg.dataset.pop('override_eos_token_id_mismatch_error', False):
-            log.warning(eos_mismatch_str)
-        else:
-            raise ValueError(
-                eos_mismatch_str +
-                ' To override this error, set the override_eos_token_id_mismatch_error flag to True in the dataset config section of the YAML.',
-            )
-
-    tokenizer_bos_token_id = getattr(tokenizer, 'bos_token_id', None)
-    if bos_token_id is not None and bos_token_id != tokenizer_bos_token_id:
-        bos_mismatch_str = f'Provided {bos_token_id=} does not match the bos_token_id of the tokenizer={tokenizer_bos_token_id}.'
-        if cfg.dataset.pop('override_bos_token_id_mismatch_error', False):
-            log.warning(bos_mismatch_str)
-        else:
-            raise ValueError(
-                bos_mismatch_str +
-                ' To override this error, set the override_bos_token_id_mismatch_error flag to True in the dataset config section of the YAML.',
-            )
->>>>>>> 10b7caf7
 
     dataset_config_subset_for_streaming_text_dataset = {
         k: v
@@ -360,7 +320,6 @@
         **dataset_config_subset_for_streaming_text_dataset,
     )
 
-<<<<<<< HEAD
     collate_fn, _ = construct_from_registry(
         name='text_collator',
         registry=registry.collators,
@@ -370,21 +329,6 @@
             'tokenizer': dataset.tokenizer,
         },
     )
-=======
-    collate_fn = transformers.DataCollatorForLanguageModeling(
-        tokenizer=dataset.tokenizer,
-        mlm=mlm_probability is not None,
-        mlm_probability=mlm_probability,
-    )
-
-    if (eos_token_id is not None) or (bos_token_id is not None):
-        # Note: Will raise an error if both are non-None
-        collate_fn = ConcatenatedSequenceCollatorWrapper(
-            base_collator=collate_fn,
-            eos_token_id=eos_token_id,
-            bos_token_id=bos_token_id,
-        )
->>>>>>> 10b7caf7
 
     dl = DataLoader(
         dataset,
@@ -398,7 +342,6 @@
         timeout=cfg.get('timeout', 0),
     )
 
-<<<<<<< HEAD
     return construct_from_registry(
         name='data_spec',
         registry=registry.data_specs,
@@ -408,63 +351,6 @@
             'dataset_cfg': cfg.dataset
         },
     )
-=======
-    # If we pretokenized, we may not have padding, in which case the
-    # tokenizer may not have a pad_token_id. In this case, we can
-    # just use the default token counting function. This is correct
-    # because we do not support training on pretokenized data with padding,
-    # and if tokenizing on the fly, we require that the tokenizer has a pad token.
-    token_counting_func = None
-    if tokenizer.pad_token_id is not None:
-        token_counting_func = get_tokens_per_batch_func()
-
-    return DataSpec(dataloader=dl, get_num_tokens_in_batch=token_counting_func)
-
-
-def get_tokens_per_batch_func(
-    decoder_only: bool = True,
-) -> Callable[[Batch], int]:
-    """Returns a callable that counts the number of tokens in a batch.
-
-    Args:
-        pad_token_id (int): The id of the padding token.
-        decoder_only (bool, optional): Whether to expect the batch to just contain ``input_ids`` (decoder only)
-            or to also contain ``decoder_input_ids`` (encoder decoder). Defaults to ``True``.
-
-    Returns:
-        Callable[[Batch], int]: A callable that counts the number of tokens in a batch.
-    """
-
-    def get_num_samples_in_batch(batch: Batch) -> int:
-        if not isinstance(batch, Mapping) or (
-            'attention_mask' not in batch and 'input_ids' not in batch
-        ):
-            raise ValueError(
-                'get_tokens_per_batch_func() requires a batch with an attention_mask key or an input_ids key',
-            )
-
-        if not decoder_only and 'decoder_attention_mask' not in batch:
-            raise ValueError(
-                'get_tokens_per_batch_func() for encoder decoder requires a batch with a decoder_attention_mask key',
-            )
-
-        # Count number of non padding tokens in batch
-        if 'attention_mask' in batch:
-            input_ids_tokens = int(torch.sum(batch['attention_mask']).item())
-        else:
-            input_ids_tokens = batch['input_ids'].numel()
-
-        # For encoder decoder models only
-        decoder_input_ids_tokens = 0
-        if not decoder_only:
-            decoder_input_ids_tokens = int(
-                torch.sum(batch['decoder_attention_mask']).item(),
-            )
-
-        return input_ids_tokens + decoder_input_ids_tokens
-
-    return get_num_samples_in_batch
->>>>>>> 10b7caf7
 
 
 # Helpful to test if your dataloader is working locally
