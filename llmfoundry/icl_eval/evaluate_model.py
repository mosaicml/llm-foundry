--- conflicted
+++ resolved
@@ -26,13 +26,8 @@
 
     cfg.dist_timeout = cfg.get('dist_timeout', 1800.0)
 
-<<<<<<< HEAD
-    reproducibility.seed_all(cfg.get('seed', 1234))
-    dist.initialize_dist(get_device(None), timeout=cfg.dist_timeout)
-=======
     # Build tokenizer and model
     tokenizer = build_tokenizer(cfg.tokenizer)
->>>>>>> 1c8704b6
     composer_model = COMPOSER_MODEL_REGISTRY[cfg.model.name](cfg.model,
                                                              tokenizer)
 
