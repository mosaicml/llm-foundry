# Copyright 2024 MosaicML LLM Foundry authors
# SPDX-License-Identifier: Apache-2.0

from typing import Callable, Type

import torch

from llmfoundry.utils.registry_utils import create_registry

_norm_description = (
    'The norms registry is used to register classes that implement normalization layers.'
)
norms = create_registry('llmfoundry',
                        'norms',
                        generic_type=Type[torch.nn.Module],
                        entry_points=True,
                        description=_norm_description)
_fc_description = (
    'The fully connected layers registry is used to register classes that implement fully connected layers (i.e. torch.nn.Linear).'
    +
    'These classes should take in_features and out_features in as args, at a minimum.'
)
fcs = create_registry('llmfoundry',
                      'fcs',
                      generic_type=Type[torch.nn.Module],
                      entry_points=True,
                      description=_fc_description)

_attention_classes_description = (
    'The attention_classes registry is used to register classes that implement attention layers. See '
    + 'attention.py for expected constructor signature.')
attention_classes = create_registry('llmfoundry',
                                    'attention_classes',
                                    generic_type=Type[torch.nn.Module],
                                    entry_points=True,
                                    description=_attention_classes_description)

_attention_implementations_description = (
    'The attention_implementations registry is used to register functions that implement the attention operation.'
    + 'See attention.py for expected function signature.')
attention_implementations = create_registry(
    'llmfoundry',
    'attention_implementations',
    generic_type=Callable,
    entry_points=True,
    description=_attention_implementations_description)

__all__ = [
    'norms',
<<<<<<< HEAD
    'attention_classes',
    'attention_implementations',
=======
    'fcs',
>>>>>>> ed3daef0
]<|MERGE_RESOLUTION|>--- conflicted
+++ resolved
@@ -47,10 +47,7 @@
 
 __all__ = [
     'norms',
-<<<<<<< HEAD
     'attention_classes',
     'attention_implementations',
-=======
     'fcs',
->>>>>>> ed3daef0
 ]