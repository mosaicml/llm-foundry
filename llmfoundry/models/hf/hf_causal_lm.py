# Copyright 2022 MosaicML LLM Foundry authors
# SPDX-License-Identifier: Apache-2.0

"""Implements a Hugging Causal LM wrapped inside a :class:`.ComposerModel`."""

import logging
import os
from typing import Mapping, Union

# required for loading a python model into composer
import transformers
from composer.metrics.nlp import (InContextLearningLMAccuracy,
                                  InContextLearningLMExpectedCalibrationError,
                                  InContextLearningMCExpectedCalibrationError,
                                  InContextLearningMultipleChoiceAccuracy,
                                  InContextLearningQAAccuracy,
                                  LanguageCrossEntropy, LanguagePerplexity)
from composer.utils import dist
from omegaconf import DictConfig
from torch import nn
from transformers import (AutoConfig, AutoModelForCausalLM,
                          PreTrainedTokenizerBase)

from llmfoundry.models.hf.hf_fsdp import hf_get_init_device
from llmfoundry.models.hf.model_wrapper import HuggingFaceModelWithZLoss
from llmfoundry.models.layers.llama_attention_monkeypatch import \
    get_llama_attention_patch_fn
from llmfoundry.models.utils import init_empty_weights

try:
    from peft.peft_model import PeftModel
    model_types = PeftModel, transformers.PreTrainedModel

except ImportError:
    model_types = transformers.PreTrainedModel

__all__ = ['ComposerHFCausalLM']

log = logging.getLogger(__name__)


class ComposerHFCausalLM(HuggingFaceModelWithZLoss):
    """Configures a :class:`.HuggingFaceModel` around a Causal LM.

    Args:
        om_model_config (DictConfig | PeftModel | transformers.PreTrainedModel): either an omegaconf dictionary used to configure the model, or an instantiated model object from the peft or transformers library.
        if DictConfig, the following keys are required:
            cfg.pretrained_model_name_or_path (str): The name of or local path to
                the HF Causal LM (e.g., `gpt2` to instantiate a GPT2LMHeadModel).
            cfg.config_overrides (dict, optional): An optional dictionary of keyword
                arguments that override the default configuration associated with
                cfg.pretrained_model_name_or_path.
            cfg.pretrained (bool): Whether to instantiate the model with pre-trained
                weights coming from cfg.pretrained_model_name_or_path. If ``True``,
                cfg.config_overrides must be compatible with the pre-trained weights.
            cfg.init_device ('cpu' | 'meta'): Which device, 'cpu' or 'meta', to
                initialize the model on. Currently, `meta` is only supported when
                cfg.pretrained is ``False``. Default: ``'cpu'``.
        tokenizer (PreTrainedTokenizer): The tokenizer that the model will use.
    """

    def __init__(self, om_model_config: Union[DictConfig,
                                              transformers.PreTrainedModel,
                                              nn.Module],
                 tokenizer: PreTrainedTokenizerBase):
        # set up training and eval metrics
        train_metrics = [
            LanguageCrossEntropy(),
            LanguagePerplexity(),
        ]
        eval_metrics = [
            LanguageCrossEntropy(),
            LanguagePerplexity(),
            InContextLearningLMAccuracy(),
            InContextLearningMultipleChoiceAccuracy(),
            InContextLearningQAAccuracy(),
            InContextLearningLMExpectedCalibrationError(),
            InContextLearningMCExpectedCalibrationError()
        ]

        # if we are passed a DictConfig, we need to instantiate the model
        if isinstance(om_model_config, DictConfig):
            if not om_model_config.get('trust_remote_code',
                                       True) and om_model_config.get(
                                           'pretrained_model_name_or_path',
                                           None).startswith('mosaicml/mpt'):
                raise ValueError(
                    'trust_remote_code must be set to True for MPT models. Without this, the MPT model code will come from the transformers library, '
                    +
                    'which is not significantly slower and not compatible with the LLM foundry training code, rather than the code release by MosaicML.'
                )

            # load the model config
            trust_remote_code = om_model_config.get('trust_remote_code', True)
            use_auth_token = om_model_config.get('use_auth_token', False)
            config = AutoConfig.from_pretrained(
                om_model_config.pretrained_model_name_or_path,
                trust_remote_code=trust_remote_code,
                use_auth_token=use_auth_token,
            )

            # set config overrides
            for k, v in om_model_config.get('config_overrides', {}).items():
                if not hasattr(config, k):
                    raise ValueError(
                        f'config does not have attribute "{k}" to override ({k}: {v}).'
                    )

                attr = getattr(config, k)
                if isinstance(attr, Mapping):
                    extra_keys = [
                        _k for _k in v.keys() if _k not in attr.keys()
                    ]
                    if extra_keys:
                        raise ValueError(
                            f'Config dict override got unknown keys. ' +
                            f'Extra keys: {extra_keys}. ' +
                            f'Expected (a subset of) keys: {list(attr.keys())}.'
                        )
                    getattr(config, k).update(v)
                else:
                    setattr(config, k, v)

            load_in_8bit = om_model_config.get('load_in_8bit', False)

            # below we set up the device to initialize the model on
            init_device = om_model_config.get('init_device', 'cpu')

            # Get the device we want to initialize, and use the
            # reolved version to initialize the HF model
            resolved_init_device = hf_get_init_device(init_device)

            # We need to have all non-zero local ranks be not-pretrained
            # Rank 0 will still be pretrained, and distribute the weights appropriately
            if dist.get_local_rank() != 0 and init_device == 'mixed':
                om_model_config.pretrained = False

            # initialize the model on the correct device
            if resolved_init_device == 'cpu':
                if om_model_config.pretrained:
                    model = AutoModelForCausalLM.from_pretrained(
                        om_model_config.pretrained_model_name_or_path,
                        trust_remote_code=trust_remote_code,
                        use_auth_token=use_auth_token,
                        load_in_8bit=load_in_8bit,
                        config=config)
                else:
                    model = AutoModelForCausalLM.from_config(
                        config,
                        trust_remote_code=trust_remote_code,
                    )
            elif resolved_init_device == 'meta':
                if om_model_config.pretrained:
                    raise ValueError(
                        'Setting cfg.pretrained=True is not supported when init_device="meta".'
                    )
                with init_empty_weights(include_buffers=False):
                    model = AutoModelForCausalLM.from_config(
                        config,
                        trust_remote_code=trust_remote_code,
                    )
            else:
                raise ValueError(
                    f'init_device="{init_device}" must be either "cpu" or "meta".'
                )

            signal_file_path = '.local_rank0_completed_autoresume'
            if dist.get_local_rank() == 0:
                with open(signal_file_path, 'wb') as f:
                    f.write(b'local_rank0_completed_download')

            # Avoid the collective call until the local rank zero has finished trying to download the checkpoint
            # so that we don't timeout for large downloads. This syncs all processes on the node
            with dist.local_rank_zero_download_and_wait(signal_file_path):
                # Then, wait to ensure every node has finished downloading the checkpoint
                dist.barrier()

            if dist.get_local_rank() == 0:
                os.remove(signal_file_path)

            z_loss = om_model_config.get('z_loss', 0.0)

            attention_patch_type = om_model_config.get('attention_patch_type',
                                                       None)
            if attention_patch_type is not None:
                if model.config.model_type != 'llama':
                    raise ValueError(
                        f'attention_patch_type is only supported for llama models, but got {model.config.model_type}'
                    )

                print(
                    f'Patching llama attention with {attention_patch_type} attention'
                )
                from transformers.models.llama.modeling_llama import \
                    LlamaAttention
                LlamaAttention.forward = get_llama_attention_patch_fn(
                    attention_patch_type)
                model.config.use_cache = False

        # elif the model is either a PeftModel or a PreTrainedModel
        elif isinstance(om_model_config, model_types):
            model = om_model_config
            init_device = 'cpu'
            z_loss = 0.0

        # else, unsupported type
        else:
            raise ValueError(
                f'om_model_config must be either a DictConfig, PeftModel, or PreTrainedModel, but got {type(om_model_config)}'
            )

<<<<<<< HEAD
        attention_patch_type = om_model_config.get('attention_patch_type', None)
        if attention_patch_type is not None:
            if model.config.model_type != 'llama':
                raise ValueError(
                    f'attention_patch_type is only supported for llama models, but got {model.config.model_type}'
                )

            log.debug(
                f'Patching llama attention with {attention_patch_type} attention'
            )
            from transformers.models.llama.modeling_llama import LlamaAttention
            LlamaAttention.forward = get_llama_attention_patch_fn(
                attention_patch_type)
            model.config.use_cache = False

=======
>>>>>>> e5c243cb
        composer_model = super().__init__(model=model,
                                          shift_labels=True,
                                          tokenizer=tokenizer,
                                          metrics=train_metrics,
                                          eval_metrics=eval_metrics,
                                          z_loss=z_loss,
                                          init_device=init_device)

        return composer_model<|MERGE_RESOLUTION|>--- conflicted
+++ resolved
@@ -188,7 +188,7 @@
                         f'attention_patch_type is only supported for llama models, but got {model.config.model_type}'
                     )
 
-                print(
+                log.debug(
                     f'Patching llama attention with {attention_patch_type} attention'
                 )
                 from transformers.models.llama.modeling_llama import \
@@ -209,24 +209,6 @@
                 f'om_model_config must be either a DictConfig, PeftModel, or PreTrainedModel, but got {type(om_model_config)}'
             )
 
-<<<<<<< HEAD
-        attention_patch_type = om_model_config.get('attention_patch_type', None)
-        if attention_patch_type is not None:
-            if model.config.model_type != 'llama':
-                raise ValueError(
-                    f'attention_patch_type is only supported for llama models, but got {model.config.model_type}'
-                )
-
-            log.debug(
-                f'Patching llama attention with {attention_patch_type} attention'
-            )
-            from transformers.models.llama.modeling_llama import LlamaAttention
-            LlamaAttention.forward = get_llama_attention_patch_fn(
-                attention_patch_type)
-            model.config.use_cache = False
-
-=======
->>>>>>> e5c243cb
         composer_model = super().__init__(model=model,
                                           shift_labels=True,
                                           tokenizer=tokenizer,
