# Copyright 2022 MosaicML LLM Foundry authors
# SPDX-License-Identifier: Apache-2.0

from typing import Any, Dict, Optional

import torch
from composer.core.types import Batch
from composer.metrics import InContextLearningMetric
from composer.metrics.nlp import (InContextLearningLMAccuracy,
                                  InContextLearningLMExpectedCalibrationError,
                                  InContextLearningMCExpectedCalibrationError,
                                  InContextLearningMultipleChoiceAccuracy,
                                  InContextLearningQAAccuracy,
                                  LanguageCrossEntropy, LanguagePerplexity)
from composer.models import ComposerModel
from torchmetrics import Metric
from transformers import AutoTokenizer


class InferenceAPIEvalWrapper(ComposerModel):

    def __init__(self, model_cfg: Dict, tokenizer: AutoTokenizer):
        self.model_name = model_cfg['version']

        self.tokenizer = tokenizer
        self.labels = None
        self.device = None
        # set up training and eval metrics
        eval_metrics = [
            LanguageCrossEntropy(),
            LanguagePerplexity(),
            InContextLearningLMAccuracy(),
            InContextLearningMultipleChoiceAccuracy(),
            InContextLearningQAAccuracy(),
            InContextLearningLMExpectedCalibrationError(),
            InContextLearningMCExpectedCalibrationError()
        ]
        self.eval_metrics = {
            metric.__class__.__name__: metric for metric in eval_metrics
        }
        super().__init__()

    def get_metrics(self, is_train: bool = False):
        if is_train:
<<<<<<< HEAD
            metrics = {} # Cannot use inference wrappers for training
            # raise NotImplementedError(
            #    'You cannot use inference wrappers for training')
=======
            metrics = None
>>>>>>> a7c36bcc
        else:
            metrics = self.eval_metrics

        return metrics if metrics else {}


    def get_next_token_logit_tensor(self,
                                    prompt: str) -> Optional[torch.Tensor]:
        raise NotImplementedError

    def rebatch(self, batch: Batch):
        # default is a no-op, but Chat API modifies these
        return batch

    def eval_forward(self, batch: Batch, outputs: Optional[Any] = None):
        padding_tok = self.tokenizer.pad_token_id if self.tokenizer.pad_token_id else self.tokenizer.eos_token_id
        # If the batch mode is generate, we will generate a requested number of tokens using the underlying
        # model's generate function. Extra generation kwargs can be passed in via the batch. Strings will
        # be returned from eval_forward
        output_logits_batch = []
        for tokens, cont_idxs in zip(batch['input_ids'],
                                     batch['continuation_indices']):

            seqlen = tokens.shape[0]
            tokens = tokens.tolist()
            cont_idxs = cont_idxs.tolist()
            expected_cont_tokens = tokens[cont_idxs[0]:cont_idxs[-1] + 1]
            output_logits = torch.nn.functional.one_hot(
                torch.tensor(tokens[1:cont_idxs[0]]),
                num_classes=self.tokenizer.vocab_size)
            for i in range(len(expected_cont_tokens)):
                # decode one token at a time
                prompt = self.tokenizer.decode(tokens[:cont_idxs[0]] +
                                               expected_cont_tokens[0:i])
                next_logit_tensor = self.get_next_token_logit_tensor(prompt)
                if next_logit_tensor is None:
                    continue
                output_logits = torch.cat(
                    [output_logits,
                     next_logit_tensor.reshape(1, -1)])
            padding = torch.nn.functional.one_hot(
                torch.full((seqlen - output_logits.shape[0],), padding_tok),
                num_classes=self.tokenizer.vocab_size)
            output_logits = torch.cat([output_logits, padding])
            output_logits_batch.append(output_logits)

        return torch.stack(output_logits_batch).to(batch['input_ids'].device)

    def update_metric(self, batch: Any, outputs: Any, metric: Metric) -> None:
        batch = self.rebatch(batch)
        metric = metric.to(device=self.device)

        self.labels = batch.pop('labels')
        if isinstance(metric, InContextLearningQAAccuracy):
            # Labels are strings, not tokens, for QA tasks.
            metric.update(outputs, self.labels, batch)
            return
        
        self.labels[:, :-1] = self.labels[:, 1:].clone()
        self.labels[:, -1] = -100
        if isinstance(metric, InContextLearningMetric) and batch.get(
                'mode', None) == 'icl_task':
            assert self.labels is not None
            metric.update(batch, outputs, self.labels)
        else:
            raise NotImplementedError(
                'Inference API wrapper only supports InContextLearningMetrics and mode=icl_task'
            )

    def forward(self):
        raise NotImplementedError(
            "Inference API wrapper doesn't support forward")

    def loss(self):
        raise NotImplementedError("Inference API wrapper doesn't support loss")<|MERGE_RESOLUTION|>--- conflicted
+++ resolved
@@ -42,13 +42,7 @@
 
     def get_metrics(self, is_train: bool = False):
         if is_train:
-<<<<<<< HEAD
-            metrics = {} # Cannot use inference wrappers for training
-            # raise NotImplementedError(
-            #    'You cannot use inference wrappers for training')
-=======
             metrics = None
->>>>>>> a7c36bcc
         else:
             metrics = self.eval_metrics
 
