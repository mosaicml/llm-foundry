# Copyright 2022 MosaicML LLM Foundry authors
# SPDX-License-Identifier: Apache-2.0

from typing import Any, Optional

import torch
from composer.core.types import Batch
from composer.models import ComposerModel
from omegaconf import DictConfig
from torchmetrics import Metric
from transformers import AutoTokenizer

from llmfoundry.eval.metrics import InContextLearningMetric
from llmfoundry.metrics import DEFAULT_CAUSAL_LM_EVAL_METRICS

__all__ = ['InferenceAPIEvalWrapper']


class InferenceAPIEvalWrapper(ComposerModel):

<<<<<<< HEAD
    def __init__(self, model_cfg: Dict, tokenizer: AutoTokenizer):
        self.model_name = model_cfg['version']

        self.tokenizer = tokenizer
        self.labels = None
        self.device = None
        # set up training and eval metrics
=======
    def __init__(self, om_model_config: DictConfig, tokenizer: AutoTokenizer):
        from llmfoundry.utils.builders import build_metric

        self.tokenizer = tokenizer
        self.labels = None
>>>>>>> 0ba263ad
        eval_metrics = [
            build_metric(metric, {})
            for metric in DEFAULT_CAUSAL_LM_EVAL_METRICS
        ]
        self.eval_metrics = {
            metric.__class__.__name__: metric for metric in eval_metrics
        }
        super().__init__()

    def get_metrics(self, is_train: bool = False):
        if is_train:
            metrics = None
        else:
            metrics = self.eval_metrics

        return metrics if metrics else {}


    def get_next_token_logit_tensor(self,
                                    prompt: str) -> Optional[torch.Tensor]:
        raise NotImplementedError

    def rebatch(self, batch: Batch):
        # default is a no-op, but Chat API modifies these
        return batch

    def eval_forward(self, batch: Batch, outputs: Optional[Any] = None):
        padding_tok = self.tokenizer.pad_token_id if self.tokenizer.pad_token_id else self.tokenizer.eos_token_id
        # If the batch mode is generate, we will generate a requested number of tokens using the underlying
        # model's generate function. Extra generation kwargs can be passed in via the batch. Strings will
        # be returned from eval_forward
        output_logits_batch = []
        for tokens, cont_idxs in zip(
            batch['input_ids'],
            batch['continuation_indices'],
        ):

            seqlen = tokens.shape[0]
            tokens = tokens.tolist()
            cont_idxs = cont_idxs.tolist()
            expected_cont_tokens = tokens[cont_idxs[0]:cont_idxs[-1] + 1]
            output_logits = torch.nn.functional.one_hot(
                torch.tensor(tokens[1:cont_idxs[0]]),
                num_classes=len(self.tokenizer),
            )
            for i in range(len(expected_cont_tokens)):
                # decode one token at a time
                prompt = self.tokenizer.decode(
                    tokens[:cont_idxs[0]] + expected_cont_tokens[0:i],
                )
                next_logit_tensor = self.get_next_token_logit_tensor(prompt)
                if next_logit_tensor is None:
                    continue
                output_logits = torch.cat([
                    output_logits,
                    next_logit_tensor.reshape(1, -1),
                ])
            padding = torch.nn.functional.one_hot(
                torch.full((seqlen - output_logits.shape[0],), padding_tok),
                num_classes=len(self.tokenizer),
            )
            output_logits = torch.cat([output_logits, padding])
            output_logits_batch.append(output_logits)

        return torch.stack(output_logits_batch).to(batch['input_ids'].device)

    def update_metric(self, batch: Any, outputs: Any, metric: Metric) -> None:
        batch = self.rebatch(batch)
        metric = metric.to(device=self.device)

        self.labels = batch.pop('labels')
        if isinstance(metric, InContextLearningQAAccuracy):
            # Labels are strings, not tokens, for QA tasks.
            metric.update(outputs, self.labels, batch)
            return
        
        self.labels[:, :-1] = self.labels[:, 1:].clone()
        #print("**** Labels:",self.tokenizer.decode(self.labels[0]))
        #print("*******")
        self.labels[:, -1] = -100
        if isinstance(
            metric,
            InContextLearningMetric,
        ) and batch.get('mode', None) == 'icl_task':
            assert self.labels is not None
            metric.update(batch, outputs, self.labels)
        else:
            raise NotImplementedError(
                'Inference API wrapper only supports InContextLearningMetrics and mode=icl_task',
            )
        
    def forward(self):
        raise NotImplementedError(
            "Inference API wrapper doesn't support forward",
        )

    def loss(self):
        raise NotImplementedError("Inference API wrapper doesn't support loss")<|MERGE_RESOLUTION|>--- conflicted
+++ resolved
@@ -18,21 +18,11 @@
 
 class InferenceAPIEvalWrapper(ComposerModel):
 
-<<<<<<< HEAD
-    def __init__(self, model_cfg: Dict, tokenizer: AutoTokenizer):
-        self.model_name = model_cfg['version']
-
-        self.tokenizer = tokenizer
-        self.labels = None
-        self.device = None
-        # set up training and eval metrics
-=======
     def __init__(self, om_model_config: DictConfig, tokenizer: AutoTokenizer):
         from llmfoundry.utils.builders import build_metric
 
         self.tokenizer = tokenizer
         self.labels = None
->>>>>>> 0ba263ad
         eval_metrics = [
             build_metric(metric, {})
             for metric in DEFAULT_CAUSAL_LM_EVAL_METRICS
