--- conflicted
+++ resolved
@@ -6,11 +6,8 @@
     attn_bias_shape, build_alibi_bias, build_attn_bias, flash_attn_fn,
     scaled_multihead_dot_product_attention, triton_flash_attn_fn)
 from llmfoundry.models.layers.blocks import MPTMLP, MPTBlock
-<<<<<<< HEAD
+from llmfoundry.models.layers.custom_embedding import SharedEmbedding
 from llmfoundry.models.layers.fc import FC_CLASS_REGISTRY
-=======
-from llmfoundry.models.layers.custom_embedding import SharedEmbedding
->>>>>>> 0ba87f79
 from llmfoundry.models.layers.norm import NORM_CLASS_REGISTRY, LPLayerNorm
 
 __all__ = [
@@ -27,9 +24,6 @@
     'MPTBlock',
     'NORM_CLASS_REGISTRY',
     'LPLayerNorm',
-<<<<<<< HEAD
     'FC_CLASS_REGISTRY',
-=======
     'SharedEmbedding',
->>>>>>> 0ba87f79
 ]