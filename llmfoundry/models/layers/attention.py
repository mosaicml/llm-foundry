--- conflicted
+++ resolved
@@ -794,11 +794,8 @@
         prev_layer_key_value: Optional[tuple[torch.Tensor,
                                              torch.Tensor]] = None,
         key_value_states: Optional[torch.Tensor] = None,
-<<<<<<< HEAD
         flex_attn_kwargs: Optional[dict[str, Any]] = None,
-=======
         pos_id_within_seq: Optional[torch.Tensor] = None,
->>>>>>> 5c47350d
     ) -> tuple[torch.Tensor, Optional[torch.Tensor], Optional[tuple[
         torch.Tensor, torch.Tensor]]]:
         extra_kwargs = {}
