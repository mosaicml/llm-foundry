--- conflicted
+++ resolved
@@ -280,11 +280,8 @@
             key, key_padding_mask)
         key_unpad = rearrange(key_unpad, 'nnz (h d) -> nnz h d', h=kv_n_heads)
 
-<<<<<<< HEAD
         value_unpad, _, _, _ = bert_padding.unpad_input(value, key_padding_mask)
-        value_unpad = rearrange(value_unpad,
-                                'nnz (h d) -> nnz h d',
-                                h=kv_n_heads)
+        value_unpad = rearrange(value_unpad, 'nnz (h d) -> nnz h d', h=kv_n_heads)
     else:
         if key_attention_mask_in_length is None:
             raise ValueError(
@@ -326,42 +323,11 @@
             # we use .view to modify {key, value}_unpad appropriately
 
             key_unpad = repeat_kv_for_gqa(
-                key_unpad.view(batch_size, seqlen, kv_n_heads, -1),
-                n_heads // kv_n_heads).view(batch_size * seqlen, n_heads, -1)
+                key_unpad.view(1, key_unpad.size(0), kv_n_heads, -1),
+                n_heads // kv_n_heads).view(key_unpad.size(0), n_heads, -1)
             value_unpad = repeat_kv_for_gqa(
-                value_unpad.view(batch_size, seqlen, kv_n_heads, -1),
-                n_heads // kv_n_heads).view(batch_size * seqlen, n_heads, -1)
-=======
-    value_unpad, _, _, _ = bert_padding.unpad_input(value, key_padding_mask)
-    value_unpad = rearrange(value_unpad, 'nnz (h d) -> nnz h d', h=kv_n_heads)
-
-    # multi-query case
-    if kv_n_heads == 1:
-        # Expanding a tensor does not allocate new memory, but only creates a new
-        # view on the existing tensor where a dimension of size one is expanded
-        # to a larger size by setting the stride to 0.
-        # - pytorch docs
-        #
-        # hopefully the kernels can utilize this and we're jot just wasting BW here
-        key_unpad = key_unpad.expand(key_unpad.size(0), n_heads,
-                                     key_unpad.size(-1))
-        value_unpad = value_unpad.expand(value_unpad.size(0), n_heads,
-                                         value_unpad.size(-1))
-    # grouped query case
-    elif kv_n_heads < n_heads:
-        # Each query belong to a group of kv heads of group size n_heads // kv_n_heads
-        # We repeat each kv head by the group size number to use the underlying MHA kernels
-
-        # since repeat_kv_for_gqa expects input dims of (b, s, kv_n_heads, d)
-        # we use .view to modify {key, value}_unpad appropriately
-
-        key_unpad = repeat_kv_for_gqa(
-            key_unpad.view(1, key_unpad.size(0), kv_n_heads, -1),
-            n_heads // kv_n_heads).view(key_unpad.size(0), n_heads, -1)
-        value_unpad = repeat_kv_for_gqa(
-            value_unpad.view(1, value_unpad.size(0), kv_n_heads, -1),
-            n_heads // kv_n_heads).view(value_unpad.size(0), n_heads, -1)
->>>>>>> 1793c366
+                value_unpad.view(1, value_unpad.size(0), kv_n_heads, -1),
+                n_heads // kv_n_heads).view(value_unpad.size(0), n_heads, -1)
 
     dropout_p = dropout_p if training else 0.0
 
