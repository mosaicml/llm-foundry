# Copyright 2022 MosaicML LLM Foundry authors
# SPDX-License-Identifier: Apache-2.0

"""Attention layers."""

import copy
import math
import warnings
from typing import Any, Optional

import torch
import transformers
from einops import rearrange
from packaging import version
from torch import nn

from llmfoundry.layers_registry import (
    attention_classes,
    attention_implementations,
)
from llmfoundry.models.layers.layer_builders import build_fc, build_norm
from llmfoundry.models.utils.config_defaults import fc_type_defaults

__all__ = [
    'scaled_multihead_dot_product_attention',
    'flash_attn_fn',
    'MultiheadAttention',
    'MultiQueryAttention',
    'GroupedQueryAttention',
    'attn_bias_shape',
    'build_attn_bias',
    'build_alibi_bias',
    'check_alibi_support',
]


def is_flash_v2_installed(v2_version: str = '2.0.0'):
    assert version.parse(v2_version) >= version.parse('2.0.0')
    try:
        import flash_attn as flash_attn
    except:
        return False
    return version.parse(flash_attn.__version__) >= version.parse(v2_version)


def is_flash_v1_installed():
    try:
        import flash_attn as flash_attn
    except:
        return False
    return version.parse(flash_attn.__version__) < version.parse('2.0.0')


def is_transformers_version_gte(hf_version: str) -> bool:
    return version.parse(transformers.__version__) >= version.parse(hf_version)


def check_alibi_support(attention_impl: str) -> bool:
    return attention_impl != 'flash' or is_flash_v2_installed(
        v2_version='v2.4.2',
    )


from transformers.models.llama.modeling_llama import apply_rotary_pos_emb


def _reset_is_causal(
    num_query_tokens: int,
    num_key_tokens: int,
    original_is_causal: bool,
) -> bool:
    # disable causal when it is not needed
    # necessary for flash for generation with kv_cache
    if original_is_causal and num_query_tokens != num_key_tokens:
        if num_query_tokens != 1:
            raise NotImplementedError(
                'MPT does not support query and key with different number of tokens, unless number of query tokens is 1.',
            )
        else:
            return False
    return original_is_causal


def repeat_kv_for_gqa(hidden: torch.Tensor, n_rep: int) -> torch.Tensor:
    """Perform repeat of kv heads along a particular dimension.

    hidden.shape expected to be: (batch size, seq len, kv_n_heads, head_dim)
    n_rep: amount of repetitions of kv_n_heads
    Unlike torch.repeat_interleave, this function avoids allocating new memory.
    """
    if n_rep == 1:
        return hidden

    b, s, kv_n_heads, d = hidden.shape

    hidden = hidden[:, :, :, None, :].expand(b, s, kv_n_heads, n_rep, d)

    return hidden.reshape(b, s, kv_n_heads * n_rep, d)


def scaled_multihead_dot_product_attention(
    query: torch.Tensor,
    key: torch.Tensor,
    value: torch.Tensor,
    n_heads: int,
    kv_n_heads: int,
    past_key_value: Optional[tuple[torch.Tensor, torch.Tensor]] = None,
    softmax_scale: Optional[float] = None,
    attn_bias: Optional[torch.Tensor] = None,
    key_padding_mask: Optional[torch.Tensor] = None,
    is_causal: bool = False,
    dropout_p: float = 0.0,
    training: bool = False,
    needs_weights: bool = False,
<<<<<<< HEAD
    attn_logit_softcapping: Optional[float] = None,
=======
    sliding_window_size: int = -1,
>>>>>>> cef39d19
) -> tuple[torch.Tensor, Optional[torch.Tensor], Optional[tuple[torch.Tensor,
                                                                torch.Tensor]]]:

    q = rearrange(query, 'b s (h d) -> b h s d', h=n_heads)
    k = rearrange(key, 'b s (h d) -> b h d s', h=kv_n_heads)
    v = rearrange(value, 'b s (h d) -> b h s d', h=kv_n_heads)

    if past_key_value is not None:
        # attn_impl: flash attn uses kernels which expect input shape [b, s, h, d_head].
        # kv_cache is therefore stored using that shape.
        # attn_impl: torch stores the kv_cache in the ordering which is most advantageous
        # for its attn computation ie
        # keys are stored as tensors with shape [b, h, d_head, s] and
        # values are stored as tensors with shape [b, h, s, d_head]
        if len(past_key_value) != 0:
            k = torch.cat([past_key_value[0], k], dim=3)
            v = torch.cat([past_key_value[1], v], dim=2)

        past_key_value = (k, v)

    b, _, s_q, d = q.shape
    s_k = k.size(-1)

    # grouped query case
    if kv_n_heads > 1 and kv_n_heads < n_heads:
        # necessary to do a transpose to swap (b h s d) -> (b s h d) for repeat_kv_for_gqa function
        k = repeat_kv_for_gqa(k.transpose(1, 2),
                              n_heads // kv_n_heads).transpose(1, 2)
        v = repeat_kv_for_gqa(v.transpose(1, 2),
                              n_heads // kv_n_heads).transpose(1, 2)

    if softmax_scale is None:
        softmax_scale = 1 / math.sqrt(d)

    attn_weight = q.matmul(k) * softmax_scale

    if attn_logit_softcapping is not None:
        attn_weight = attn_logit_softcapping * torch.tanh(
            attn_weight / attn_logit_softcapping,
        )

    if attn_bias is not None:
        # clamp to 0 necessary for torch 2.0 compile()
        _s_q = max(0, attn_bias.size(2) - s_q)
        _s_k = max(0, attn_bias.size(3) - s_k)
        attn_bias = attn_bias[:, :, _s_q:, _s_k:]

        if (attn_bias.size(-1) != 1 and attn_bias.size(-1) != s_k
           ) or (attn_bias.size(-2) != 1 and attn_bias.size(-2) != s_q):
            raise RuntimeError(
                f'attn_bias (shape: {attn_bias.shape}) is expected to broadcast to shape: {attn_weight.shape}.',
            )
        attn_weight = attn_weight + attn_bias

    min_val = torch.finfo(q.dtype).min

    if key_padding_mask is not None:
        if attn_bias is not None:
            warnings.warn(
                'Propagating key_padding_mask to the attention module ' +\
                'and applying it within the attention module can cause ' +\
                'unnecessary computation/memory usage. Consider integrating ' +\
                'into attn_bias once and passing that to each attention ' +\
                'module instead.',
            )
        attn_weight = attn_weight.masked_fill(
            ~key_padding_mask.view((b, 1, 1, s_k)),
            min_val,
        )

    if is_causal and (not s_q == 1):
        s = max(s_q, s_k)
        causal_mask = attn_weight.new_ones(s, s, dtype=torch.float32)
        causal_mask = causal_mask.tril()
        causal_mask = causal_mask.to(torch.bool)
        causal_mask = ~causal_mask
        causal_mask = causal_mask[-s_q:, -s_k:]
        attn_weight = attn_weight.masked_fill(
            causal_mask.view(1, 1, s_q, s_k),
            min_val,
        )

    if sliding_window_size != -1:
        window_mask = torch.ones((s_q, s_k),
                                 dtype=torch.bool,
                                 device=attn_weight.device)
        if (not s_q == 1):
            if s_q != s_k:
                raise ValueError(
                    'Number of queries should be equal to the number of keys.',
                )
            window_mask = torch.tril(
                window_mask,
                diagonal=sliding_window_size,
            )
            window_mask = torch.triu(
                window_mask,
                diagonal=-sliding_window_size,
            )
        else:
            window_mask[:, :-(sliding_window_size + 1)] = False
        window_mask = ~window_mask
        attn_weight = attn_weight.masked_fill(
            window_mask.view(1, 1, s_q, s_k),
            min_val,
        )

    attn_weight = torch.softmax(attn_weight, dim=-1)

    if dropout_p:
        attn_weight = torch.nn.functional.dropout(
            attn_weight,
            p=dropout_p,
            training=training,
            inplace=True,
        )

    out = attn_weight.to(v.dtype).matmul(v)
    out = rearrange(out, 'b h s d -> b s (h d)')

    if needs_weights:
        return out, attn_weight, past_key_value
    return out, None, past_key_value


def check_valid_inputs(
    *tensors: torch.Tensor,
    valid_dtypes: Optional[list[torch.dtype]] = None,
):
    if valid_dtypes is None:
        valid_dtypes = [torch.float32, torch.float16, torch.bfloat16]
    for tensor in tensors:
        if tensor.dtype not in valid_dtypes:
            raise TypeError(f'{tensor.dtype=} must be in {valid_dtypes=}.')
        if not tensor.is_cuda:
            raise TypeError(f'Inputs must be cuda tensors ({tensor.is_cuda=}).')


def flash_attn_fn(
    query: torch.Tensor,
    key: torch.Tensor,
    value: torch.Tensor,
    n_heads: int,
    kv_n_heads: int,
    past_key_value: Optional[tuple[torch.Tensor, torch.Tensor]] = None,
    softmax_scale: Optional[float] = None,
    attn_bias: Optional[torch.Tensor] = None,
    key_padding_mask: Optional[torch.Tensor] = None,
    is_causal: bool = False,
    dropout_p: float = 0.0,
    training: bool = False,
    needs_weights: bool = False,
    should_repeat_kv_for_gqa: Optional[bool] = True,
    sliding_window_size: int = -1,
    alibi_slopes: Optional[torch.Tensor] = None,
    flash_attn_padding_info: Optional[dict[str, torch.Tensor]] = None,
    attn_logit_softcapping: Optional[float] = None,
) -> tuple[torch.Tensor, Optional[torch.Tensor], Optional[tuple[torch.Tensor,
                                                                torch.Tensor]]]:
    if key_padding_mask is not None:
        raise ValueError('key_padding_mask should be None for flash attn.')
    del key_padding_mask
    if flash_attn_padding_info is None:
        raise ValueError('flash_attn_padding_info is required for flash attn.')
    try:
        from flash_attn import bert_padding, flash_attn_interface  # type: ignore # yapf: disable # isort: skip
    except:
        raise RuntimeError(
            'Please install flash-attn==1.0.9 or flash-attn==2.3.6',
        )

    check_valid_inputs(query, key, value)

    if past_key_value is not None:
        if len(past_key_value) != 0:
            key = torch.cat([past_key_value[0], key], dim=1)
            value = torch.cat([past_key_value[1], value], dim=1)

        past_key_value = (key, value)

    if attn_bias is not None:
        raise NotImplementedError(f'attn_bias not implemented for flash attn.')

    batch_size, seqlen = query.shape[:2]

    # In the following lines we move the tensors to the same devices as query, key, and value respectively. These operations should be no-ops during training.
    # This is done to fix pipeline parallel generation using hf.generate. Please see this comment for details: https://github.com/mosaicml/llm-foundry/pull/1332#issue-2386827204
    indices_q = flash_attn_padding_info['indices_q'].to(query.device)
    indices_k = flash_attn_padding_info['indices_k'].to(key.device)
    indices_v = flash_attn_padding_info['indices_v'].to(value.device)
    cu_seqlens_q = flash_attn_padding_info['cu_seqlens_q'].to(query.device)
    cu_seqlens_k = flash_attn_padding_info['cu_seqlens_k'].to(key.device)
    max_seqlen_q = flash_attn_padding_info['max_seqlen_q']
    max_seqlen_k = flash_attn_padding_info['max_seqlen_k']

    query_unpad = bert_padding.index_first_axis(
        rearrange(query, 'b s ... -> (b s) ...'),
        indices_q,
    )
    query_unpad = rearrange(query_unpad, 'nnz (h d) -> nnz h d', h=n_heads)

    key_unpad = bert_padding.index_first_axis(
        rearrange(key, 'b s ... -> (b s) ...'),
        indices_k,
    )
    key_unpad = rearrange(key_unpad, 'nnz (h d) -> nnz h d', h=kv_n_heads)

    value_unpad = bert_padding.index_first_axis(
        rearrange(value, 'b s ... -> (b s) ...'),
        indices_v,
    )
    value_unpad = rearrange(value_unpad, 'nnz (h d) -> nnz h d', h=kv_n_heads)

    if (kv_n_heads < n_heads) and (not is_flash_v2_installed()
                                  ) and (not should_repeat_kv_for_gqa):
        raise ValueError(
            'For Grouped Query Attention or Multi Query Attention, should_repeat_kv_for_gqa should be set to True if not using Flash Attention v2.',
        )

    if should_repeat_kv_for_gqa:
        # multi-query case
        if kv_n_heads == 1:
            # Expanding a tensor does not allocate new memory, but only creates a new
            # view on the existing tensor where a dimension of size one is expanded
            # to a larger size by setting the stride to 0.
            # - pytorch docs
            #
            # hopefully the kernels can utilize this and we're jot just wasting BW here
            key_unpad = key_unpad.expand(
                key_unpad.size(0),
                n_heads,
                key_unpad.size(-1),
            )
            value_unpad = value_unpad.expand(
                value_unpad.size(0),
                n_heads,
                value_unpad.size(-1),
            )
        # grouped query case
        elif kv_n_heads < n_heads:
            # Each query belong to a group of kv heads of group size n_heads // kv_n_heads
            # We repeat each kv head by the group size number to use the underlying MHA kernels

            # since repeat_kv_for_gqa expects input dims of (b, s, kv_n_heads, d)
            # we use .view to modify {key, value}_unpad appropriately

            key_unpad = repeat_kv_for_gqa(
                key_unpad.view(1, key_unpad.size(0), kv_n_heads, -1),
                n_heads // kv_n_heads,
            ).view(key_unpad.size(0), n_heads, -1)
            value_unpad = repeat_kv_for_gqa(
                value_unpad.view(1, value_unpad.size(0), kv_n_heads, -1),
                n_heads // kv_n_heads,
            ).view(value_unpad.size(0), n_heads, -1)

    dropout_p = dropout_p if training else 0.0

    reset_is_causal = _reset_is_causal(query.size(1), key.size(1), is_causal)

    if is_flash_v1_installed():
        output_unpad = flash_attn_interface.flash_attn_unpadded_func(
            q=query_unpad,
            k=key_unpad,
            v=value_unpad,
            cu_seqlens_q=cu_seqlens_q,
            cu_seqlens_k=cu_seqlens_k,
            max_seqlen_q=max_seqlen_q,
            max_seqlen_k=max_seqlen_k,
            dropout_p=dropout_p,
            softmax_scale=softmax_scale,
            causal=reset_is_causal,
            return_attn_probs=needs_weights,
        )
    elif is_flash_v2_installed():
        extra_attn_kwargs = {}
        if check_alibi_support('flash'):
            extra_attn_kwargs['alibi_slopes'] = alibi_slopes
        elif alibi_slopes is not None:
            raise ValueError(
                'alibi_slopes is only supported for flash-attn>=2.4.2',
            )
        if is_flash_v2_installed(
            v2_version='v2.6.2',
        ) and attn_logit_softcapping is not None:
            extra_attn_kwargs['softcap'] = attn_logit_softcapping
        output_unpad = flash_attn_interface.flash_attn_varlen_func(
            q=query_unpad,
            k=key_unpad,
            v=value_unpad,
            cu_seqlens_q=cu_seqlens_q,
            cu_seqlens_k=cu_seqlens_k,
            max_seqlen_q=max_seqlen_q,
            max_seqlen_k=max_seqlen_k,
            dropout_p=dropout_p,
            softmax_scale=softmax_scale,
            causal=reset_is_causal,
            return_attn_probs=needs_weights,
            window_size=(sliding_window_size, sliding_window_size),
            **extra_attn_kwargs,
        )
    else:
        raise RuntimeError(
            'flash-attn==1.0.9 or flash-attn==2.4.2 is required.',
        )

    output = bert_padding.pad_input(
        rearrange(output_unpad, 'nnz h d -> nnz (h d)'),
        indices_q,
        batch_size,
        seqlen,
    )
    return output, None, past_key_value


@attention_classes.register_class('grouped_query_attention')
class GroupedQueryAttention(nn.Module):
    """Grouped Query Attention (GQA) is a generalization of Multi-head (MHA).

    and Multi-query attention (MQA).

    This allows the user to set a variable of number of kv_n_heads, rather than
    just n_heads or 1, as in MHA and MQA. Using torch attention
    implementation enables user to also use additive bias.
    """

    def __init__(
        self,
        d_model: int,
        n_heads: int,
        kv_n_heads: int,
        attn_impl: str = 'flash',
        clip_qkv: Optional[float] = None,
        qk_ln: bool = False,
        qk_gn: bool = False,
        fused_qkv: bool = True,
        softmax_scale: Optional[float] = None,
        attn_pdrop: float = 0.0,
        norm_type: str = 'low_precision_layernorm',
        norm_eps: float = 1e-05,
        fc_type: Optional[dict[str, Any]] = None,
        device: Optional[str] = None,
        bias: bool = True,
        sliding_window_size: int = -1,
        reuse_kv_layer_idx: Optional[int] = None,
        attn_logit_softcapping: Optional[float] = None,
    ):
        super().__init__()

        self.attn_impl = attn_impl
        self.clip_qkv = clip_qkv
        self.qk_ln = qk_ln
        self.qk_gn = qk_gn
        self.fused_qkv = fused_qkv

        self.d_model = d_model
        self.n_heads = n_heads
        self.kv_n_heads = kv_n_heads
        self.sliding_window_size = sliding_window_size
        self.reuse_kv_layer_idx = reuse_kv_layer_idx
        self.attn_logit_softcapping = attn_logit_softcapping

        self.head_dim = d_model // n_heads

        # Usually, fc_type dict should be passed in through MPTBlock's __init__ function.
        if fc_type is None:
            fc_type = copy.deepcopy(fc_type_defaults)
            fc_type['bias'] = bias
            fc_type['device'] = device
        fc_type_name = fc_type['name']

        if self.kv_n_heads <= 0:
            raise ValueError('kv_n_heads should be greater than zero.')

        if self.kv_n_heads > self.n_heads:
            raise ValueError(
                'The number of KV heads should be less than or equal to Q heads.',
            )

        if self.n_heads % self.kv_n_heads != 0:
            raise ValueError(
                'Each Q head should get the same number of KV heads, so n_heads must be divisible by kv_n_heads.',
            )
        if qk_ln and qk_gn:
            raise ValueError('Only one of qk_ln and qk_gn can be set to True.')

        self.softmax_scale = softmax_scale
        if self.softmax_scale is None:
            self.softmax_scale = 1 / math.sqrt(self.d_model / self.n_heads)
        self.attn_dropout_p = attn_pdrop

        if self.reuse_kv_layer_idx is not None:
            self.Wq = build_fc(
                name=fc_type_name,
                in_features=self.d_model,
                out_features=self.d_model,
                fc_kwargs=fc_type,
            )
            # for param init fn; enables shape based init of fused layers
            fuse_splits = [i * self.head_dim for i in range(1, self.n_heads)]
            self.Wq._fused = (0, fuse_splits)
        elif self.fused_qkv:
            self.Wqkv = build_fc(
                name=fc_type_name,
                in_features=self.d_model,
                out_features=self.d_model + 2 * self.kv_n_heads * self.head_dim,
                fc_kwargs=fc_type,
            )
            # for param init fn; enables shape based init of fused layers
            fuse_splits = [
                i * self.head_dim
                for i in range(1, self.n_heads + 2 * self.kv_n_heads)
            ]
            self.Wqkv._fused = (0, fuse_splits)
        else:
            self.Wq = build_fc(
                name=fc_type_name,
                in_features=self.d_model,
                out_features=self.d_model,
                fc_kwargs=fc_type,
            )
            self.Wk = build_fc(
                name=fc_type_name,
                in_features=self.d_model,
                out_features=self.kv_n_heads * self.head_dim,
                fc_kwargs=fc_type,
            )
            self.Wv = build_fc(
                name=fc_type_name,
                in_features=self.d_model,
                out_features=self.kv_n_heads * self.head_dim,
                fc_kwargs=fc_type,
            )
            # for param init fn; enables shape based init of fused layers
            q_fuse_splits = [i * self.head_dim for i in range(1, self.n_heads)]
            kv_fuse_splits = [
                i * self.head_dim for i in range(1, self.kv_n_heads)
            ]
            self.Wq._fused = (0, q_fuse_splits)
            self.Wk._fused = (0, kv_fuse_splits)
            self.Wv._fused = (0, kv_fuse_splits)

        if self.qk_ln or self.qk_gn:
            norm_size = self.head_dim if qk_gn else d_model
            self.q_ln = build_norm(
                name=norm_type.lower(),
                normalized_shape=norm_size,
                eps=norm_eps,
                device=device,
            )
            if self.reuse_kv_layer_idx is None:
                if qk_ln:
                    norm_size = self.head_dim * kv_n_heads
                self.k_ln = build_norm(
                    name=norm_type.lower(),
                    normalized_shape=norm_size,
                    eps=norm_eps,
                    device=device,
                )

        self.attn_fn = attention_implementations.get(self.attn_impl)

        self.out_proj = build_fc(
            name=fc_type_name,
            in_features=self.d_model,
            out_features=self.d_model,
            fc_kwargs=fc_type,
        )
        self.out_proj._is_residual = True

    def forward(
        self,
        x: torch.Tensor,
        past_key_value: Optional[tuple[torch.Tensor, torch.Tensor]] = None,
        attn_bias: Optional[torch.Tensor] = None,
        attention_mask: Optional[torch.Tensor] = None,
        rotary_emb_w_meta_info: Optional[dict] = None,
        is_causal: bool = True,
        needs_weights: bool = False,
        alibi_slopes: Optional[torch.Tensor] = None,
        flash_attn_padding_info: Optional[dict[str, torch.Tensor]] = None,
        prev_layer_key_value: Optional[tuple[torch.Tensor,
                                             torch.Tensor]] = None,
    ) -> tuple[torch.Tensor, Optional[torch.Tensor], Optional[tuple[
        torch.Tensor, torch.Tensor]]]:
        extra_kwargs = {}
        if prev_layer_key_value is not None:
            extra_kwargs['prev_layer_key_value'] = prev_layer_key_value
        query, key, value = self.get_qkv(x, **extra_kwargs)

        if rotary_emb_w_meta_info is not None:
            query, key, value = self._apply_rotary_embeddings(
                rotary_emb_w_meta_info,
                query,
                key,
                value,
            )

        extra_attn_kwargs = self.get_implementation_specific_args(
            attention_mask,
            alibi_slopes,
            flash_attn_padding_info,
        )

        context, attn_weights, past_key_value = self.attn_fn(
            query,
            key,
            value,
            n_heads=self.n_heads,
            kv_n_heads=self.kv_n_heads,
            past_key_value=past_key_value,
            softmax_scale=self.softmax_scale,
            attn_bias=attn_bias,
            is_causal=is_causal,
            dropout_p=self.attn_dropout_p,
            training=self.training,
            needs_weights=needs_weights,
<<<<<<< HEAD
            attn_logit_softcapping=self.attn_logit_softcapping,
=======
            sliding_window_size=self.sliding_window_size,
>>>>>>> cef39d19
            **extra_attn_kwargs,
        )

        return self.out_proj(context), attn_weights, past_key_value

    def get_qkv(
        self,
        x: torch.Tensor,
        prev_layer_key_value: Optional[tuple[torch.Tensor,
                                             torch.Tensor]] = None,
    ) -> tuple[torch.Tensor, torch.Tensor, torch.Tensor]:
        """Computes and returns the query, key, and value tensors.

        Args:
            x (torch.Tensor): The input tensor.
            prev_layer_key_value  (Optional[Tuple[torch.Tensor, torch.Tensor]]): The key value of the previous layer.

        Returns:
            query (torch.Tensor): The query tensor.
            key (torch.Tensor): The key tensor.
            value (torch.Tensor): The value tensor.
        """
        if self.reuse_kv_layer_idx is not None:
            if prev_layer_key_value is None:
                raise ValueError(
                    'prev_layer_key_value is None, cannot reuse_prev_layer_kv.',
                )
            key, value = prev_layer_key_value

            query = self.Wq(x)
            if self.clip_qkv:
                query = query.clamp(min=-self.clip_qkv, max=self.clip_qkv)

            if self.qk_ln or self.qk_gn:
                # Applying layernorm to qk
                q_shape = query.shape
                if self.qk_gn:
                    b, s = query.shape[:2]
                    query = query.view(b, s, self.n_heads, -1)
                dtype = query.dtype
                query = self.q_ln(query).to(dtype).view(q_shape)
            return query, key, value

        if self.fused_qkv:
            qkv = self.Wqkv(x)

            if self.clip_qkv:
                qkv = qkv.clamp(min=-self.clip_qkv, max=self.clip_qkv)

            query, key, value = qkv.split(
                [
                    self.d_model,
                    self.kv_n_heads * self.head_dim,
                    self.kv_n_heads * self.head_dim,
                ],
                dim=2,
            )
        else:
            query = self.Wq(x)
            key = self.Wk(x)
            value = self.Wv(x)

            if self.clip_qkv:
                query = query.clamp(min=-self.clip_qkv, max=self.clip_qkv)
                key = key.clamp(min=-self.clip_qkv, max=self.clip_qkv)
                value = value.clamp(min=-self.clip_qkv, max=self.clip_qkv)

        if self.qk_ln or self.qk_gn:
            # Applying layernorm to qk
            q_shape, k_shape = query.shape, key.shape
            if self.qk_gn:
                b, s = query.shape[:2]
                query = query.view(b, s, self.n_heads, -1)
                key = key.view(b, s, self.kv_n_heads, -1)
            dtype = query.dtype
            query = self.q_ln(query).to(dtype).view(q_shape)
            key = self.k_ln(key).to(dtype).view(k_shape)

        return query, key, value

    def _apply_rotary_embeddings(
        self,
        rotary_emb_w_meta_info: dict[str, Any],
        query: torch.Tensor,
        key: torch.Tensor,
        value: torch.Tensor,
    ) -> tuple[torch.Tensor, torch.Tensor, torch.Tensor]:
        if self.reuse_kv_layer_idx is not None:
            orig_key, orig_value = key, value
            key, value = torch.empty_like(key), torch.empty_like(value)

        rotary_emb = rotary_emb_w_meta_info['rotary_emb']
        seq_len = rotary_emb_w_meta_info['seq_len']
        offset_info = rotary_emb_w_meta_info['offset_info']
        bsz, seqlen = query.shape[:2]
        query = query.view(bsz, seqlen, -1, self.head_dim)
        key = key.view(bsz, seqlen, -1, self.head_dim)

        if rotary_emb_w_meta_info['impl'] == 'dail':
            value = value.view(bsz, seqlen, -1, self.head_dim)

            kv = torch.stack([key, value], dim=2)
            # Note: Rotates in place (https://github.com/Dao-AILab/flash-attention/blob/320fb59487658f033f56711efd3d61b7c7a6f8f3/flash_attn/layers/rotary.py#L429)
            query, kv = rotary_emb(
                query,
                kv,
                seqlen_offset=offset_info,
                max_seqlen=seq_len,
            )
            [key, value] = torch.unbind(kv, dim=2)

            value = value.view(bsz, seqlen, -1)
        elif rotary_emb_w_meta_info['impl'] == 'hf':
            if is_transformers_version_gte('4.38'):
                (cos, sin) = rotary_emb(
                    x=value,
                    position_ids=offset_info,
                )
            else:
                (cos, sin) = rotary_emb(x=value, seq_len=seq_len)
            if is_transformers_version_gte('4.38'):
                # In the following lines we move the cos and sin tensors to the same devices as query. These operations should be no-ops during training.
                # This is done to fix pipeline parallel generation using hf.generate. Please see this comment for details: https://github.com/mosaicml/llm-foundry/pull/1332#issue-2386827204
                cos = cos.to(query.device)
                sin = sin.to(query.device)
                query, key = apply_rotary_pos_emb(
                    q=query,
                    k=key,
                    cos=cos,
                    sin=sin,
                    position_ids=None,
                    unsqueeze_dim=2,
                )
            elif is_transformers_version_gte('4.36'):
                query, key = apply_rotary_pos_emb(
                    q=query,
                    k=key,
                    cos=cos,
                    sin=sin,
                    position_ids=offset_info,
                    unsqueeze_dim=2,
                )
            else:
                query = query.transpose(1, 2)
                key = key.transpose(1, 2)
                query, key = apply_rotary_pos_emb(
                    q=query,
                    k=key,
                    cos=cos,
                    sin=sin,
                    position_ids=offset_info,
                )
                query = query.transpose(1, 2)
                key = key.transpose(1, 2)

        query = query.view(bsz, seqlen, -1)
        key = key.view(bsz, seqlen, -1)
        if self.reuse_kv_layer_idx is not None:
            return query, orig_key, orig_value  # type: ignore
        return query, key, value

    def get_implementation_specific_args(
        self,
        attention_mask: Optional[torch.Tensor] = None,
        alibi_slopes: Optional[torch.Tensor] = None,
        flash_attn_padding_info: Optional[dict[str, torch.Tensor]] = None,
    ) -> dict[str, Any]:
        """Returns attention implementation specific args.

        Args:
            attention_mask (Optional[torch.Tensor]): The attention mask.
            alibi_slopes (Optional[torch.Tensor]): The alibi slopes.
            flash_attn_padding_info (Optional[dict[str, torch.Tensor]]): The padding information, only required for flash attention.

        Returns:
            extra_attn_kwargs (dict[str, Any]): Implementation specific args.
        """
        if self.attn_impl == 'flash':
            extra_attn_kwargs = {
                'should_repeat_kv_for_gqa': not is_flash_v2_installed(),
                'alibi_slopes': alibi_slopes,
                'flash_attn_padding_info': flash_attn_padding_info,
                'key_padding_mask': None,
            }
        else:
            extra_attn_kwargs = {'key_padding_mask': attention_mask}
        return extra_attn_kwargs


@attention_classes.register_class('multihead_attention')
class MultiheadAttention(GroupedQueryAttention):
    """Multi-head self attention.

    Using torch attention implementation enables user to also use additive bias.
    """

    def __init__(
        self,
        d_model: int,
        n_heads: int,
        attn_impl: str = 'flash',
        clip_qkv: Optional[float] = None,
        qk_ln: bool = False,
        qk_gn: bool = False,
        fused_qkv: bool = True,
        softmax_scale: Optional[float] = None,
        attn_pdrop: float = 0.0,
        norm_type: str = 'low_precision_layernorm',
        norm_eps: float = 1e-05,
        fc_type: Optional[dict[str, Any]] = None,
        device: Optional[str] = None,
        bias: bool = True,
        sliding_window_size: int = -1,
        reuse_kv_layer_idx: Optional[int] = None,
        attn_logit_softcapping: Optional[float] = None,
    ):
        super().__init__(
            d_model=d_model,
            n_heads=n_heads,
            kv_n_heads=n_heads,  # for MHA, same # heads as kv groups
            attn_impl=attn_impl,
            clip_qkv=clip_qkv,
            qk_ln=qk_ln,
            qk_gn=qk_gn,
            fused_qkv=fused_qkv,
            softmax_scale=softmax_scale,
            attn_pdrop=attn_pdrop,
            norm_type=norm_type,
            norm_eps=norm_eps,
            fc_type=fc_type,
            device=device,
            bias=bias,
            sliding_window_size=sliding_window_size,
            reuse_kv_layer_idx=reuse_kv_layer_idx,
            attn_logit_softcapping=attn_logit_softcapping,
        )


@attention_classes.register_class('multiquery_attention')
class MultiQueryAttention(GroupedQueryAttention):
    """Multi-Query self attention.

    Using torch attention implementation enables user to also use additive bias.
    """

    def __init__(
        self,
        d_model: int,
        n_heads: int,
        attn_impl: str = 'flash',
        clip_qkv: Optional[float] = None,
        qk_ln: bool = False,
        qk_gn: bool = False,
        fused_qkv: bool = True,
        softmax_scale: Optional[float] = None,
        attn_pdrop: float = 0.0,
        norm_type: str = 'low_precision_layernorm',
        norm_eps: float = 1e-05,
        fc_type: Optional[dict[str, Any]] = None,
        device: Optional[str] = None,
        bias: bool = True,
        sliding_window_size: int = -1,
        reuse_kv_layer_idx: Optional[int] = None,
        attn_logit_softcapping: Optional[float] = None,
    ):
        super().__init__(
            d_model=d_model,
            n_heads=n_heads,
            kv_n_heads=1,  # for MQA, 1 head
            attn_impl=attn_impl,
            clip_qkv=clip_qkv,
            qk_ln=qk_ln,
            qk_gn=qk_gn,
            fused_qkv=fused_qkv,
            softmax_scale=softmax_scale,
            attn_pdrop=attn_pdrop,
            norm_type=norm_type,
            norm_eps=norm_eps,
            fc_type=fc_type,
            device=device,
            bias=bias,
            sliding_window_size=sliding_window_size,
            reuse_kv_layer_idx=reuse_kv_layer_idx,
            attn_logit_softcapping=attn_logit_softcapping,
        )


def attn_bias_shape(
    attn_impl: str,
    n_heads: int,
    seq_len: int,
    alibi: bool,
    causal: bool,
    use_sequence_id: bool,
) -> Optional[tuple[int, int, int, int]]:
    if attn_impl == 'flash':
        return None
    elif attn_impl == 'torch':
        if alibi:
            if (not causal) or use_sequence_id:
                return (1, n_heads, seq_len, seq_len)
            return (1, n_heads, 1, seq_len)
        elif use_sequence_id:
            return (1, 1, seq_len, seq_len)
        return None
    else:
        raise ValueError(f'{attn_impl=} is an invalid setting.')


def build_attn_bias(
    attn_impl: str,
    attn_bias: torch.Tensor,
    n_heads: int,
    seq_len: int,
    causal: bool = False,
    alibi: bool = False,
    alibi_bias_max: int = 8,
) -> Optional[torch.Tensor]:
    if attn_impl == 'flash':
        return None
    elif attn_impl == 'torch':
        if alibi:
            # in place add alibi to attn bias
            device, dtype = attn_bias.device, attn_bias.dtype
            attn_bias = attn_bias.add(
                build_alibi_bias(
                    n_heads,
                    seq_len,
                    full=not causal,
                    alibi_bias_max=alibi_bias_max,
                    device=device,
                    dtype=dtype,
                ),
            )
        return attn_bias
    else:
        raise ValueError(f'{attn_impl=} is an invalid setting.')


def gen_slopes(
    n_heads: int,
    alibi_bias_max: int = 8,
    device: Optional[torch.device] = None,
    return_1d: bool = False,
) -> torch.Tensor:
    _n_heads = 2**math.ceil(math.log2(n_heads))
    m = torch.arange(1, _n_heads + 1, dtype=torch.float32, device=device)
    m = m.mul(alibi_bias_max / _n_heads)
    slopes = (1. / torch.pow(2, m))

    if _n_heads != n_heads:
        # if n_heads is not a power of two,
        # Huggingface and FasterTransformer calculate slopes normally,
        # then return this strided concatenation of slopes
        slopes = torch.concat([slopes[1::2], slopes[::2]])[:n_heads]
    if return_1d:
        return slopes
    return slopes.view(1, n_heads, 1, 1)


def build_alibi_bias(
    n_heads: int,
    seq_len: int,
    full: bool = False,
    alibi_bias_max: int = 8,
    device: Optional[torch.device] = None,
    dtype: Optional[torch.dtype] = None,
) -> torch.Tensor:
    alibi_bias = torch.arange(1 - seq_len, 1, dtype=torch.int32,
                              device=device).view(1, 1, 1, seq_len)
    if full:
        # generate 1 x Heads x SeqLen x SeqLen alibi bias mask
        # otherwise the mask is 1 x Heads x 1 x SeqLen (which is broadcast to the appropriate size)
        alibi_bias = alibi_bias - torch.arange(
            1 - seq_len,
            1,
            dtype=torch.int32,
            device=device,
        ).view(1, 1, seq_len, 1)
        alibi_bias = alibi_bias.abs().mul(-1)

    slopes = gen_slopes(n_heads, alibi_bias_max, device=device)
    alibi_bias = alibi_bias * slopes
    return alibi_bias.to(dtype=dtype)


attention_implementations.register('flash', func=flash_attn_fn)
attention_implementations.register(
    'torch',
    func=scaled_multihead_dot_product_attention,
)<|MERGE_RESOLUTION|>--- conflicted
+++ resolved
@@ -112,11 +112,8 @@
     dropout_p: float = 0.0,
     training: bool = False,
     needs_weights: bool = False,
-<<<<<<< HEAD
     attn_logit_softcapping: Optional[float] = None,
-=======
     sliding_window_size: int = -1,
->>>>>>> cef39d19
 ) -> tuple[torch.Tensor, Optional[torch.Tensor], Optional[tuple[torch.Tensor,
                                                                 torch.Tensor]]]:
 
@@ -633,11 +630,8 @@
             dropout_p=self.attn_dropout_p,
             training=self.training,
             needs_weights=needs_weights,
-<<<<<<< HEAD
             attn_logit_softcapping=self.attn_logit_softcapping,
-=======
             sliding_window_size=self.sliding_window_size,
->>>>>>> cef39d19
             **extra_attn_kwargs,
         )
 
