# Copyright 2022 MosaicML LLM Foundry authors
# SPDX-License-Identifier: Apache-2.0
"""GPT Blocks used for the GPT Model."""

import copy
from typing import Any, Optional

import torch
import torch.nn as nn

from llmfoundry.layers_registry import ffns_with_norm
from llmfoundry.models.layers.layer_builders import (
    build_attention_layer,
    build_ffn,
    build_norm,
)
from llmfoundry.models.utils.config_defaults import (
    attn_config_defaults,
    fc_type_defaults,
)

try:
    from flash_attn.bert_padding import unpad_input, pad_input  # type: ignore # yapf: disable # isort: skip
except:
    unpad_input, pad_input = None, None

__all__ = [
    'MPTBlock',
    'FusedNormAttentionNorm',
]


class MPTBlock(nn.Module):

    def __init__(
        self,
        d_model: int,
        n_heads: int,
        expansion_ratio: int,
        attn_config: Optional[dict] = None,
        ffn_config: Optional[dict] = None,
        resid_pdrop: float = 0.0,
        norm_type: str = 'low_precision_layernorm',
        norm_eps: float = 1e-05,
        fc_type: Optional[dict[str, Any]] = None,
        device: Optional[str] = None,
        no_bias: bool = False,
        use_pad_tok_in_ffn: bool = True,
        **kwargs: Any,
    ):
        if attn_config is None:
            attn_config = attn_config_defaults

        if ffn_config is None:
            self.ffn_config: dict[str, Any] = {
                'ffn_type': 'mptmlp',
            }
        else:
            self.ffn_config = ffn_config

        if fc_type is None:
            fc_type = copy.deepcopy(fc_type_defaults)
        fc_type['bias'] = not no_bias
        fc_type['device'] = device

        self.ffn_config['fc_type'] = fc_type

        self.fuse_norm_attn_norm = kwargs.get('fuse_norm_attn_norm', False)

        del kwargs  # unused, just to capture any extra args from the config
        super().__init__()

        ffn_type = self.ffn_config['ffn_type']
        ffn_has_norm = ffn_type in ffns_with_norm

        if self.fuse_norm_attn_norm:
            self.norm_attn_norm = FusedNormAttentionNorm(
                d_model=d_model,
                n_heads=n_heads,
                args_to_exclude_in_attn_class=self.
                args_to_exclude_in_attn_class,
                attn_config=attn_config,
                ffn_has_norm=ffn_has_norm,
                fc_type=fc_type,
                resid_pdrop=resid_pdrop,
                norm_type=norm_type,
                norm_eps=norm_eps,
                device=device,
                no_bias=no_bias,
            )
        else:
            assert isinstance(attn_config['attn_type'], str)
            # Necessary to avoid passing extraneous args into attn_class while allowing the use of **kwargs
            attn_config_subset_for_attn_class = {
                k: v
                for k, v in attn_config.items()
                if k not in self.args_to_exclude_in_attn_class
            }

            self.norm_1 = build_norm(
                name=norm_type.lower(),
                normalized_shape=d_model,
                eps=norm_eps,
                device=device,
            )
            self.attn = build_attention_layer(
                name=attn_config['attn_type'],
                attn_kwargs={
                    'd_model': d_model,
                    'n_heads': n_heads,
                    'fc_type': fc_type,
                    'device': device,
                    'bias': not no_bias,
                    **attn_config_subset_for_attn_class,
                },
            )
            self.norm_2 = None
            if not ffn_has_norm:
                self.norm_2 = build_norm(
                    name=norm_type.lower(),
                    normalized_shape=d_model,
                    eps=norm_eps,
                    device=device,
                )

        self.ffn = build_ffn(
            name=ffn_type,
            d_model=d_model,
            expansion_ratio=expansion_ratio,
            device=device,
            bias=not no_bias,
            ffn_kwargs=self.ffn_config,
        )

        self.resid_attn_dropout = nn.Dropout(resid_pdrop)
        self.resid_ffn_dropout = nn.Dropout(resid_pdrop)
        self.use_pad_tok_in_ffn = use_pad_tok_in_ffn

    @property
    def args_to_exclude_in_attn_class(self):
        return {
            'attn_type',
            'alibi',
            'attn_uses_sequence_id',
            'alibi_bias_max',
            'rope',
            'rope_theta',
            'rope_impl',
            'rope_dail_config',
            'rope_hf_config',
        }

    def forward(
        self,
        x: torch.Tensor,
        past_key_value: Optional[tuple[torch.Tensor, torch.Tensor]] = None,
        attn_bias: Optional[torch.Tensor] = None,
        rotary_emb_w_meta_info: Optional[dict] = None,
        attention_mask: Optional[torch.ByteTensor] = None,
        is_causal: bool = True,
        output_attentions: bool = False,
        alibi_slopes: Optional[torch.Tensor] = None,
        flash_attn_padding_info: Optional[dict[str, torch.Tensor]] = None,
        prev_layer_key_value: Optional[tuple[torch.Tensor,
                                             torch.Tensor]] = None,
        key_value_states: Optional[torch.Tensor] = None,
<<<<<<< HEAD
        x_prev: Optional[torch.Tensor] = None,
=======
        pos_id_within_seq: Optional[torch.Tensor] = None,
>>>>>>> 429eb847
    ) -> tuple[torch.Tensor, Optional[torch.Tensor], Optional[tuple[
        torch.Tensor, torch.Tensor]]]:
        extra_kwargs = {}
        if prev_layer_key_value is not None:
            extra_kwargs['prev_layer_key_value'] = prev_layer_key_value
        if key_value_states is not None:
            extra_kwargs['key_value_states'] = key_value_states
        if pos_id_within_seq is not None:
            extra_kwargs['pos_id_within_seq'] = pos_id_within_seq

        if self.fuse_norm_attn_norm:
            if x_prev is not None:
                extra_kwargs['x_prev'] = x_prev
            x, m, attn_weights, past_key_value = self.norm_attn_norm(
                x,
                past_key_value=past_key_value,
                attn_bias=attn_bias,
                rotary_emb_w_meta_info=rotary_emb_w_meta_info,
                attention_mask=attention_mask,
                is_causal=is_causal,
                output_attentions=output_attentions,
                alibi_slopes=alibi_slopes,
                flash_attn_padding_info=flash_attn_padding_info,
                **extra_kwargs,
            )
        else:
            a = self.norm_1(x)
            if x_prev is not None:
                extra_kwargs['x_prev'] = self.norm_1(x_prev)
            b, attn_weights, past_key_value = self.attn(
                a,
                past_key_value=past_key_value,
                attn_bias=attn_bias,
                rotary_emb_w_meta_info=rotary_emb_w_meta_info,
                attention_mask=attention_mask,
                is_causal=is_causal,
                needs_weights=output_attentions,
                alibi_slopes=alibi_slopes,
                flash_attn_padding_info=flash_attn_padding_info,
                **extra_kwargs,
            )
            x = x + self.resid_attn_dropout(b)
            m = x
            if self.norm_2 is not None:
                m = self.norm_2(x)

        n = self.apply_ffn(attention_mask, m)
        # In the following line we move the `x` tensor to the same devices as the output of ffn layer. This operation should be a no-op during training.
        # This is done to fix pipeline parallel generation using hf.generate. Please see this comment for details: https://github.com/mosaicml/llm-foundry/pull/1332#issue-2386827204
        x = x.to(
            device=n.device,
        ) + self.resid_ffn_dropout(n).to(
            device=n.device,
        )
        return x, attn_weights, past_key_value

    def apply_ffn(
        self,
        attention_mask: Optional[torch.ByteTensor],
        m: torch.Tensor,
    ) -> torch.Tensor:
        """Apply feed forward layers to the input.

        Args:
            attention_mask (Optional[torch.ByteTensor]): The attention mask.
            m (torch.Tensor): The input.

        Returns:
            n (torch.Tensor): The output.
        """
        batch_size, seq_len = m.size()[:2]
        indices = None
        if not self.use_pad_tok_in_ffn and attention_mask is not None:
            assert unpad_input is not None
            attention_mask = self.slice_attention_mask(attention_mask, seq_len)
            m, indices, *_ = unpad_input(m, attention_mask)
        n = self.ffn(m)
        if not self.use_pad_tok_in_ffn and attention_mask is not None:
            assert pad_input is not None
            n = pad_input(n, indices, batch_size, seq_len)
        return n

    def slice_attention_mask(
        self,
        attention_mask: torch.ByteTensor,
        seq_len: int,
    ) -> torch.ByteTensor:
        """Slice attention mask to the correct size.

        Can be overridden by subclasses to apply different slicing logic.

        Args:
            attention_mask (torch.ByteTensor): The attention mask.
            seq_len (int): The sequence length.

        Returns:
            torch.ByteTensor: The sliced attention mask.
        """
        return attention_mask


class FusedNormAttentionNorm(nn.Module):

    def __init__(
        self,
        d_model: int,
        n_heads: int,
        args_to_exclude_in_attn_class: set[str],
        attn_config: Optional[dict] = None,
        ffn_has_norm: bool = False,
        fc_type: Optional[dict[str, Any]] = None,
        resid_pdrop: float = 0.0,
        norm_type: str = 'low_precision_layernorm',
        norm_eps: float = 1e-05,
        device: Optional[str] = None,
        no_bias: bool = False,
        **kwargs: Any,
    ):
        super().__init__()
        assert attn_config is not None
        assert isinstance(attn_config['attn_type'], str)

        # Usually, fc_type dict should be passed in through MPTBlock's __init__ function.
        if fc_type is None:
            fc_type = copy.deepcopy(fc_type_defaults)
            fc_type['bias'] = not no_bias
            fc_type['device'] = device

        # Necessary to avoid passing extraneous args into attn_class while allowing the use of **kwargs
        attn_config_subset_for_attn_class = {
            k: v
            for k, v in attn_config.items()
            if k not in args_to_exclude_in_attn_class
        }
        self.norm_1 = build_norm(
            name=norm_type.lower(),
            normalized_shape=d_model,
            eps=norm_eps,
            device=device,
        )
        self.attn = build_attention_layer(
            name=attn_config['attn_type'],
            attn_kwargs={
                'd_model': d_model,
                'n_heads': n_heads,
                'fc_type': fc_type,
                'device': device,
                'bias': not no_bias,
                **attn_config_subset_for_attn_class,
            },
        )

        self.norm_2 = None
        if not ffn_has_norm:
            self.norm_2 = build_norm(
                name=norm_type.lower(),
                normalized_shape=d_model,
                eps=norm_eps,
                device=device,
            )
        self.resid_attn_dropout = nn.Dropout(resid_pdrop)

    def forward(
        self,
        x: torch.Tensor,
        past_key_value: Optional[tuple[torch.Tensor, torch.Tensor]] = None,
        attn_bias: Optional[torch.Tensor] = None,
        rotary_emb_w_meta_info: Optional[dict] = None,
        attention_mask: Optional[torch.ByteTensor] = None,
        is_causal: bool = True,
        output_attentions: bool = False,
        alibi_slopes: Optional[torch.Tensor] = None,
        flash_attn_padding_info: Optional[dict[str, torch.Tensor]] = None,
        prev_layer_key_value: Optional[tuple[torch.Tensor,
                                             torch.Tensor]] = None,
        key_value_states: Optional[torch.Tensor] = None,
<<<<<<< HEAD
        x_prev: Optional[torch.Tensor] = None,
=======
        pos_id_within_seq: Optional[torch.Tensor] = None,
>>>>>>> 429eb847
    ) -> tuple[torch.Tensor, torch.Tensor, Optional[torch.Tensor],
               Optional[tuple[torch.Tensor, torch.Tensor]]]:
        a = self.norm_1(x)
        extra_kwargs = {}
        if prev_layer_key_value is not None:
            extra_kwargs['prev_layer_key_value'] = prev_layer_key_value
        if x_prev is not None:
            extra_kwargs['x_prev'] = self.norm_1(x_prev)
        if key_value_states is not None:
            extra_kwargs['key_value_states'] = key_value_states
        if pos_id_within_seq is not None:
            extra_kwargs['pos_id_within_seq'] = pos_id_within_seq

        b, attn_weights, past_key_value = self.attn(
            a,
            past_key_value=past_key_value,
            attn_bias=attn_bias,
            rotary_emb_w_meta_info=rotary_emb_w_meta_info,
            attention_mask=attention_mask,
            is_causal=is_causal,
            needs_weights=output_attentions,
            alibi_slopes=alibi_slopes,
            flash_attn_padding_info=flash_attn_padding_info,
            **extra_kwargs,
        )
        x = x + self.resid_attn_dropout(b)
        m = x
        if self.norm_2 is not None:
            m = self.norm_2(x)

        return x, m, attn_weights, past_key_value<|MERGE_RESOLUTION|>--- conflicted
+++ resolved
@@ -164,11 +164,8 @@
         prev_layer_key_value: Optional[tuple[torch.Tensor,
                                              torch.Tensor]] = None,
         key_value_states: Optional[torch.Tensor] = None,
-<<<<<<< HEAD
         x_prev: Optional[torch.Tensor] = None,
-=======
         pos_id_within_seq: Optional[torch.Tensor] = None,
->>>>>>> 429eb847
     ) -> tuple[torch.Tensor, Optional[torch.Tensor], Optional[tuple[
         torch.Tensor, torch.Tensor]]]:
         extra_kwargs = {}
@@ -345,11 +342,8 @@
         prev_layer_key_value: Optional[tuple[torch.Tensor,
                                              torch.Tensor]] = None,
         key_value_states: Optional[torch.Tensor] = None,
-<<<<<<< HEAD
         x_prev: Optional[torch.Tensor] = None,
-=======
         pos_id_within_seq: Optional[torch.Tensor] = None,
->>>>>>> 429eb847
     ) -> tuple[torch.Tensor, torch.Tensor, Optional[torch.Tensor],
                Optional[tuple[torch.Tensor, torch.Tensor]]]:
         a = self.norm_1(x)
