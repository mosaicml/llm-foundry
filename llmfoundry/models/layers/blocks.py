# Copyright 2022 MosaicML LLM Foundry authors
# SPDX-License-Identifier: Apache-2.0

"""GPT Blocks used for the GPT Model."""

from typing import Any, Dict, Optional, Tuple

import torch
import torch.nn as nn

<<<<<<< HEAD
from llmfoundry.layers_registry import ffns_with_norm
from llmfoundry.models.layers.attention import ATTN_CLASS_REGISTRY
from llmfoundry.models.layers.layer_builders import build_ffn, build_norm
=======
from llmfoundry.models.layers.ffn import FFN_CLASS_REGISTRY, build_ffn
from llmfoundry.models.layers.layer_builders import (build_attention_layer,
                                                     build_norm)
>>>>>>> 560012b6

try:
    from flash_attn.bert_padding import unpad_input, pad_input  # type: ignore # yapf: disable # isort: skip
except:
    unpad_input, pad_input = None, None

attn_config_defaults: Dict = {
    'attn_type': 'multihead_attention',
    'attn_pdrop': 0.0,
    'attn_impl': 'flash',
    'qk_ln': False,
    'qk_gn': False,
    'clip_qkv': None,
    'softmax_scale': None,
    'attn_uses_sequence_id': False,
    'sliding_window_size': -1,
    'alibi': False,
    'alibi_bias_max': 8,
    'rope': False,
    'rope_theta': 10000,
    'rope_impl': 'dail',
    'rope_dail_config': {
        'type': 'original',
        'pos_idx_in_fp32': True,
        'xpos_scale_base': 512,
    },
    'rope_hf_config': {
        'type': 'no_scaling',
        'factor': 1.0,
    },
}


class MPTBlock(nn.Module):

    def __init__(
        self,
        d_model: int,
        n_heads: int,
        expansion_ratio: int,
        attn_config: Optional[Dict] = None,
        ffn_config: Optional[Dict] = None,
        resid_pdrop: float = 0.0,
        norm_type: str = 'low_precision_layernorm',
        fc_type: str = 'torch',
        device: Optional[str] = None,
        no_bias: bool = False,
        use_pad_tok_in_ffn: bool = True,
        **kwargs: Any,
    ):
        if attn_config is None:
            attn_config = attn_config_defaults

        if ffn_config is None:
            ffn_config = {
                'ffn_type': 'mptmlp',
            }
        self.fuse_norm_attn_norm = kwargs.get('fuse_norm_attn_norm', False)

        del kwargs  # unused, just to capture any extra args from the config
        super().__init__()

        self.ffn = build_ffn(
            name=ffn_config['ffn_type'],
            d_model=d_model,
            expansion_ratio=expansion_ratio,
            device=device,
            bias=not no_bias,
            ffn_kwargs=ffn_config,
        )

        if self.fuse_norm_attn_norm:
            self.norm_attn_norm = FusedNormAttentionNorm(
                d_model=d_model,
                n_heads=n_heads,
                attn_config=attn_config,
                ffn_config=ffn_config,
                fc_type=fc_type,
                resid_pdrop=resid_pdrop,
                norm_type=norm_type,
                device=device,
                no_bias=no_bias,
            )
        else:
            assert isinstance(attn_config['attn_type'], str)
            # Necessary to avoid passing extraneous args into attn_class while allowing the use of **kwargs
            args_to_exclude_in_attn_class = {
                'attn_type', 'alibi', 'attn_uses_sequence_id', 'alibi_bias_max',
                'rope', 'rope_theta', 'rope_impl', 'rope_dail_config',
                'rope_hf_config'
            }
            attn_config_subset_for_attn_class = {
                k: v
                for k, v in attn_config.items()
                if k not in args_to_exclude_in_attn_class
            }

            self.norm_1 = build_norm(
                name=norm_type.lower(),
                normalized_shape=d_model,
                device=device,
            )
            self.attn = build_attention_layer(
                name=attn_config['attn_type'],
                attn_kwargs={
                    'd_model': d_model,
                    'n_heads': n_heads,
                    'fc_type': fc_type,
                    'device': device,
                    'bias': not no_bias,
                    **attn_config_subset_for_attn_class
                },
            )
            self.norm_2 = None
            if not getattr(self.ffn, '_has_norm', False):
                self.norm_2 = build_norm(
                    name=norm_type.lower(),
                    normalized_shape=d_model,
                    device=device,
                )

        self.resid_attn_dropout = nn.Dropout(resid_pdrop)
        self.resid_ffn_dropout = nn.Dropout(resid_pdrop)
        self.use_pad_tok_in_ffn = use_pad_tok_in_ffn

    def forward(
        self,
        x: torch.Tensor,
        past_key_value: Optional[Tuple[torch.Tensor, torch.Tensor]] = None,
        attn_bias: Optional[torch.Tensor] = None,
        rotary_emb_w_meta_info: Optional[Dict] = None,
        attention_mask: Optional[torch.ByteTensor] = None,
        is_causal: bool = True,
        output_attentions: bool = False,
        alibi_slopes: Optional[torch.Tensor] = None,
        flash_attn_padding_info: Optional[dict[str, torch.Tensor]] = None,
    ) -> Tuple[torch.Tensor, Optional[torch.Tensor], Optional[Tuple[
            torch.Tensor, torch.Tensor]]]:
        if self.fuse_norm_attn_norm:
            x, m, attn_weights, past_key_value = self.norm_attn_norm(
                x,
                past_key_value=past_key_value,
                attn_bias=attn_bias,
                rotary_emb_w_meta_info=rotary_emb_w_meta_info,
                attention_mask=attention_mask,
                is_causal=is_causal,
                output_attentions=output_attentions,
                alibi_slopes=alibi_slopes,
                flash_attn_padding_info=flash_attn_padding_info,
            )
        else:
            a = self.norm_1(x)
            b, attn_weights, past_key_value = self.attn(
                a,
                past_key_value=past_key_value,
                attn_bias=attn_bias,
                rotary_emb_w_meta_info=rotary_emb_w_meta_info,
                attention_mask=attention_mask,
                is_causal=is_causal,
                needs_weights=output_attentions,
                alibi_slopes=alibi_slopes,
                flash_attn_padding_info=flash_attn_padding_info,
            )
            x = x + self.resid_attn_dropout(b)
            m = x
            if self.norm_2 is not None:
                m = self.norm_2(x)

        batch_size, seq_len = m.size()[:2]
        indices = None
        if not self.use_pad_tok_in_ffn:
            assert unpad_input is not None
            m, indices, _, _ = unpad_input(m, attention_mask)
        n = self.ffn(m)
        if not self.use_pad_tok_in_ffn:
            assert pad_input is not None
            n = pad_input(n, indices, batch_size, seq_len)
        x = x + self.resid_ffn_dropout(n)
        return x, attn_weights, past_key_value


class FusedNormAttentionNorm(nn.Module):

    def __init__(
        self,
        d_model: int,
        n_heads: int,
        attn_config: Optional[Dict] = None,
        ffn_config: Optional[Dict] = None,
        fc_type: str = 'torch',
        resid_pdrop: float = 0.0,
        norm_type: str = 'low_precision_layernorm',
        device: Optional[str] = None,
        no_bias: bool = False,
        **kwargs: Any,
    ):
        super().__init__()
        assert attn_config is not None
        assert ffn_config is not None
        assert isinstance(attn_config['attn_type'], str)

        # necessary to avoid passing extraneous args into attn_class while allowing the use of **kwargs
        args_to_exclude_in_attn_class = {
            'attn_type', 'alibi', 'attn_uses_sequence_id', 'alibi_bias_max',
            'rope', 'rope_theta', 'rope_impl', 'rope_dail_config',
            'rope_hf_config'
        }
        attn_config_subset_for_attn_class = {
            k: v
            for k, v in attn_config.items()
            if k not in args_to_exclude_in_attn_class
        }
        self.norm_1 = build_norm(
            name=norm_type.lower(),
            normalized_shape=d_model,
            device=device,
        )
        self.attn = build_attention_layer(
            name=attn_config['attn_type'],
            attn_kwargs={
                'd_model': d_model,
                'n_heads': n_heads,
                'fc_type': fc_type,
                'device': device,
                'bias': not no_bias,
                **attn_config_subset_for_attn_class
            },
        )

        ffn_type = ffn_config.pop('ffn_type')

        self.norm_2 = None
        if not ffn_type in ffns_with_norm:
            self.norm_2 = build_norm(
                name=norm_type.lower(),
                normalized_shape=d_model,
                device=device,
            )
        self.resid_attn_dropout = nn.Dropout(resid_pdrop)

    def forward(
        self,
        x: torch.Tensor,
        past_key_value: Optional[Tuple[torch.Tensor, torch.Tensor]] = None,
        attn_bias: Optional[torch.Tensor] = None,
        rotary_emb_w_meta_info: Optional[Dict] = None,
        attention_mask: Optional[torch.ByteTensor] = None,
        is_causal: bool = True,
        output_attentions: bool = False,
        alibi_slopes: Optional[torch.Tensor] = None,
        flash_attn_padding_info: Optional[dict[str, torch.Tensor]] = None,
    ) -> Tuple[torch.Tensor, torch.Tensor, Optional[torch.Tensor],
               Optional[Tuple[torch.Tensor, torch.Tensor]]]:
        a = self.norm_1(x)
        b, attn_weights, past_key_value = self.attn(
            a,
            past_key_value=past_key_value,
            attn_bias=attn_bias,
            rotary_emb_w_meta_info=rotary_emb_w_meta_info,
            attention_mask=attention_mask,
            is_causal=is_causal,
            needs_weights=output_attentions,
            alibi_slopes=alibi_slopes,
            flash_attn_padding_info=flash_attn_padding_info,
        )
        x = x + self.resid_attn_dropout(b)
        m = x
        if self.norm_2 is not None:
            m = self.norm_2(x)

        return x, m, attn_weights, past_key_value<|MERGE_RESOLUTION|>--- conflicted
+++ resolved
@@ -8,15 +8,9 @@
 import torch
 import torch.nn as nn
 
-<<<<<<< HEAD
 from llmfoundry.layers_registry import ffns_with_norm
-from llmfoundry.models.layers.attention import ATTN_CLASS_REGISTRY
-from llmfoundry.models.layers.layer_builders import build_ffn, build_norm
-=======
-from llmfoundry.models.layers.ffn import FFN_CLASS_REGISTRY, build_ffn
 from llmfoundry.models.layers.layer_builders import (build_attention_layer,
-                                                     build_norm)
->>>>>>> 560012b6
+                                                     build_ffn, build_norm)
 
 try:
     from flash_attn.bert_padding import unpad_input, pad_input  # type: ignore # yapf: disable # isort: skip
