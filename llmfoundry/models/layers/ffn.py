--- conflicted
+++ resolved
@@ -12,11 +12,8 @@
 import torch.nn as nn
 from torch.distributed._tensor import DeviceMesh, DTensor, Placement, Shard
 
-<<<<<<< HEAD
 from llmfoundry.layers_registry import ffns, ffns_with_norm
-=======
 from llmfoundry.models.layers.dmoe import dMoE
->>>>>>> 4cd2324e
 from llmfoundry.models.layers.fc import FC_CLASS_REGISTRY
 
 try:
@@ -173,7 +170,6 @@
         return self.down_proj(self.act(self.gate_proj(x)) * self.up_proj(x))
 
 
-<<<<<<< HEAD
 def build_mptglu(
     d_model: int,
     expansion_ratio: Union[int, float],
@@ -215,27 +211,6 @@
 
 
 def build_te_ln_mlp(
-=======
-FFN_CLASS_REGISTRY = {
-    'mptmlp': MPTMLP,
-    'mptglu': MPTGLU,
-    'torch_dmoe': dMoE,
-}
-
-if is_te_imported:
-    import transformer_engine.pytorch as te
-    te.LayerNormMLP._has_norm = True
-    FFN_CLASS_REGISTRY['te_ln_mlp'] = te.LayerNormMLP
-
-if is_megablocks_imported:
-    import megablocks
-
-    FFN_CLASS_REGISTRY['mb_moe'] = megablocks.layers.moe.MoE
-    FFN_CLASS_REGISTRY['mb_dmoe'] = megablocks.layers.dmoe.dMoE
-
-
-def build_ffn(
->>>>>>> 4cd2324e
     d_model: int,
     expansion_ratio: Union[int, float],
     fc_type: str = 'torch',
@@ -245,7 +220,6 @@
     bias: bool = True,
     **kwargs: Any,
 ) -> nn.Module:
-<<<<<<< HEAD
     assert te is not None
     ffn_hidden_size = resolve_ffn_hidden_size(d_model, expansion_ratio,
                                               ffn_hidden_size)
@@ -260,137 +234,209 @@
         **kwargs,
     )
 
-=======
-    ffn_type = kwargs.pop('ffn_type')
-    if ffn_type in ['mptmlp', 'mptglu']:
-        if len(kwargs) > 0:
-            raise ValueError(
-                f'MPTMLP (or MPTGLU) got an unexpected keyword argument: {kwargs}'
-            )
-        return FFN_CLASS_REGISTRY[ffn_type](
-            d_model=d_model,
-            expansion_ratio=expansion_ratio,
-            fc_type=fc_type,
-            act_fn=resolve_ffn_act_fn(ffn_act_fn),
-            ffn_hidden_size=ffn_hidden_size,
-            device=device,
-            bias=bias,
-        )
-    elif ffn_type == 'te_ln_mlp':
-        if te is None:
-            raise RuntimeError(
-                'Requirements for TransformerEngine not installed; see install instructions in `README.md`.'
-            )
-        ffn_hidden_size = resolve_ffn_hidden_size(d_model, expansion_ratio,
-                                                  ffn_hidden_size)
-        if ffn_act_fn is not None:
-            raise ValueError(
-                f'Transformer Engine block does not support custom activation functions.'
-            )
-        return te.LayerNormMLP(
-            hidden_size=d_model,
-            ffn_hidden_size=ffn_hidden_size,
-            bias=bias,
-            **kwargs,
-        )
-    elif ffn_type in ('mb_moe', 'mb_dmoe'):
-        if megablocks is None:
-            raise RuntimeError(
-                'Requirements for megablocks not installed; see install instructions in `README.md`.'
-            )
-        args = kwargs['args']
-        args.bias = bias
-        args.hidden_size = d_model
-        args.device = device
-
-        ffn_hidden_size = resolve_ffn_hidden_size(d_model, expansion_ratio,
-                                                  ffn_hidden_size)
-        args.ffn_hidden_size = ffn_hidden_size
-
-        if ffn_act_fn is not None:
-            args.activation_fn = resolve_ffn_act_fn(ffn_act_fn)
-
-        moe_world_size = 1
-        expert_parallel_group = args.expert_parallel_group
-        if expert_parallel_group is not None:
-            moe_world_size = expert_parallel_group.size()
-        if kwargs.get('moe_world_size') != moe_world_size:
-            raise RuntimeError(
-                f'MoE expert_parallel_group configured with incorrect world size.'
-            )
-
-        if ffn_type == 'mb_moe':
-            ffn = megablocks.layers.moe.MoE(args)
-
-            # Fused initialization setup
-            # For param_init_fn, enables shape based init of stacked layers
-            ffn.experts.mlp._stack_dim = 0
-        elif ffn_type == 'mb_dmoe':
-            ffn = megablocks.layers.dmoe.dMoE(args)
-
-            # Fused initialization setup
-            # For param_init_fn, enables shape based init of fused layers
-            n_exp = min(1, args.moe_num_experts // moe_world_size)
-            ffn.experts.mlp._fused = (0, [
-                (n + 1) * args.ffn_hidden_size for n in range(n_exp - 1)
-            ])
-        else:
-            raise RuntimeError(f'Invalid ffn_type option: {ffn_type}.')
-
-        # Attach args to MLP directly for use in param_init_fn
-        ffn.experts.mlp.hidden_size = args.ffn_hidden_size
-        ffn.experts.mlp.expert_parallel_group = expert_parallel_group
-        ffn.experts.mlp.weight_parallel_group = args.weight_parallel_group
-
-        if moe_world_size > 1:
-            device_mesh = kwargs['device_mesh']
-
-            expert_mesh = device_mesh['expert_parallel']
-            expert_placements: List[Placement] = [Shard(0)]
-            # Register in two loops as you cannot overwrite parameters while iterating over named_parameters()
-            dtensorified_params = [
-                (name,
-                 dtensorify_param(param=parameter,
-                                  mesh=expert_mesh,
-                                  placements=expert_placements))
-                for name, parameter in ffn.experts.mlp.named_parameters()
-            ]
-            for name, dtensorified_param in dtensorified_params:
-                ffn.experts.mlp.register_parameter(name, dtensorified_param)
-
-            device_mesh = kwargs['device_mesh']
-            if device_mesh.mesh.ndim == 2:
-                submesh = device_mesh['weight_parallel']
-            elif device_mesh.mesh.ndim == 3:
-                raise RuntimeError(f'HSDP + MoE is not supported.')
-            else:
-                raise ValueError(
-                    f'{device_mesh.mesh.ndim=} not supported for MoE.')
-
-            ffn.experts._fsdp_kwargs_dict = {
-                'device_mesh': submesh,
-            }
-        return ffn
-    elif ffn_type == 'torch_dmoe':
-        return dMoE(
+def build_torch_dmoe(
+    d_model: int,
+    expansion_ratio: Union[int, float],
+    ffn_hidden_size: Optional[int] = None,
+    ffn_act_fn: Optional[dict] = None,
+    device: Optional[str] = None,
+    bias: bool = True,
+    **kwargs: Any,
+) -> nn.Module:
+    moe_num_experts = kwargs.pop('moe_num_experts')
+    moe_top_k = kwargs.pop('moe_top_k')
+    mlp_type = kwargs.pop('mlp_type')
+    moe_jitter_eps = kwargs.pop('moe_jitter_eps')
+    moe_normalize_expert_weights = kwargs.pop('moe_normalize_expert_weights')
+    uniform_expert_assignment = kwargs.pop('uniform_expert_assignment')
+
+    if len(kwargs) > 0:
+        raise ValueError(f'Invalid arguments to torch dmoe: {kwargs}.')
+
+    return dMoE(
             hidden_size=d_model,
             ffn_hidden_size=resolve_ffn_hidden_size(d_model, expansion_ratio,
                                                     ffn_hidden_size),
-            moe_num_experts=kwargs.pop('moe_num_experts'),
-            moe_top_k=kwargs.pop('moe_top_k'),
-            mlp_type=kwargs.pop('mlp_type'),
+            moe_num_experts=moe_num_experts,
+            moe_top_k=moe_top_k,
+            mlp_type=mlp_type,
             bias=bias,
-            moe_jitter_eps=kwargs.pop('moe_jitter_eps'),
+            moe_jitter_eps=moe_jitter_eps,
             activation_fn=resolve_ffn_act_fn(ffn_act_fn),
-            moe_normalize_expert_weights=kwargs.pop(
-                'moe_normalize_expert_weights'),
-            uniform_expert_assignment=kwargs.pop('uniform_expert_assignment'),
+            moe_normalize_expert_weights=moe_normalize_expert_weights,
+            uniform_expert_assignment=uniform_expert_assignment,
             device=device,  # pyright: ignore[reportGeneralTypeIssues]
         )
->>>>>>> 4cd2324e
+
+def _mb_setup_args(
+    d_model: int,
+    expansion_ratio: Union[int, float],
+    ffn_hidden_size: Optional[int],
+    ffn_act_fn: Optional[dict],
+    device: Optional[str],
+    bias: bool,
+    kwargs: dict[str, Any],
+) -> tuple['megablocks.layers.arguments.Arguments', int, torch.distributed.ProcessGroup]:
+    if megablocks is None:
+        raise RuntimeError(
+            'Requirements for megablocks not installed; see install instructions in `README.md`.'
+        )
+    args = kwargs['args']
+    args.bias = bias
+    args.hidden_size = d_model
+    args.device = device
+
+    ffn_hidden_size = resolve_ffn_hidden_size(d_model, expansion_ratio,
+                                                ffn_hidden_size)
+    args.ffn_hidden_size = ffn_hidden_size
+
+    if ffn_act_fn is not None:
+        args.activation_fn = resolve_ffn_act_fn(ffn_act_fn)
+
+    moe_world_size = 1
+    expert_parallel_group = args.expert_parallel_group
+    if expert_parallel_group is not None:
+        moe_world_size = expert_parallel_group.size()
+    if kwargs.get('moe_world_size') != moe_world_size:
+        raise RuntimeError(
+            f'MoE expert_parallel_group configured with incorrect world size.'
+        )
+    
+    return args, moe_world_size, expert_parallel_group
+
+def _patch_ffn_mb(
+    ffn: nn.Module,
+    moe_world_size: int,
+    expert_parallel_group: torch.distributed.ProcessGroup,
+    device_mesh: DeviceMesh,
+    args: 'megablocks.layers.arguments.Arguments',
+    **kwargs: Any,
+):
+    # Attach args to MLP directly for use in param_init_fn
+    ffn.experts.mlp.hidden_size = args.ffn_hidden_size
+    ffn.experts.mlp.expert_parallel_group = expert_parallel_group
+    ffn.experts.mlp.weight_parallel_group = args.weight_parallel_group
+
+    if moe_world_size > 1:
+        device_mesh = kwargs['device_mesh']
+
+        expert_mesh = device_mesh['expert_parallel']
+        expert_placements: List[Placement] = [Shard(0)]
+        # Register in two loops as you cannot overwrite parameters while iterating over named_parameters()
+        dtensorified_params = [
+            (name,
+                dtensorify_param(param=parameter,
+                                mesh=expert_mesh,
+                                placements=expert_placements))
+            for name, parameter in ffn.experts.mlp.named_parameters()
+        ]
+        for name, dtensorified_param in dtensorified_params:
+            ffn.experts.mlp.register_parameter(name, dtensorified_param)
+
+        device_mesh = kwargs['device_mesh']
+        if device_mesh.mesh.ndim == 2:
+            submesh = device_mesh['weight_parallel']
+        elif device_mesh.mesh.ndim == 3:
+            raise RuntimeError(f'HSDP + MoE is not supported.')
+        else:
+            raise ValueError(
+                f'{device_mesh.mesh.ndim=} not supported for MoE.')
+
+        ffn.experts._fsdp_kwargs_dict = {
+            'device_mesh': submesh,
+        }
+
+
+
+def build_mb_moe(
+    d_model: int,
+    expansion_ratio: Union[int, float],
+    ffn_hidden_size: Optional[int] = None,
+    ffn_act_fn: Optional[dict] = None,
+    device: Optional[str] = None,
+    bias: bool = True,
+    **kwargs: Any,
+) -> nn.Module:
+    if not is_megablocks_imported:
+        raise RuntimeError(
+            'Requirements for megablocks not installed; see install instructions in `README.md`.'
+        )
+
+    args, moe_world_size, expert_parallel_group = _mb_setup_args(
+        d_model=d_model,
+        expansion_ratio=expansion_ratio,
+        ffn_hidden_size=ffn_hidden_size,
+        ffn_act_fn=ffn_act_fn,
+        device=device,
+        bias=bias,
+        kwargs=kwargs,
+    )
+
+    ffn = megablocks.layers.moe.MoE(args)
+
+    # Fused initialization setup
+    # For param_init_fn, enables shape based init of stacked layers
+    ffn.experts.mlp._stack_dim = 0
+
+    _patch_ffn_mb(
+        ffn=ffn,
+        moe_world_size=moe_world_size,
+        expert_parallel_group=expert_parallel_group,
+        device_mesh=kwargs['device_mesh'],
+        args=args,
+        **kwargs,
+    )
+
+
+def build_mb_dmoe(
+    d_model: int,
+    expansion_ratio: Union[int, float],
+    ffn_hidden_size: Optional[int] = None,
+    ffn_act_fn: Optional[dict] = None,
+    device: Optional[str] = None,
+    bias: bool = True,
+    **kwargs: Any,
+) -> nn.Module:
+    if not is_megablocks_imported:
+        raise RuntimeError(
+            'Requirements for megablocks not installed; see install instructions in `README.md`.'
+        )
+
+    args, moe_world_size, expert_parallel_group = _mb_setup_args(
+        d_model=d_model,
+        expansion_ratio=expansion_ratio,
+        ffn_hidden_size=ffn_hidden_size,
+        ffn_act_fn=ffn_act_fn,
+        device=device,
+        bias=bias,
+        kwargs=kwargs,
+    )
+
+    ffn = megablocks.layers.dmoe.dMoE(args)
+
+    # Fused initialization setup
+    # For param_init_fn, enables shape based init of fused layers
+    n_exp = min(1, args.moe_num_experts // moe_world_size)
+    ffn.experts.mlp._fused = (0, [
+        (n + 1) * args.ffn_hidden_size for n in range(n_exp - 1)
+    ])
+
+    _patch_ffn_mb(
+        ffn=ffn,
+        moe_world_size=moe_world_size,
+        expert_parallel_group=expert_parallel_group,
+        device_mesh=kwargs['device_mesh'],
+        args=args,
+        **kwargs,
+    )
 
 ffns.register('mptglu', func=build_mptglu)
 ffns.register('mptmlp', func=build_mptmlp)
-
-if te is not None:
-    ffns_with_norm.register('te_ln_mlp', func=build_te_ln_mlp)+ffns.register('torch_dmoe', func=build_torch_dmoe)
+
+if is_te_imported:
+    ffns_with_norm.register('te_ln_mlp', func=build_te_ln_mlp)
+
+if is_megablocks_imported:
+    ffns.register('mb_moe', func=build_mb_moe)
+    ffns.register('mb_dmoe', func=build_mb_dmoe)