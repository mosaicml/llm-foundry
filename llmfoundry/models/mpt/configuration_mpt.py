--- conflicted
+++ resolved
@@ -437,10 +437,7 @@
             'attn_config': {
                 'sliding_window_size': None,
                 'reuse_kv_layer_idx': None,
-<<<<<<< HEAD
                 'flex_attn_mod_list': None,
-=======
                 'nope': None,
->>>>>>> faa7f913
             },
         }