# Copyright 2022 MosaicML LLM Foundry authors
# SPDX-License-Identifier: Apache-2.0

"""A HuggingFace-style model configuration."""

import copy
import warnings
from typing import Any, Optional, Union

import torch
from packaging import version
from transformers import PretrainedConfig

from llmfoundry.layers_registry import ffns_with_megablocks
from llmfoundry.models.layers.attention import (
    check_alibi_support,
    is_flash_v2_installed,
)
from llmfoundry.models.utils.config_defaults import (
    attn_config_defaults,
    fc_type_defaults,
    ffn_config_defaults,
    init_config_defaults,
)
from llmfoundry.utils.warnings import ExperimentalWarning


class MPTConfig(PretrainedConfig):
    model_type = 'mpt'

    def __init__(
        self,
        d_model: int = 2048,
        n_heads: int = 16,
        n_layers: int = 24,
        expansion_ratio: Union[int, float] = 4,
        max_seq_len: int = 2048,
        vocab_size: int = 50368,
        resid_pdrop: float = 0.0,
        emb_pdrop: float = 0.0,
        learned_pos_emb: bool = True,
        attn_config: Optional[dict] = None,
        ffn_config: Optional[dict] = None,
        init_device: str = 'cpu',
        logit_scale: Optional[Union[float, str]] = None,
        no_bias: bool = False,
        embedding_fraction: float = 1.0,
        norm_type: str = 'low_precision_layernorm',
        norm_eps: float = 1e-05,
        use_cache: bool = False,
        init_config: Optional[dict] = None,
        fc_type: Union[str, dict] = 'torch',
        tie_word_embeddings: bool = True,
        use_pad_tok_in_ffn: bool = True,
        block_overrides: Optional[dict[str, Any]] = None,
        final_logit_softcapping: Optional[float] = None,
        **kwargs: Any,
    ):
        """The MPT configuration class.

        Args:
            d_model (int): The size of the embedding dimension of the model.
            n_heads (int): The number of attention heads.
            n_layers (int): The number of layers in the model.
            expansion_ratio (Union[int, float]): The ratio of the up/down scale in the ffn.
            max_seq_len (int): The maximum sequence length of the model.
            vocab_size (int): The size of the vocabulary.
            resid_pdrop (float): The dropout probability applied to the attention output before combining with residual.
            emb_pdrop (float): The dropout probability for the embedding layer.
            learned_pos_emb (bool): Whether to use learned positional embeddings
            attn_config (Dict): A dictionary used to configure the model's attention module:
                attn_type (str): type of attention to use. Options: multihead_attention, multiquery_attention, grouped_query_attention
                attn_pdrop (float): The dropout probability for the attention layers.
                attn_impl (str): The attention implementation to use. One of 'torch' or 'flash'.
                qk_ln (bool): Whether to apply layer normalization to the queries and keys in the attention layer.
                qk_gn (bool): Whether to apply group normalization to the queries and keys in the attention layer.
                fused_qkv (bool): Whether to fuse the Wq, Wk, and Wv weight matrices in the attention layer. If True, the weights are fused into a single
                    Wqkv matrix, which can be faster for matmuls. If False, the weights are kept separate. Defaults to True.
                clip_qkv (Optional[float]): If not None, clip the queries, keys, and values in the attention layer to
                    this value.
                softmax_scale (Optional[float]): If not None, scale the softmax in the attention layer by this value. If None,
                    use the default scale of ``1/sqrt(d_keys)``.
                attn_uses_sequence_id (Optional[bool]): Whether to restrict attention to tokens that have the same sequence_id.
                    When the model is in `train` mode, this requires passing an extra `sequence_id` argument which indicates
                    which sub-sequence each token belongs to.
                    Defaults to ``False`` meaning any provided `sequence_id` will be ignored.
                sliding_window_size (int): Window size for sliding window local attention. Defaults to -1, which means no sliding window. Query at position i will only attend to keys between [i + seqlen_k - seqlen_q - window_size, i + seqlen_k - seqlen_q + window_size] inclusive. Only works for flash attention v2.3.0 or higher.
                alibi (bool): Whether to use the alibi bias instead of position embeddings.
                alibi_bias_max (int): The maximum value of the alibi bias.
                rope (bool): Whether to use rotary positional embeddings.
                rope_theta (int): The base frequency for rope.
                rope_impl (str): The implementation of rope to use. One of 'hf' (to use the implementation from https://github.com/huggingface/transformers/blob/main/src/transformers/models/llama/modeling_llama.py) or 'dail' (to use the implementation from https://github.com/Dao-AILab/flash-attention/blob/main/flash_attn/layers/rotary.py).
                rope_dail_config (Dict): The configuration for the dail implementation of rope.
                    type (str): The type of rotary position embedding to use. Options: 'original' (for https://arxiv.org/pdf/2104.09864.pdf), 'xpos' (for https://arxiv.org/pdf/2212.10554.pdf).
                    pos_idx_in_fp32 (bool): If True, the position indices [0, ..., seqlen - 1] are in fp32, otherwise they might be in lower precision. A consequence could be, for example, that bf16 rounds position 1995 to 2000, which leads to them having the same positional embedding.
                    xpos_scale_base (float): The scale base for XPos (if using XPos).
                rope_hf_config (Dict): A dictionary used to configure rope's scaling behavior (when scaling beyond the training length).
                    type (str): Can be one of 'no_scaling', 'linear', or 'dynamic'. 'no_scaling' uses the default implementation for rotary embeddings, 'linear' uses linear scaling as proposed by the Reddit user /u/kaiokendev, and 'dynamic' uses Dynamic NTK scaling as proposed by the Reddit users /u/bloc97 and /u/emozilla.
                    factor (float): Scaling factor to use if using 'linear' or 'dynamic' as rope_scaling.type.
                kv_n_heads (Optional[int]): For grouped_query_attention only, allow user to specify number of kv heads.
                kv_dim (Optional[int]): For cross-attention only, allow user to specify different input dimensions for kv projections.
            ffn_config (Dict): A dictionary used to configure the model's ffn module:
                ffn_type (str): type of ffn to use. Options: mptmlp, mptglu, te_ln_mlp
            init_device (str): The device to use for parameter initialization.
            logit_scale (Optional[Union[float, str]]): If not None, scale the logits by this value.
            no_bias (bool): Whether to use bias in all layers.
            embedding_fraction (float): The fraction to scale the gradients of the embedding layer by.
            norm_type (str): choose type of norm to use
            norm_eps (float): epsilon value for norm layer
            use_cache (bool): Whether or not the model should return the last key/values attentions
            init_config (Dict): A dictionary used to configure the model initialization:
                init_config.name: The parameter initialization scheme to use. Options: 'default_', 'baseline_',
                    'kaiming_uniform_', 'kaiming_normal_', 'neox_init_', 'small_init_', 'xavier_uniform_', or
                    'xavier_normal_'. These mimic the parameter initialization methods in PyTorch.
                init_div_is_residual (Union[int, float, str, bool]): Value to divide initial weights by if ``module._is_residual`` is True.
                emb_init_std (Optional[float]): The standard deviation of the normal distribution used to initialize the embedding layer.
                emb_init_uniform_lim (Optional[Union[Tuple[float, float], float]]): The lower and upper limits of the uniform distribution
                    used to initialize the embedding layer. Mutually exclusive with ``emb_init_std``.
                init_std (float): The standard deviation of the normal distribution used to initialize the model,
                    if using the baseline_ parameter initialization scheme.
                init_gain (float): The gain to use for parameter initialization with kaiming or xavier initialization schemes.
                fan_mode (str): The fan mode to use for parameter initialization with kaiming initialization schemes.
                init_nonlinearity (str): The nonlinearity to use for parameter initialization with kaiming initialization schemes.
                ---
                See llmfoundry.models.utils.param_init_fns.py for info on other param init config options
            fc_type (str | Dict): Choose fc layer implementation. Options: torch and te. te layers support fp8 when using H100 GPUs. Can
                also be a dictionary that specifies the fc layer name and any kwargs for the fc layer.
            tie_word_embeddings (bool): Whether to tie the input embedding and output layers.
            use_pad_tok_in_ffn (bool): Whether to forward the pad token in the feedforward networks.
            block_overrides: This allows for overriding default block configs for certain layers. This must contain `overrides` and `order`. `order` is a nested list which describes the order of the layers. For each kind of layer, specify the `overrides` in the overrides config (default refers to a layer that does not apply any overrides).
                To specify this model (https://research.character.ai/optimizing-inference/) , the following config will be needed:
                    block_overrides:
                        order:
                        - name: default
                        - repeat: 2
                          order:
                          - name: sliding_window_layer
                          - name: sliding_window_layer_reuse
                          - name: sliding_window_layer
                          - repeat: 2
                            name: sliding_window_layer_reuse
                          - name: reuse_kv_layer
                        overrides:
                            sliding_window_layer:
                                attn_config:
                                    sliding_window_size: 1024
                            sliding_window_layer_reuse:
                                attn_config:
                                    sliding_window_size: 1024
                                    reuse_kv_layer_idx: -1 # Relative index of the layer whose kv cache to reuse
                            reuse_kv_layer:
                                attn_config:
                                    reuse_kv_layer_idx: -6 # Relative index of the layer whose kv cache to reuse
            final_logit_softcapping (float | None): Softcapping threshold for final logit. Set to None to disable (default value None). Please see https://arxiv.org/pdf/2403.08295 for more details.
            kwargs (Any): Other relevant keyword arguments.
        """
        self.d_model = d_model
        self.n_heads = n_heads
        self.n_layers = n_layers
        self.expansion_ratio = expansion_ratio
        if max_seq_len != int(max_seq_len):
            raise ValueError('max_seq_len must be an integer')
        self.max_seq_len = int(max_seq_len)
        self.vocab_size = vocab_size
        self.resid_pdrop = resid_pdrop
        self.emb_pdrop = emb_pdrop
        self.learned_pos_emb = learned_pos_emb
        self.attn_config = attn_config if attn_config is not None else copy.deepcopy(
            attn_config_defaults,
        )
        self.ffn_config = ffn_config if ffn_config is not None else copy.deepcopy(
            ffn_config_defaults,
        )
        self.init_device = init_device
        self.logit_scale = logit_scale
        self.no_bias = no_bias
        self.embedding_fraction = embedding_fraction
        self.norm_type = norm_type
        self.norm_eps = norm_eps
        self.use_cache = use_cache
        self.init_config = init_config if init_config is not None else copy.deepcopy(
            init_config_defaults,
        )

        if block_overrides is not None:
            self._validate_block_overrides(block_overrides)

        self.block_overrides = block_overrides
        self.final_logit_softcapping = final_logit_softcapping

        if isinstance(fc_type, str):
            fc_type = {'name': fc_type}
        self.fc_type = fc_type

        self.use_pad_tok_in_ffn = use_pad_tok_in_ffn

        if 'name' in kwargs:
            del kwargs['name']
        if 'loss_fn' in kwargs:
            del kwargs['loss_fn']
        if self.attn_config.get('nope', False):
            # TODO: enable `nope` as a valid option to default position encoding.
            raise ValueError(
                'nope cannot be specified as the default position encoding, it can only be specified as an override using block_overrides. Please use alibi or rope instead.',
            )
        if self.attn_config.get('alibi',
                                False) or self.attn_config.get('rope', False):
            self.learned_pos_emb = False
            warnings.warn(
                f'alibi or rope is turned on, setting `learned_pos_emb` to `False.`',
            )
        # tie_word_embeddings is set in Huggingface's PretrainedConfig __init__
        super().__init__(
            tie_word_embeddings=tie_word_embeddings,
            **kwargs,
        )

        self._validate_config()

    def _validate_block_overrides(self, block_overrides: dict[str, Any]):
        warnings.warn(ExperimentalWarning('block_overrides'))
        if 'order' not in block_overrides:
            raise ValueError(
                '`order` should be defined in block_overrides',
            )
        if 'overrides' not in block_overrides:
            raise ValueError(
                '`overrides` should be defined in block_overrides',
            )
        if 'default' in block_overrides['overrides'].keys():
            raise ValueError(
                'block overrides cannot be named "default".',
            )

        for override_def in block_overrides['overrides'].values():
            if 'attn_config' in override_def and override_def[
                'attn_config'].get('nope', False):
                if self.learned_pos_emb:
                    raise ValueError(
                        'nope position encoding block override cannot be used with learned_pos_emb.',
                    )
                if self.attn_config['attn_impl'
                                   ] == 'torch' and self.attn_config.get(
                                       'alibi',
                                       False,
                                   ):
                    raise ValueError(
                        'nope position encoding block override cannot be used with alibi when using torch attention.',
                    )

    def _set_config_defaults(
        self,
        config: dict[str, Any],
        config_defaults: dict[str, Any],
    ) -> dict[str, Any]:
        # set config defaults
        for k, v in config_defaults.items():
            if k not in config:
                config[k] = v
            elif isinstance(v, dict):
                # recursively set default values for any sub-dicts
                config[k] = self._set_config_defaults(
                    config[k] if (config[k] is not None) else {},
                    v,
                )
        return config

    def validate_attention_config(self) -> None:
        if 'seq_parallel_world_size' in self.attn_config and self.attn_config[
            'seq_parallel_world_size'] is None:
            del self.attn_config['seq_parallel_world_size']
        if self.attn_config.get('seq_parallel_world_size', 1) > 1:
            raise NotImplementedError('Sequence Parallelism is not supported.')

    def _validate_config(self) -> None:
        # set config defaults
        self.attn_config = self._set_config_defaults(
            self.attn_config,
            attn_config_defaults,
        )
        self.ffn_config = self._set_config_defaults(
            self.ffn_config,
            ffn_config_defaults,
        )
        self.init_config = self._set_config_defaults(
            self.init_config,
            init_config_defaults,
        )
        self.fc_type = self._set_config_defaults(
            self.fc_type,
            fc_type_defaults,
        )

        if self.d_model % self.n_heads != 0:
            raise ValueError('d_model must be divisible by n_heads')
        if any(
            prob < 0 or prob > 1 for prob in
            [self.attn_config['attn_pdrop'], self.resid_pdrop, self.emb_pdrop]
        ):
            raise ValueError(
                "self.attn_config['attn_pdrop'], resid_pdrop, emb_pdrop are probabilities and must be between 0 and 1",
            )
        if self.attn_config['attn_impl'] not in ['torch', 'flash', 'flex']:
            raise ValueError(
                f"Unknown attn_impl={self.attn_config['attn_impl']}",
            )
        if self.attn_config['attn_type'] == 'flex' and version.parse(
            torch.__version__.split('.dev')[0],
        ) < version.parse('2.6.0'):
            raise RuntimeError(
                'FlexAttention is not supported in torch version {torch.__version__}<2.6.0.',
            )
        if self.attn_config['alibi'] and not check_alibi_support(
            self.attn_config['attn_impl'],
        ):
            raise NotImplementedError(
                'alibi only implemented with torch and flash (v2.4.2 or higher) attention.',
            )
        if self.attn_config['attn_uses_sequence_id'] and not (
            self.attn_config['attn_impl'] == 'torch' or
            self.attn_config['attn_impl'] == 'flex' or (
                self.attn_config['attn_impl'] == 'flash' and
                is_flash_v2_installed(v2_version='v2.1.2')
            )
        ):
            raise NotImplementedError(
                'attn_uses_sequence_id only implemented with torch and flash (v2.1.2 or higher) attention.',
            )
        if self.attn_config['rope'] and (
            self.attn_config['rope_impl'] not in ['dail', 'hf']
        ):
            raise ValueError(
                'If rope is being used then rope_impl should be either "dail", or "hf".',
            )
        if self.attn_config['rope'] and (
            self.attn_config['rope_impl'] == 'hf'
        ) and self.attn_config['rope_hf_config']['type'] not in [
            'no_scaling',
            'linear',
            'dynamic',
            'llama3',
        ]:
            raise ValueError(
                'If using hf implementation of rope, the type should be one of "no_scaling", "linear" or "dynamic".',
            )
        if self.attn_config['rope'] and (
            self.attn_config['rope_impl'] == 'dail'
        ):
            if self.attn_config['rope_dail_config']['type'] not in [
                'original',
                'xpos',
            ]:
                raise ValueError(
                    'If using the dail implementation of rope, the type should be one of "original" or "xpos".',
                )
            if not is_flash_v2_installed(v2_version='2.0.1'):
                raise ImportError(
                    'If using the dail implementation of rope, the flash_attn library v2.0.1 or higher must be installed. Please check the instructions at https://github.com/mosaicml/llm-foundry/blob/main/TUTORIAL.md#what-kinds-of-positional-embeddings-does-llm-foundry-support',
                )
        if self.attn_config['sliding_window_size'] != -1 and self.attn_config[
            'attn_impl'] == 'flash' and not is_flash_v2_installed(
                v2_version='v2.3.0',
            ):
            raise NotImplementedError(
                'sliding window attention only implemented for torch attention and flash attention (v2.3.0 or higher).',
            )
        if self.attn_config['attn_logit_softcapping'] is not None:
            if self.attn_config['attn_logit_softcapping'] <= 0:
                raise ValueError(
                    'Attention attn_logit_softcapping should be positive.',
                )
            if self.attn_config['attn_impl'
                               ] == 'flash' and not is_flash_v2_installed(
                                   v2_version='v2.6.2',
                               ):
                raise NotImplementedError(
                    'Attention attn_logit_softcapping is only implemented with torch attention or flash attention v2.6.2 (or higher).',
                )
        if self.attn_config['kv_dim'] is not None and self.attn_config[
            'fused_qkv']:
            raise ValueError(
                'fused_qkv should be False when "kv_dim" is specified.',
            )
        if self.embedding_fraction > 1 or self.embedding_fraction <= 0:
            raise ValueError(
                'model.embedding_fraction must be between 0 (exclusive) and 1 (inclusive)!',
            )
        if isinstance(
            self.logit_scale,
            str,
        ) and self.logit_scale != 'inv_sqrt_d_model':
            raise ValueError(
                f"{self.logit_scale=} is not recognized as an option; use numeric value or 'inv_sqrt_d_model'.",
            )
        if self.init_config.get('name', None) is None:
            raise ValueError(f"{self.init_config=} 'name' needs to be set.")
        if not (
            self.learned_pos_emb or self.attn_config['alibi'] or
            self.attn_config['rope']
        ):
            warnings.warn(
                f'Positional information not being provided to the model using either learned_pos_emb or alibi or rope.',
            )
        if self.fc_type['name'] == 'te' or self.ffn_config['ffn_type'
                                                          ] == 'te_ln_mlp':
            try:
                import transformer_engine.pytorch as te
                del te  # unused
            except:
                raise ImportError(
                    'TransformerEngine import failed. `fc_type: te` requires TransformerEngine be installed, ',
                    'e.g. pip install transformer-engine[pytorch]',
                )

        self.ffn_config['fc_type'] = self.fc_type
        if self.ffn_config['ffn_type'] == 'mptgeglu':
            raise ValueError(
                'API CHANGE: `ffn_type=="mptgeglu"` changed to `ffn_type=="mptglu"`. '
                +
                'See [#829](https://github.com/mosaicml/llm-foundry/pull/829) for details.',
            )
        elif self.ffn_config['ffn_type'] in ffns_with_megablocks:
            self.ffn_config['return_bias'] = False
        elif self.ffn_config['ffn_type'] == 'te_ln_mlp':
            self.ffn_config['bias'] = not self.no_bias
            if 'ffn_act_fn' in self.ffn_config.keys():
                raise ValueError(
                    f'Transformer Engine block does not support custom activation functions.',
                )
        if not self.use_pad_tok_in_ffn:
            try:
                from flash_attn.bert_padding import unpad_input, pad_input  # type: ignore # yapf: disable # isort: skip
            except:
                raise ImportError(
                    'In order to set `use_pad_tok_in_ffn=False`, please install flash-attn==1.0.9 or flash-attn==2.3.6',
                )

        self.validate_attention_config()

    @property
    def allowed_block_overrides(self):
        return {
            'attn_config': {
                'sliding_window_size': None,
                'reuse_kv_layer_idx': None,
<<<<<<< HEAD
                'flex_attn_mod_list': None,
=======
                'attn_temperature_tuning': {
                    'floor_scale': None,
                    'attn_scale': None,
                },
>>>>>>> 5c47350d
                'nope': None,
            },
        }<|MERGE_RESOLUTION|>--- conflicted
+++ resolved
@@ -443,14 +443,11 @@
             'attn_config': {
                 'sliding_window_size': None,
                 'reuse_kv_layer_idx': None,
-<<<<<<< HEAD
                 'flex_attn_mod_list': None,
-=======
                 'attn_temperature_tuning': {
                     'floor_scale': None,
                     'attn_scale': None,
                 },
->>>>>>> 5c47350d
                 'nope': None,
             },
         }