# Copyright 2022 MosaicML LLM Foundry authors
# SPDX-License-Identifier: Apache-2.0

"""A HuggingFace-style model configuration."""

import copy
import warnings
from typing import Any, Optional, Union

from transformers import PretrainedConfig

from llmfoundry.layers_registry import ffns_with_megablocks
from llmfoundry.models.layers.attention import (
    check_alibi_support,
    is_flash_v2_installed,
)
from llmfoundry.models.utils.config_defaults import (
    attn_config_defaults,
    fc_type_defaults,
    ffn_config_defaults,
    init_config_defaults,
)
from llmfoundry.utils.warnings import ExperimentalWarning


class MPTConfig(PretrainedConfig):
    model_type = 'mpt'

    def __init__(
        self,
        d_model: int = 2048,
        n_heads: int = 16,
        n_layers: int = 24,
        expansion_ratio: Union[int, float] = 4,
        max_seq_len: int = 2048,
        vocab_size: int = 50368,
        resid_pdrop: float = 0.0,
        emb_pdrop: float = 0.0,
        learned_pos_emb: bool = True,
        attn_config: Optional[dict] = None,
        ffn_config: Optional[dict] = None,
        init_device: str = 'cpu',
        logit_scale: Optional[Union[float, str]] = None,
        no_bias: bool = False,
        embedding_fraction: float = 1.0,
        norm_type: str = 'low_precision_layernorm',
        norm_eps: float = 1e-05,
        use_cache: bool = False,
        init_config: Optional[dict] = None,
        fc_type: Union[str, dict] = 'torch',
        tie_word_embeddings: bool = True,
        use_pad_tok_in_ffn: bool = True,
        block_overrides: Optional[dict[str, Any]] = None,
        final_logit_softcapping: Optional[float] = None,
        **kwargs: Any,
    ):
        """The MPT configuration class.

        Args:
            d_model (int): The size of the embedding dimension of the model.
            n_heads (int): The number of attention heads.
            n_layers (int): The number of layers in the model.
            expansion_ratio (Union[int, float]): The ratio of the up/down scale in the ffn.
            max_seq_len (int): The maximum sequence length of the model.
            vocab_size (int): The size of the vocabulary.
            resid_pdrop (float): The dropout probability applied to the attention output before combining with residual.
            emb_pdrop (float): The dropout probability for the embedding layer.
            learned_pos_emb (bool): Whether to use learned positional embeddings
            attn_config (Dict): A dictionary used to configure the model's attention module:
                attn_type (str): type of attention to use. Options: multihead_attention, multiquery_attention, grouped_query_attention
                attn_pdrop (float): The dropout probability for the attention layers.
                attn_impl (str): The attention implementation to use. One of 'torch' or 'flash'.
                qk_ln (bool): Whether to apply layer normalization to the queries and keys in the attention layer.
                qk_gn (bool): Whether to apply group normalization to the queries and keys in the attention layer.
                fused_qkv (bool): Whether to fuse the Wq, Wk, and Wv weight matrices in the attention layer. If True, the weights are fused into a single
                    Wqkv matrix, which can be faster for matmuls. If False, the weights are kept separate. Defaults to True.
                clip_qkv (Optional[float]): If not None, clip the queries, keys, and values in the attention layer to
                    this value.
                softmax_scale (Optional[float]): If not None, scale the softmax in the attention layer by this value. If None,
                    use the default scale of ``1/sqrt(d_keys)``.
                attn_uses_sequence_id (Optional[bool]): Whether to restrict attention to tokens that have the same sequence_id.
                    When the model is in `train` mode, this requires passing an extra `sequence_id` argument which indicates
                    which sub-sequence each token belongs to.
                    Defaults to ``False`` meaning any provided `sequence_id` will be ignored.
                sliding_window_size (int): Window size for sliding window local attention. Defaults to -1, which means no sliding window. Query at position i will only attend to keys between [i + seqlen_k - seqlen_q - window_size, i + seqlen_k - seqlen_q + window_size] inclusive. Only works for flash attention v2.3.0 or higher.
                alibi (bool): Whether to use the alibi bias instead of position embeddings.
                alibi_bias_max (int): The maximum value of the alibi bias.
                rope (bool): Whether to use rotary positional embeddings.
                rope_theta (int): The base frequency for rope.
                rope_impl (str): The implementation of rope to use. One of 'hf' (to use the implementation from https://github.com/huggingface/transformers/blob/main/src/transformers/models/llama/modeling_llama.py) or 'dail' (to use the implementation from https://github.com/Dao-AILab/flash-attention/blob/main/flash_attn/layers/rotary.py).
                rope_dail_config (Dict): The configuration for the dail implementation of rope.
                    type (str): The type of rotary position embedding to use. Options: 'original' (for https://arxiv.org/pdf/2104.09864.pdf), 'xpos' (for https://arxiv.org/pdf/2212.10554.pdf).
                    pos_idx_in_fp32 (bool): If True, the position indices [0, ..., seqlen - 1] are in fp32, otherwise they might be in lower precision. A consequence could be, for example, that bf16 rounds position 1995 to 2000, which leads to them having the same positional embedding.
                    xpos_scale_base (float): The scale base for XPos (if using XPos).
                rope_hf_config (Dict): A dictionary used to configure rope's scaling behavior (when scaling beyond the training length).
                    type (str): Can be one of 'no_scaling', 'linear', or 'dynamic'. 'no_scaling' uses the default implementation for rotary embeddings, 'linear' uses linear scaling as proposed by the Reddit user /u/kaiokendev, and 'dynamic' uses Dynamic NTK scaling as proposed by the Reddit users /u/bloc97 and /u/emozilla.
                    factor (float): Scaling factor to use if using 'linear' or 'dynamic' as rope_scaling.type.
                kv_n_heads (Optional[int]): For grouped_query_attention only, allow user to specify number of kv heads.
                kv_dim (Optional[int]): For cross-attention only, allow user to specify different input dimensions for kv projections.
            ffn_config (Dict): A dictionary used to configure the model's ffn module:
                ffn_type (str): type of ffn to use. Options: mptmlp, mptglu, te_ln_mlp
            init_device (str): The device to use for parameter initialization.
            logit_scale (Optional[Union[float, str]]): If not None, scale the logits by this value.
            no_bias (bool): Whether to use bias in all layers.
            embedding_fraction (float): The fraction to scale the gradients of the embedding layer by.
            norm_type (str): choose type of norm to use
            norm_eps (float): epsilon value for norm layer
            use_cache (bool): Whether or not the model should return the last key/values attentions
            init_config (Dict): A dictionary used to configure the model initialization:
                init_config.name: The parameter initialization scheme to use. Options: 'default_', 'baseline_',
                    'kaiming_uniform_', 'kaiming_normal_', 'neox_init_', 'small_init_', 'xavier_uniform_', or
                    'xavier_normal_'. These mimic the parameter initialization methods in PyTorch.
                init_div_is_residual (Union[int, float, str, bool]): Value to divide initial weights by if ``module._is_residual`` is True.
                emb_init_std (Optional[float]): The standard deviation of the normal distribution used to initialize the embedding layer.
                emb_init_uniform_lim (Optional[Union[Tuple[float, float], float]]): The lower and upper limits of the uniform distribution
                    used to initialize the embedding layer. Mutually exclusive with ``emb_init_std``.
                init_std (float): The standard deviation of the normal distribution used to initialize the model,
                    if using the baseline_ parameter initialization scheme.
                init_gain (float): The gain to use for parameter initialization with kaiming or xavier initialization schemes.
                fan_mode (str): The fan mode to use for parameter initialization with kaiming initialization schemes.
                init_nonlinearity (str): The nonlinearity to use for parameter initialization with kaiming initialization schemes.
                ---
                See llmfoundry.models.utils.param_init_fns.py for info on other param init config options
            fc_type (str | Dict): Choose fc layer implementation. Options: torch and te. te layers support fp8 when using H100 GPUs. Can
                also be a dictionary that specifies the fc layer name and any kwargs for the fc layer.
            tie_word_embeddings (bool): Whether to tie the input embedding and output layers.
            use_pad_tok_in_ffn (bool): Whether to forward the pad token in the feedforward networks.
            block_overrides: This allows for overriding default block configs for certain layers. This must contain `overrides` and `order`. `order` is a nested list which describes the order of the layers. For each kind of layer, specify the `overrides` in the overrides config (default refers to a layer that does not apply any overrides).
                To specify this model (https://research.character.ai/optimizing-inference/) , the following config will be needed:
                    block_overrides:
                        order:
                        - name: default
                        - repeat: 2
                          order:
                          - name: sliding_window_layer
                          - name: sliding_window_layer_reuse
                          - name: sliding_window_layer
                          - repeat: 2
                            name: sliding_window_layer_reuse
                          - name: reuse_kv_layer
                        overrides:
                            sliding_window_layer:
                                attn_config:
                                    sliding_window_size: 1024
                            sliding_window_layer_reuse:
                                attn_config:
                                    sliding_window_size: 1024
                                    reuse_kv_layer_idx: -1 # Relative index of the layer whose kv cache to reuse
                            reuse_kv_layer:
                                attn_config:
                                    reuse_kv_layer_idx: -6 # Relative index of the layer whose kv cache to reuse
            final_logit_softcapping (float | None): Softcapping threshold for final logit. Set to None to disable (default value None). Please see https://arxiv.org/pdf/2403.08295 for more details.
            kwargs (Any): Other relevant keyword arguments.
        """
        self.d_model = d_model
        self.n_heads = n_heads
        self.n_layers = n_layers
        self.expansion_ratio = expansion_ratio
        if max_seq_len != int(max_seq_len):
            raise ValueError('max_seq_len must be an integer')
        self.max_seq_len = int(max_seq_len)
        self.vocab_size = vocab_size
        self.resid_pdrop = resid_pdrop
        self.emb_pdrop = emb_pdrop
        self.learned_pos_emb = learned_pos_emb
        self.attn_config = attn_config if attn_config is not None else copy.deepcopy(
            attn_config_defaults,
        )
        self.ffn_config = ffn_config if ffn_config is not None else copy.deepcopy(
            ffn_config_defaults,
        )
        self.init_device = init_device
        self.logit_scale = logit_scale
        self.no_bias = no_bias
        self.embedding_fraction = embedding_fraction
        self.norm_type = norm_type
        self.norm_eps = norm_eps
        self.use_cache = use_cache
        self.init_config = init_config if init_config is not None else copy.deepcopy(
            init_config_defaults,
        )

        if block_overrides is not None:
            self._validate_block_overrides(block_overrides)

        self.block_overrides = block_overrides
        self.final_logit_softcapping = final_logit_softcapping

        if isinstance(fc_type, str):
            fc_type = {'name': fc_type}
        self.fc_type = fc_type

        self.use_pad_tok_in_ffn = use_pad_tok_in_ffn

        if 'name' in kwargs:
            del kwargs['name']
        if 'loss_fn' in kwargs:
            del kwargs['loss_fn']
        if self.attn_config.get('nope', False):
            # TODO: enable `nope` as a valid option to default position encoding.
            raise ValueError(
                'nope cannot be specified as the default position encoding, it can only be specified as an override using block_overrides. Please use alibi or rope instead.',
            )
        if self.attn_config.get('alibi',
                                False) or self.attn_config.get('rope', False):
            self.learned_pos_emb = False
            warnings.warn(
                f'alibi or rope is turned on, setting `learned_pos_emb` to `False.`',
            )
        # tie_word_embeddings is set in Huggingface's PretrainedConfig __init__
        super().__init__(
            tie_word_embeddings=tie_word_embeddings,
            **kwargs,
        )

        self._validate_config()

    def _validate_block_overrides(self, block_overrides: dict[str, Any]):
        warnings.warn(ExperimentalWarning('block_overrides'))
        if 'order' not in block_overrides:
            raise ValueError('`order` should be defined in block_overrides',)
        if 'overrides' not in block_overrides:
            raise ValueError(
                '`overrides` should be defined in block_overrides',
            )
        if 'default' in block_overrides['overrides'].keys():
            raise ValueError('block overrides cannot be named "default".',)

        for override_def in block_overrides['overrides'].values():
            if 'attn_config' in override_def and override_def[
                'attn_config'].get('nope', False):
                if self.learned_pos_emb:
                    raise ValueError(
                        'nope position encoding block override cannot be used with learned_pos_emb.',
                    )
                if self.attn_config['attn_impl'
                                   ] == 'torch' and self.attn_config.get(
                                       'alibi',
                                       False,
                                   ):
                    raise ValueError(
                        'nope position encoding block override cannot be used with alibi when using torch attention.',
                    )

    def _set_config_defaults(
        self,
        config: dict[str, Any],
        config_defaults: dict[str, Any],
    ) -> dict[str, Any]:
        # set config defaults
        for k, v in config_defaults.items():
            if k not in config:
                config[k] = v
            elif isinstance(v, dict):
                # recursively set default values for any sub-dicts
                config[k] = self._set_config_defaults(
                    config[k] if (config[k] is not None) else {},
                    v,
                )
        return config

    def validate_attention_config(self) -> None:
        if 'seq_parallel_world_size' in self.attn_config and self.attn_config[
            'seq_parallel_world_size'] is None:
            del self.attn_config['seq_parallel_world_size']
        if self.attn_config.get('seq_parallel_world_size', 1) > 1:
            raise NotImplementedError('Sequence Parallelism is not supported.')

    def _validate_config(self) -> None:
        # set config defaults
        self.attn_config = self._set_config_defaults(
            self.attn_config,
            attn_config_defaults,
        )
        self.ffn_config = self._set_config_defaults(
            self.ffn_config,
            ffn_config_defaults,
        )
        self.init_config = self._set_config_defaults(
            self.init_config,
            init_config_defaults,
        )
        self.fc_type = self._set_config_defaults(
            self.fc_type,
            fc_type_defaults,
        )

        if self.d_model % self.n_heads != 0:
            raise ValueError('d_model must be divisible by n_heads')
        if any(
            prob < 0 or prob > 1 for prob in
            [self.attn_config['attn_pdrop'], self.resid_pdrop, self.emb_pdrop]
        ):
            raise ValueError(
                "self.attn_config['attn_pdrop'], resid_pdrop, emb_pdrop are probabilities and must be between 0 and 1",
            )
        if self.attn_config['attn_impl'] not in ['torch', 'flash']:
            raise ValueError(
                f"Unknown attn_impl={self.attn_config['attn_impl']}",
            )
        if self.attn_config['alibi'] and not check_alibi_support(
            self.attn_config['attn_impl'],
        ):
            raise NotImplementedError(
                'alibi only implemented with torch and flash (v2.4.2 or higher) attention.',
            )
        if self.attn_config['attn_uses_sequence_id'] and not (
            self.attn_config['attn_impl'] == 'torch' or (
                self.attn_config['attn_impl'] == 'flash' and
                is_flash_v2_installed(v2_version='v2.1.2')
            )
        ):
            raise NotImplementedError(
                'attn_uses_sequence_id only implemented with torch and flash (v2.1.2 or higher) attention.',
            )
        if self.attn_config['rope'] and (
            self.attn_config['rope_impl'] not in ['dail', 'hf']
        ):
            raise ValueError(
                'If rope is being used then rope_impl should be either "dail", or "hf".',
            )
        if self.attn_config['rope'] and (
            self.attn_config['rope_impl'] == 'hf'
        ) and self.attn_config['rope_hf_config']['type'] not in [
            'no_scaling',
            'linear',
            'dynamic',
            'llama3',
        ]:
            raise ValueError(
                'If using hf implementation of rope, the type should be one of "no_scaling", "linear" or "dynamic".',
            )
        if self.attn_config['rope'] and (
            self.attn_config['rope_impl'] == 'dail'
        ):
            if self.attn_config['rope_dail_config']['type'] not in [
                'original',
                'xpos',
            ]:
                raise ValueError(
                    'If using the dail implementation of rope, the type should be one of "original" or "xpos".',
                )
            if not is_flash_v2_installed(v2_version='2.0.1'):
                raise ImportError(
                    'If using the dail implementation of rope, the flash_attn library v2.0.1 or higher must be installed. Please check the instructions at https://github.com/mosaicml/llm-foundry/blob/main/TUTORIAL.md#what-kinds-of-positional-embeddings-does-llm-foundry-support',
                )
        if self.attn_config['sliding_window_size'] != -1 and self.attn_config[
            'attn_impl'
        ] == 'flash' and not is_flash_v2_installed(v2_version='v2.3.0',):
            raise NotImplementedError(
                'sliding window attention only implemented for torch attention and flash attention (v2.3.0 or higher).',
            )
        if self.attn_config['attn_logit_softcapping'] is not None:
            if self.attn_config['attn_logit_softcapping'] <= 0:
                raise ValueError(
                    'Attention attn_logit_softcapping should be positive.',
                )
            if self.attn_config[
                'attn_impl'
            ] == 'flash' and not is_flash_v2_installed(v2_version='v2.6.2',):
                raise NotImplementedError(
                    'Attention attn_logit_softcapping is only implemented with torch attention or flash attention v2.6.2 (or higher).',
                )
        if self.attn_config['kv_dim'] is not None and self.attn_config[
            'fused_qkv']:
            raise ValueError(
                'fused_qkv should be False when "kv_dim" is specified.',
            )
        if self.embedding_fraction > 1 or self.embedding_fraction <= 0:
            raise ValueError(
                'model.embedding_fraction must be between 0 (exclusive) and 1 (inclusive)!',
            )
        if isinstance(
            self.logit_scale,
            str,
        ) and self.logit_scale != 'inv_sqrt_d_model':
            raise ValueError(
                f"{self.logit_scale=} is not recognized as an option; use numeric value or 'inv_sqrt_d_model'.",
            )
        if self.init_config.get('name', None) is None:
            raise ValueError(f"{self.init_config=} 'name' needs to be set.")
        if not (
            self.learned_pos_emb or self.attn_config['alibi'] or
            self.attn_config['rope']
        ):
            warnings.warn(
                f'Positional information not being provided to the model using either learned_pos_emb or alibi or rope.',
            )
        if self.fc_type['name'] == 'te' or self.ffn_config['ffn_type'
                                                          ] == 'te_ln_mlp':
            try:
                import transformer_engine.pytorch as te
                del te  # unused
            except:
                raise ImportError(
                    'TransformerEngine import failed. `fc_type: te` requires TransformerEngine be installed, ',
                    'e.g. pip install transformer-engine[pytorch]',
                )

        self.ffn_config['fc_type'] = self.fc_type
        if self.ffn_config['ffn_type'] == 'mptgeglu':
            raise ValueError(
                'API CHANGE: `ffn_type=="mptgeglu"` changed to `ffn_type=="mptglu"`. '
                +
                'See [#829](https://github.com/mosaicml/llm-foundry/pull/829) for details.',
            )
        elif self.ffn_config['ffn_type'] in ffns_with_megablocks:
            self.ffn_config['return_bias'] = False
        elif self.ffn_config['ffn_type'] == 'te_ln_mlp':
            self.ffn_config['bias'] = not self.no_bias
            if 'ffn_act_fn' in self.ffn_config.keys():
                raise ValueError(
                    f'Transformer Engine block does not support custom activation functions.',
                )
        if not self.use_pad_tok_in_ffn:
            try:
                from flash_attn.bert_padding import unpad_input, pad_input  # type: ignore # yapf: disable # isort: skip
            except:
                raise ImportError(
                    'In order to set `use_pad_tok_in_ffn=False`, please install flash-attn==1.0.9 or flash-attn==2.3.6',
                )

        self.validate_attention_config()

    @property
    def allowed_block_overrides(self):
        return {
            'attn_config': {
                'sliding_window_size': None,
                'reuse_kv_layer_idx': None,
<<<<<<< HEAD
                'attn_temperature_tuning': {
                    'floor_scale': None,
                    'attn_scale': None,
                },
=======
                'nope': None,
>>>>>>> 1a8776cf
            },
        }<|MERGE_RESOLUTION|>--- conflicted
+++ resolved
@@ -428,13 +428,10 @@
             'attn_config': {
                 'sliding_window_size': None,
                 'reuse_kv_layer_idx': None,
-<<<<<<< HEAD
                 'attn_temperature_tuning': {
                     'floor_scale': None,
                     'attn_scale': None,
                 },
-=======
                 'nope': None,
->>>>>>> 1a8776cf
             },
         }