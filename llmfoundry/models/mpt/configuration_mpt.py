--- conflicted
+++ resolved
@@ -433,14 +433,11 @@
             'attn_config': {
                 'sliding_window_size': None,
                 'reuse_kv_layer_idx': None,
-<<<<<<< HEAD
                 'reuse_kv_x_layer_idx': None,
-=======
                 'attn_temperature_tuning': {
                     'floor_scale': None,
                     'attn_scale': None,
                 },
                 'nope': None,
->>>>>>> 429eb847
             },
         }