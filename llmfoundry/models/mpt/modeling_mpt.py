--- conflicted
+++ resolved
@@ -538,16 +538,11 @@
             nn.ModuleList: The list of Transformer blocks.
         """
         block_args = self.extract_block_args(config.to_dict())
-<<<<<<< HEAD
         self.state_cache_layers = {
             'reuse_kv_layer_idx': set(),
             'reuse_kv_x_layer_idx': set(),
         }
-        self.blocks_fuse_norm_attn_norm = block_args.get(
-=======
-        self.kv_cache_layers = set()  # type: ignore
         self.blocks_fuse_norm_attn_norm = block_args.get(  # type: ignore
->>>>>>> 429eb847
             'fuse_norm_attn_norm',
             False,
         )
@@ -658,16 +653,9 @@
         reuse_type: str,
     ) -> int:
         override_attn_config = override_config['attn_config']
-<<<<<<< HEAD
         if override_attn_config[reuse_type] >= 0:
             raise ValueError(
                 f'The relative index of kv layer to reuse, {override_attn_config[reuse_type]=}, should be negative.',
-=======
-        if override_attn_config['reuse_kv_layer_idx'] >= 0:
-            reuse_kv_layer_idx = override_attn_config['reuse_kv_layer_idx']
-            raise ValueError(
-                f'The relative index of kv layer to reuse, override_attn_config[\'reuse_kv_layer_idx\']={reuse_kv_layer_idx}, should be negative.',
->>>>>>> 429eb847
             )
         reuse_state_layer_idx = b_idx + override_attn_config[reuse_type]
         if reuse_state_layer_idx < 0:
@@ -1037,11 +1025,7 @@
             if attn_block.reuse_kv_layer_idx is not None:  # type: ignore
                 if attn_block.reuse_kv_layer_idx not in layer_kv_cache_dict:  # type: ignore
                     raise KeyError(
-<<<<<<< HEAD
                         f'kv cache for layer {attn_block.reuse_kv_layer_idx} not found in {layer_kv_cache_dict=}.',
-=======
-                        f'kv cache for layer {block.reuse_kv_layer_idx} not found in {layer_kv_cache_dict=}.',  # type: ignore
->>>>>>> 429eb847
                     )
                 prev_layer_key_value = layer_kv_cache_dict[
                     attn_block.reuse_kv_layer_idx]  # type: ignore
@@ -1066,13 +1050,10 @@
             extra_kwargs = {}
             if prev_layer_key_value is not None:
                 extra_kwargs['prev_layer_key_value'] = prev_layer_key_value
-<<<<<<< HEAD
             if x_prev is not None:
                 extra_kwargs['x_prev'] = x_prev
-=======
             if pos_id_within_seq is not None:
                 extra_kwargs['pos_id_within_seq'] = pos_id_within_seq
->>>>>>> 429eb847
             x, attn_weights, present = block(
                 x,
                 past_key_value=past_key_value,
