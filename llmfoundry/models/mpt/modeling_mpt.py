--- conflicted
+++ resolved
@@ -1062,40 +1062,18 @@
         )
         from llmfoundry.utils.builders import build_metric
 
-<<<<<<< HEAD
         additional_train_metrics = additional_train_metrics or []
-=======
-        resolved_om_model_config = om.to_container(
-            om_model_config,
-            resolve=True,
-        )
-        assert isinstance(resolved_om_model_config, dict)
->>>>>>> ddf4aa4c
 
         model = MPTForCausalLM(
-            MPTConfig(use_train_metrics=use_train_metrics, **kwargs))
-
-<<<<<<< HEAD
+            MPTConfig(use_train_metrics=use_train_metrics, **kwargs),
+        )
+
         use_train_metrics = use_train_metrics
         train_metric_names = DEFAULT_CAUSAL_LM_TRAIN_METRICS + additional_train_metrics
         train_metrics = [
             build_metric(metric, {}) for metric in train_metric_names
         ] if use_train_metrics else []
         eval_metric_names = DEFAULT_CAUSAL_LM_EVAL_METRICS + additional_train_metrics
-=======
-        use_train_metrics = om_model_config.get('use_train_metrics', True)
-        train_metric_names = DEFAULT_CAUSAL_LM_TRAIN_METRICS + resolved_om_model_config.get(
-            'additional_train_metrics',
-            [],
-        )
-        train_metrics = [
-            build_metric(metric, {}) for metric in train_metric_names
-        ] if use_train_metrics else []
-        eval_metric_names = DEFAULT_CAUSAL_LM_EVAL_METRICS + resolved_om_model_config.get(
-            'additional_eval_metrics',
-            [],
-        )
->>>>>>> ddf4aa4c
         eval_metrics = [
             build_metric(metric, {}) for metric in eval_metric_names
         ]
