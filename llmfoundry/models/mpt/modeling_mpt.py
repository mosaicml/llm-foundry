# Copyright 2022 MosaicML LLM Foundry authors
# SPDX-License-Identifier: Apache-2.0

"""A simple, flexible implementation of a GPT model.

Inspired by https://github.com/karpathy/minGPT/blob/master/mingpt/model.py
"""

from __future__ import annotations

import copy
import math
import warnings
from functools import cached_property
from typing import (
    Any,
    Mapping,
    MutableMapping,
    Optional,
    Union,
)

import torch
import torch.nn as nn
import torch.nn.functional as F
from composer.models import HuggingFaceModel
from composer.utils import dist
from tabulate import tabulate
from torch.nn.attention.flex_attention import create_block_mask, flex_attention

from llmfoundry.layers_registry import (
    ffns_with_megablocks,
)
from llmfoundry.models.layers.attention import is_flash_v2_installed
from llmfoundry.models.layers.flex_attn_utils import FLEX_ATTN_COMPILE

if is_flash_v2_installed():
    try:  # This try...except is needed because transformers requires it despite the 'if' statement above
        from flash_attn import bert_padding
        from flash_attn.layers.rotary import \
            RotaryEmbedding as DAILRotaryEmbedding
    except Exception as e:
        raise e

import logging

from transformers import PreTrainedModel, PreTrainedTokenizerBase
from transformers.modeling_outputs import (
    BaseModelOutputWithPast,
    CausalLMOutputWithPast,
)
from transformers.models.llama.modeling_llama import (
    LlamaConfig,
    LlamaRotaryEmbedding,
)

from llmfoundry.layers_registry import norms, param_init_fns
from llmfoundry.models.layers.attention import (
    attn_bias_shape,
    build_attn_bias,
    gen_slopes,
)
from llmfoundry.models.layers.blocks import MPTBlock
from llmfoundry.models.layers.custom_embedding import SharedEmbedding
from llmfoundry.models.layers.layer_builders import build_norm
from llmfoundry.models.mpt.configuration_mpt import MPTConfig
from llmfoundry.models.utils.act_ckpt import (
    build_act_ckpt_mod_to_blocks,
    check_mapping_blocks_overlap,
    pass_on_block_idx,
)
from llmfoundry.models.utils.config_moe_args import config_moe_args
from llmfoundry.models.utils.mpt_param_count import (
    mpt_get_active_params,
    mpt_get_total_params,
)

# Import the fcs and param_init_fns here so that the recursive code creating the files for hf checkpoints can find them
# These are the exceptions because fc.py and param_init_fns.py are not imported in any other place in the import tree
# isort: off
from llmfoundry.models.layers.fc import fcs  #  type: ignore
from llmfoundry.models.utils.param_init_fns import generic_param_init_fn_  # type: ignore
from llmfoundry.models.layers.norm import LPLayerNorm  # type: ignore
# isort: on

log = logging.getLogger(__name__)

CROSS_ENTROPY_IGNORE_INDEX = -100


class InvalidConfigAccessError(KeyError):
    pass


_ALLOWED_LLAMA_CONFIG_KEYS = {
    # These are the only config keys that are set and are safe to read from
    'rope_scaling',
    'rope_theta',
    'max_position_embeddings',
    'hidden_size',
    'num_attention_heads',

    # Not set but llama modeling code tries to read this attribute
    'partial_rotary_factor',

    # This key is accessed with a default of hidden_size / num_attention_heads
    'head_dim',

    # Benign transformers attributes needed for __init__
    '_get_generation_defaults',
    'label2id',
    'id2label',
    'torch_dtype',
    'problem_type',
    '__class__',
    '_get_global_generation_defaults',
}


class PartialLlamaConfig(LlamaConfig):
    """Holds the rope config for Llama models and throws.

    an `InvalidConfigAccessError` if any other config elements are read. This
    class is necessary because the `LlamaRotaryEmbedding` class takes a full
    `LlamaConfig` now instead of the old keyword arguments.
    """

    def __getattribute__(self, key: str):
        if key not in _ALLOWED_LLAMA_CONFIG_KEYS:
            raise InvalidConfigAccessError(key)

        return super().__getattribute__(key)

    def __getitem__(self, key: str):
        if key not in _ALLOWED_LLAMA_CONFIG_KEYS:
            raise InvalidConfigAccessError(key)

        return super().__getitem__(key)


def gen_rotary_embedding(
    rope_impl: str,
    rope_theta: int,
    rope_dail_config: dict,
    rope_hf_config: dict,
    max_seq_len: int,
    d_model: int,
    n_heads: int,
):
    rope_head_dim = d_model // n_heads
    if rope_impl == 'dail':
        return DAILRotaryEmbedding(
            dim=rope_head_dim,
            base=rope_theta,
            interleaved=False,
            scale_base=rope_dail_config['xpos_scale_base'] if
            (rope_dail_config['type'] == 'xpos') else None,
            pos_idx_in_fp32=rope_dail_config['pos_idx_in_fp32'],
            device=
            'cpu',  # FSDP does not materialize modules with meta buffers, hence device is set to cpu
        )
    elif rope_impl == 'hf':
        llama_rope_config = {**rope_hf_config}
        llama_rope_config['rope_type'] = llama_rope_config.pop('type')
        if llama_rope_config['rope_type'] == 'no_scaling':
            llama_rope_config['rope_type'] = 'default'
        partial_llama_config = PartialLlamaConfig(
            rope_scaling=llama_rope_config,
            rope_theta=rope_theta,
            max_position_embeddings=max_seq_len,
            hidden_size=d_model,
            num_attention_heads=n_heads,
        )
        return LlamaRotaryEmbeddingFoundry(config=partial_llama_config)
    raise ValueError('rope_impl needs to be either dail or hf')


def gen_sequence_id_info(
    sequence_id: Union[None, torch.Tensor],
    S: int,
    attn_uses_sequence_id: bool,
    attn_impl: str,
    attention_mask: Union[torch.Tensor, None],
):
    """Generates the attention mask used for sequence masking in FA v2.

    Only supports sequence id based sparse attention for no attention masking or attention masking with right padding.
    In case of left padding:
        1. Training with left padding is not supported in MPT (see https://github.com/mosaicml/llm-foundry/blob/1eecd4cb8e734499f77f6a35f657b8b20c0adfcb/llmfoundry/models/mpt/modeling_mpt.py#L407).
        2. For generation with left padding, we only have a single sequence id per sample, so we don't need sequence id based sparse attention.

    Args:
        sequence_id (Union[None, torch.Tensor]): Tensor containing the sequence id for each token. Shape (batch_size, seq_len).
        S (int): Sequence length
        attn_uses_sequence_id (bool): Whether the attention uses sequence id based masking.
        attn_impl (str): Attention implementation. This function is only creates attention_mask_in_length for flash attention.
        attention_mask (Union[torch.Tensor, None]): Attention mask tensor of shape (batch_size, seq_len)

    Returns:
        attention_mask_in_length: (batch, seqlen), int, a nonzero number (e.g., 1, 2, 3, etc.) means length of concatenated sequence in b-th batch, and 0 means none. For example, if batch = 3 and seqlen = 6, the attention_mask_in_length is:
            ```
            [
            [2, 3, 0, 0, 0, 0],
            [3, 2, 0, 0, 0, 0],
            [6, 0, 0, 0, 0, 0]
            ]
            ```
        , which refers to the 3D-attention mask:
            ```
            [
            [
                [1, 0, 0, 0, 0, 0],
                [1, 1, 0, 0, 0, 0],
                [0, 0, 1, 0, 0, 0],
                [0, 0, 1, 1, 0, 0],
                [0, 0, 1, 1, 1, 0],
                [0, 0, 0, 0, 0, 1]
            ],
            [
                [1, 0, 0, 0, 0, 0],
                [1, 1, 0, 0, 0, 0],
                [1, 1, 1, 0, 0, 0],
                [0, 0, 0, 1, 0, 0],
                [0, 0, 0, 1, 1, 0],
                [0, 0, 0, 0, 0, 1]
            ],
            [
                [1, 0, 0, 0, 0, 0],
                [1, 1, 0, 0, 0, 0],
                [1, 1, 1, 0, 0, 0],
                [1, 1, 1, 1, 0, 0],
                [1, 1, 1, 1, 1, 0],
                [1, 1, 1, 1, 1, 1]
            ]
            ]
            ```.
            (The description above is taken verbatim from https://github.com/Dao-AILab/flash-attention/blob/9356a1c0389660d7e231ff3163c1ac17d9e3824a/flash_attn/bert_padding.py#L125 .)
    """
<<<<<<< HEAD
    if (sequence_id is not None) and attn_uses_sequence_id and (
        attn_impl == 'flash' or attn_impl == 'flex'
    ):
=======
    return _get_attn_mask_in_len_seq_one_hot(
        sequence_id,
        S,
        attn_uses_sequence_id,
        attn_impl,
        attention_mask,
    )[0]


def _get_attn_mask_in_len_seq_one_hot(
    sequence_id: Union[None, torch.Tensor],
    S: int,
    attn_uses_sequence_id: bool,
    attn_impl: str,
    attention_mask: Union[torch.Tensor, None],
):
    attention_mask_in_length = None
    sequence_id_one_hot = None
    if (sequence_id
        is not None) and attn_uses_sequence_id and (attn_impl == 'flash'):
>>>>>>> 5c47350d
        # Check if sequence has left padding. If yes, raise an error.
        if (attention_mask is not None
           ) and (attention_mask[:, 0].sum() != attention_mask.shape[0]):
            raise NotImplementedError(
                'Left padding is not supported with flash attention when attn_uses_sequence_id is set to True.',
            )
        if S != sequence_id.shape[-1]:
            raise ValueError(
                f'Sequence length ({S}) does not match length of sequences in sequence_id ({sequence_id.shape[-1]}).',
            )
        if attention_mask is not None:
            # -1 is used to pad the sequence_id where attention mask is False (https://github.com/mosaicml/llm-foundry/blob/706ea7dd40ba60a98dea5f37695d143d91c98b6c/llmfoundry/data/packing.py#L249).
            # We replace those -1 with 0 to prevent `torch.nn.functional.one_hot(sequence_id)` in the next line from failing.
            # We apply the attention mask again after the one_hot operation.
            sequence_id = sequence_id.masked_fill(~attention_mask, 0)
        sequence_id_one_hot = torch.nn.functional.one_hot(sequence_id)
        if attention_mask is not None:
            sequence_id_one_hot = sequence_id_one_hot.masked_fill(
                ~attention_mask.unsqueeze(-1),
                0,
            )
<<<<<<< HEAD
        if attn_impl == 'flex':
            return sequence_id_one_hot.cumsum(dim=1).sum(dim=-1) - 1
=======

>>>>>>> 5c47350d
        attention_mask_in_length = sequence_id_one_hot.sum(dim=1)
        attention_mask_in_length = torch.nn.functional.pad(
            attention_mask_in_length,
            (0, S - attention_mask_in_length.shape[-1]),
            mode='constant',
            value=0,
        )
        return attention_mask_in_length

<<<<<<< HEAD
    return None
=======
    return attention_mask_in_length, sequence_id_one_hot


def gen_sequence_id_info(
    sequence_id: Union[None, torch.Tensor],
    S: int,
    attn_uses_sequence_id: bool,
    attn_impl: str,
    attention_mask: Union[torch.Tensor, None],
    device: Union[torch.device, str],
):
    attention_mask_in_length, sequence_id_one_hot = _get_attn_mask_in_len_seq_one_hot(
        sequence_id,
        S,
        attn_uses_sequence_id,
        attn_impl,
        attention_mask,
    )

    if sequence_id_one_hot is not None:
        pos_id_within_seq = sequence_id_one_hot.cumsum(dim=1)
        pos_id_within_seq = sequence_id_one_hot * pos_id_within_seq
        pos_id_within_seq = pos_id_within_seq.sum(dim=-1) - 1
        return attention_mask_in_length, pos_id_within_seq

    return None, torch.arange(S, device=device)[None, :]
>>>>>>> 5c47350d


def gen_flash_attn_padding_info(
    bsz: int,
    S: int,
    past_key_len: int,
    device: torch.device,
    attention_mask_in_length: Optional[torch.Tensor] = None,
    attention_mask: Optional[torch.Tensor] = None,
):
    flash_attn_padding_info = {}
    if attention_mask_in_length is None:
        key_padding_mask = attention_mask
        if key_padding_mask is None:
            key_padding_mask = torch.ones((bsz, past_key_len + S),
                                          dtype=torch.bool,
                                          device=device)
        query_padding_mask = key_padding_mask[:, -S:]
        unpadding_function = bert_padding.unpad_input
    else:
        key_padding_mask = attention_mask_in_length
        query_padding_mask = attention_mask_in_length
        unpadding_function = bert_padding.unpad_input_for_concatenated_sequences

    _, indices_q, cu_seqlens_q, max_seqlen_q, *_ = unpadding_function(
        torch.empty(bsz, S, 1, device=device),
        query_padding_mask,
    )
    _, indices_k, cu_seqlens_k, max_seqlen_k, *_ = unpadding_function(
        torch.empty(bsz, past_key_len + S, 1, device=device),
        key_padding_mask,
    )
    _, indices_v, *_ = unpadding_function(
        torch.empty(bsz, past_key_len + S, 1, device=device),
        key_padding_mask,
    )

    flash_attn_padding_info['indices_q'] = indices_q
    flash_attn_padding_info['indices_k'] = indices_k
    flash_attn_padding_info['indices_v'] = indices_v
    flash_attn_padding_info['cu_seqlens_q'] = cu_seqlens_q
    flash_attn_padding_info['cu_seqlens_k'] = cu_seqlens_k
    flash_attn_padding_info['max_seqlen_q'] = max_seqlen_q
    flash_attn_padding_info['max_seqlen_k'] = max_seqlen_k
    return flash_attn_padding_info


def apply_sequence_id(
    attn_bias: torch.Tensor,
    sequence_id: torch.LongTensor,
    max_seq_len: int,
) -> torch.Tensor:
    seq_len = sequence_id.shape[-1]
    if seq_len > max_seq_len:
        raise ValueError(
            f'sequence_id sequence length cannot exceed max_seq_len={max_seq_len}',
        )

    # select seq_len subset of attn mask
    attn_bias = attn_bias[..., :seq_len, :seq_len]

    # Restrict attention to tokens that share the same value
    # in sequence_id
    cannot_attend = torch.logical_not(
        torch.eq(
            sequence_id.view(-1, seq_len, 1),
            sequence_id.view(-1, 1, seq_len),
        ),
    ).unsqueeze(1)
    min_val = torch.finfo(attn_bias.dtype).min
    attn_bias = attn_bias.masked_fill(cannot_attend, min_val)

    return attn_bias


class LlamaRotaryEmbeddingFoundry(LlamaRotaryEmbedding):

    @torch.no_grad()
    def forward(
        self,
        x: torch.Tensor,
        position_ids: torch.Tensor,
    ) -> tuple[torch.Tensor, torch.Tensor]:
        # In this subclass, we move `inv_freq` to same device as position_ids. This operation should be a no-op during training.
        # This is done to fix pipeline parallel generation using hf.generate. Please see this comment for details: https://github.com/mosaicml/llm-foundry/pull/1334#issue-2387337525
        self.inv_freq = self.inv_freq.to(position_ids.device)  # type: ignore
        return super().forward(x=x, position_ids=position_ids)


class MPTPreTrainedModel(PreTrainedModel):
    config_class = MPTConfig
    base_model_prefix = 'model'
    _no_split_modules = ['MPTBlock']


def _fsdp_wrap_fn(
    self: Union[MPTModel, MPTForCausalLM],
    module: nn.Module,
) -> bool:
    # FSDP Wrap function for MPT Models
    if hasattr(module, '_fsdp_kwargs_dict'):
        return module._fsdp_kwargs_dict  # type: ignore
    return isinstance(module, MPTBlock)


class MPTModel(MPTPreTrainedModel):

    def __init__(self, config: MPTConfig):
        config._validate_config()
        super().__init__(config)

        self.attn_impl = config.attn_config['attn_impl']
        self.attn_uses_sequence_id = config.attn_config['attn_uses_sequence_id']
        self.alibi = config.attn_config['alibi']
        self.alibi_bias_max = config.attn_config['alibi_bias_max']

        self.learned_pos_emb = config.learned_pos_emb

        if config.init_device == 'mixed':
            if dist.get_local_rank() == 0:
                config.init_device = 'cpu'
            else:
                config.init_device = 'meta'

        if config.norm_type.lower() not in norms.get_all():
            norm_options = ' | '.join(norms.get_all())
            raise NotImplementedError(
                f'Requested norm type ({config.norm_type}) is not implemented within this repo (Options: {norm_options}).',
            )

        # CogView (https://arxiv.org/abs/2105.13290) and GLM-130B (https://arxiv.org/abs/2210.02414)
        # both report this helping with stabilizing training
        self.embedding_fraction = config.embedding_fraction

        self.wte = SharedEmbedding(
            config.vocab_size,
            config.d_model,
            padding_idx=config.pad_token_id,
            device=config.init_device,
        )
        if self.learned_pos_emb:
            self.wpe = torch.nn.Embedding(
                config.max_seq_len,
                config.d_model,
                device=config.init_device,
            )
        self.emb_drop = nn.Dropout(config.emb_pdrop)
        self.mb_args = None
        self.shift_labels = True

<<<<<<< HEAD
        flex_attn_compile = config.attn_config.get(
            'flex_attn_compile',
            FLEX_ATTN_COMPILE,
        )
        if self.attn_impl == 'flex':
            self.compiled_flex_attention = torch.compile(
                flex_attention,
            ) if flex_attn_compile else flex_attention
            self.compiled_create_block_mask = torch.compile(
                create_block_mask,
            ) if flex_attn_compile else create_block_mask

        self.blocks = self.construct_blocks(config=config,)
=======
        self.blocks = self.construct_blocks(
            config=config,
        )
>>>>>>> 5c47350d

        # Tag all modules in the transformer blocks with the corresponding block_idx and max_block_idx
        for i, block in enumerate(self.blocks):
            block.block_idx = i
            block.max_block_idx = config.n_layers - 1
            pass_on_block_idx(block)

        self.norm_f = build_norm(
            name=config.norm_type.lower(),
            normalized_shape=config.d_model,
            eps=config.norm_eps,
            device=config.init_device,
        )

        self.rope = config.attn_config['rope']
        self.rope_impl = None
        if self.rope:
            self.rope_impl = config.attn_config['rope_impl']
            self.rotary_embedding = gen_rotary_embedding(
                rope_impl=self.rope_impl,
                rope_theta=config.attn_config['rope_theta'],
                rope_dail_config=config.attn_config['rope_dail_config'],
                rope_hf_config=config.attn_config['rope_hf_config'],
                max_seq_len=self.config.max_seq_len,
                d_model=config.d_model,
                n_heads=config.n_heads,
            )

        if config.init_device != 'meta':
            log.info(
                f'We recommend using config.init_device="meta" with Composer + FSDP for faster initialization.',
            )
            self.apply(self.param_init_fn)

        self.is_causal = True

        # define attn mask
        self._attn_bias_initialized = False
        self.attn_bias = None
        self.attn_bias_shape = attn_bias_shape(
            self.attn_impl,
            config.n_heads,
            config.max_seq_len,
            self.alibi,
            causal=self.is_causal,
            use_sequence_id=self.attn_uses_sequence_id,
        )

        if config.no_bias:
            for module in self.modules():
                if hasattr(module,
                           'bias') and isinstance(module.bias, nn.Parameter):
                    log.debug(f'Removing bias from {module=}.')
                    module.register_parameter('bias', None)

                # For transformer engine
                if hasattr(module, 'use_bias') and module.use_bias is True:
                    log.debug(f'Setting use_bias=False for {module=}.')
                    module.use_bias = False

        log.debug(self)
        init_config_name = self.config.init_config['name']
        log.debug(f'Using {init_config_name} initialization.')

    @property
    def block_class(self) -> type[MPTBlock]:
        return MPTBlock

    def construct_blocks(self, config: MPTConfig) -> nn.ModuleList:
        """Construct the nn.ModuleList with the Transformer blocks.

        Args:
            config (MPTConfig): The configuration object.

        Returns:
            nn.ModuleList: The list of Transformer blocks.
        """
        block_args = self.extract_block_args(config.to_dict())
        self.kv_cache_layers = set()  # type: ignore
        self.blocks_fuse_norm_attn_norm = block_args.get(  # type: ignore
            'fuse_norm_attn_norm',
            False,
        )

        if config.block_overrides is not None:
            block_args_list = self._get_override_block_args_list(
                config,
                block_args,
            )
        else:
            block_args_list = [block_args for _ in range(config.n_layers)]

        return nn.ModuleList([
            self.block_class(
                device=config.init_device,
                **block_args_i,
            ) for block_args_i in block_args_list
        ])

    def _get_override_block_args_list(
        self,
        config: MPTConfig,
        block_args: dict[str, Any],
    ) -> list[dict[str, Any]]:
        if config.block_overrides is None:
            raise ValueError(
                'config.block_overrides should not be None when calling _get_override_block_args_list.',
            )
        repeat = config.block_overrides.get('repeat', 1)
        model_modules_order_expanded = MPTModel._get_modules_order_expanded(
            config.block_overrides['order'],
        ) * repeat
        if len(model_modules_order_expanded) != config.n_layers:
            raise ValueError(
                f'The specified block overrides do not match the number of layers: {len(model_modules_order_expanded)} vs {config.n_layers}.',
            )

        new_block_args_list = []
        layer_description_list = []

        reuse_kv_layer_idx_dict = {}
        for b_idx in range(config.n_layers):
            module_name = model_modules_order_expanded[b_idx]
            override_config = {}
            if module_name != 'default':
                override_config = copy.deepcopy(
                    config.block_overrides['overrides'][module_name],
                )
                if 'reuse_kv_layer_idx' in override_config.get(
                    'attn_config',
                    {},
                ):
                    reuse_kv_layer_idx = MPTModel._resolve_reuse_kv_layer_idx(
                        overrides_definition=config.
                        block_overrides['overrides'],
                        model_modules_order_expanded=
                        model_modules_order_expanded,
                        b_idx=b_idx,
                        override_config=override_config,
                        reuse_kv_layer_idx_dict=reuse_kv_layer_idx_dict,
                    )
                    override_config['attn_config']['reuse_kv_layer_idx'
                                                  ] = reuse_kv_layer_idx
                    self.kv_cache_layers.add(reuse_kv_layer_idx)
            layer_description_list.append([
                b_idx,
                module_name,
                override_config,
            ],)
            new_block_args_list.append(
                MPTModel._override_block_args(
                    block_args,
                    override_config,
                    config.allowed_block_overrides,
                ),
            )
        log.info(
            'The following is a summary of overrides per layer.\n' + tabulate(
                layer_description_list,
                headers=['idx', 'name', 'overrides'],
            ),
        )
        return new_block_args_list

    @staticmethod
    def _resolve_reuse_kv_layer_idx(
        overrides_definition: dict[str, Any],
        model_modules_order_expanded: list[str],
        b_idx: int,
        override_config: dict[str, Any],
        reuse_kv_layer_idx_dict: dict[int, int],
    ) -> int:
        override_attn_config = override_config['attn_config']
        if override_attn_config['reuse_kv_layer_idx'] >= 0:
            reuse_kv_layer_idx = override_attn_config['reuse_kv_layer_idx']
            raise ValueError(
                f'The relative index of kv layer to reuse, override_attn_config[\'reuse_kv_layer_idx\']={reuse_kv_layer_idx}, should be negative.',
            )
        reuse_kv_layer_idx = b_idx + override_attn_config['reuse_kv_layer_idx']
        if reuse_kv_layer_idx < 0:
            raise ValueError(
                f'The absolute index of kv layer to reuse, {reuse_kv_layer_idx} should be non-negative.',
            )
        if reuse_kv_layer_idx in reuse_kv_layer_idx_dict:
            reuse_kv_layer_idx = reuse_kv_layer_idx_dict[reuse_kv_layer_idx]
        reuse_kv_layer_idx_dict[b_idx] = reuse_kv_layer_idx

        parent_layer_name = model_modules_order_expanded[reuse_kv_layer_idx]
        parent_config = {} if parent_layer_name == 'default' else copy.deepcopy(
            overrides_definition[parent_layer_name],
        )
        if 'attn_config' not in parent_config:
            parent_config['attn_config'] = {}
        parent_config['attn_config']['reuse_kv_layer_idx'] = override_config[
            'attn_config']['reuse_kv_layer_idx']

        if override_config != parent_config and not (
            'allow_mismatch' in override_config and
            override_config['allow_mismatch']
        ):
            raise ValueError(
                'For reusing the kv cache of a previous layer, the previous layer should match the block config as the current layer.',
            )

        return reuse_kv_layer_idx

    @staticmethod
    def _get_modules_order_expanded(order: list[dict[str, Any]]) -> list[str]:
        model_modules_order_expanded = []
        for item in order:
            repeat = item['repeat'] if 'repeat' in item else 1
            if ('name' in item) == ('order' in item):
                raise ValueError(
                    'Exactly one of `order` or `name` must be specified for each block override.',
                )

            if 'name' in item:
                model_modules_order_expanded.extend([item['name']] * repeat)
            else:
                model_modules_order_expanded.extend(
                    MPTModel._get_modules_order_expanded(item['order']) *
                    repeat,
                )

        return model_modules_order_expanded

    @staticmethod
    def _override_block_args(
        block_args: dict[str, Any],
        override_config: dict[str, Any],
        allowed_block_overrides: dict[str, Any],
    ) -> dict[str, Any]:
        unpermitted_keys = override_config.keys(
        ) - allowed_block_overrides.keys()
        if len(unpermitted_keys):
            raise KeyError(f'Overriding {unpermitted_keys} is not supported.')

        new_block_args = override_config | block_args
        common_keys = override_config.keys() & block_args.keys()
        for k in common_keys:
            if type(override_config[k]) != type(block_args[k]):
                raise ValueError(
                    f'Override config should have same value types as the original config. Found override_config[{k}]={override_config[k]} vs block_args[{k}]={block_args[k]}.',
                )
            if isinstance(override_config[k], dict):
                new_block_args[k] = MPTModel._override_block_args(
                    block_args[k],
                    override_config[k],
                    allowed_block_overrides[k],
                )
            else:
                new_block_args[k] = override_config[k]
        return new_block_args

    def extract_block_args(self, block_args: dict[str, Any]) -> dict[str, Any]:
        """Sets the block args."""
        if block_args['ffn_config']['ffn_type'] in ffns_with_megablocks:
            block_args['ffn_config'] = config_moe_args(
                block_args['ffn_config'],
                block_args['d_model'],
                block_args['expansion_ratio'],
                block_args['n_layers'],
            )
            self.mb_args = block_args['ffn_config'].get('args')
        return block_args

    def get_input_embeddings(self) -> Union[SharedEmbedding, nn.Embedding]:
        return self.wte

    def set_input_embeddings(
        self,
        value: Union[SharedEmbedding, nn.Embedding],
    ) -> None:
        self.wte = value

    @torch.no_grad()
    def _attn_bias(
        self,
        device: torch.device,
        dtype: torch.dtype,
        attention_mask: Optional[torch.ByteTensor] = None,
        sequence_id: Optional[torch.LongTensor] = None,
    ) -> tuple[Optional[torch.Tensor], Optional[torch.ByteTensor]]:
        if not self._attn_bias_initialized:
            if self.attn_bias_shape:
                self.attn_bias = torch.zeros(
                    self.attn_bias_shape,
                    device=device,
                    dtype=dtype,
                )
                self.attn_bias = build_attn_bias(
                    self.attn_impl,
                    self.attn_bias,
                    self.config.n_heads,
                    self.config.max_seq_len,
                    causal=self.is_causal,
                    alibi=self.alibi,
                    alibi_bias_max=self.alibi_bias_max,
                )
            self._attn_bias_initialized = True

        # flash will incorporate any attention_mask inside the attention module
        if self.attn_impl == 'flash' or self.attn_impl == 'flex':
            return self.attn_bias, attention_mask

        if self.attn_bias is not None:
            # .to(*args, **kwargs) is a no-op if tensor is already on
            # specified device or of specified dtype
            self.attn_bias = self.attn_bias.to(dtype=dtype, device=device)

        attn_bias = self.attn_bias

        # If using torch, we incorporate sequence_id (if appropriate)
        if self.attn_uses_sequence_id and sequence_id is not None:
            assert isinstance(attn_bias, torch.Tensor)  # pyright
            attn_bias = apply_sequence_id(
                attn_bias,
                sequence_id,
                self.config.max_seq_len,
            )

        # If using torch, we incorporate attention_mask. This will output
        # None in place of attention_mask since it will not be further needed in the
        # attention modules.
        if attention_mask is not None:
            s_k = attention_mask.shape[-1]
            if attn_bias is None:
                attn_bias = torch.zeros((1, 1, 1, s_k),
                                        device=device,
                                        dtype=dtype)
            else:
                # clamp to 0 necessary for torch 2.0 compile()
                _s_k = max(0, attn_bias.size(-1) - s_k)
                attn_bias = attn_bias[:, :, :, _s_k:]
            min_val = torch.finfo(attn_bias.dtype).min
            attn_bias = attn_bias.masked_fill(
                ~attention_mask.view(-1, 1, 1, s_k),
                min_val,
            )

        return attn_bias, attention_mask

    def forward(
        self,
        input_ids: Optional[torch.LongTensor] = None,
        past_key_values: Optional[list[tuple[torch.FloatTensor]]] = None,
        attention_mask: Optional[torch.ByteTensor] = None,
        sequence_id: Optional[torch.LongTensor] = None,
        return_dict: Optional[bool] = None,
        output_attentions: Optional[bool] = None,
        output_hidden_states: Optional[bool] = None,
        use_cache: Optional[bool] = None,
        inputs_embeds: Optional[torch.Tensor] = None,
        position_ids: Optional[torch.LongTensor] = None,
    ) -> BaseModelOutputWithPast:
        return_dict = (
            return_dict if return_dict is not None else self.config.return_dict
        )
        use_cache = (
            use_cache if use_cache is not None else self.config.use_cache
        )

        if attention_mask is not None:
            attention_mask = attention_mask.bool()  # type: ignore

        # These args are passed in by keyword in huggingface's generate function
        # https://github.com/huggingface/transformers/blob/68287689f2f0d8b7063c400230b3766987abf18d/src/transformers/generation/utils.py#L2201-L2206
        # but have not yet been fully implemented in MPTModel
        if not return_dict:
            raise NotImplementedError(
                'return_dict False is not implemented yet for MPT',
            )
        if output_attentions:
            if self.attn_impl != 'torch':
                raise NotImplementedError(
                    'output_attentions is not implemented for MPT when using attn_impl `flash`.',
                )

        if (
            self.training and attention_mask is not None and
            attention_mask[:, 0].sum() != attention_mask.shape[0]
        ):
            raise NotImplementedError(
                'MPT does not support training with left padding.',
            )

        if self.training:
            if self.attn_uses_sequence_id and sequence_id is None:
                raise ValueError(
                    'sequence_id is a required argument when MPT is configured with attn_uses_sequence_id=True '
                    + 'and the model is in train mode.',
                )
            elif (
                self.attn_uses_sequence_id is False and sequence_id is not None
            ):
                warnings.warn(
                    'MPT received non-None input for `sequence_id` but is configured with attn_uses_sequence_id=False. '
                    +
                    'This input will be ignored. If you want the model to use `sequence_id`, set attn_uses_sequence_id to True.',
                )

        if input_ids is not None and inputs_embeds is not None:
            raise ValueError(
                'You cannot specify both input_ids and inputs_embeds.',
            )
        elif input_ids is not None:
            bsz = input_ids.size(0)
            x = self.wte(input_ids)
            input_device = input_ids.device
        elif inputs_embeds is not None:
            bsz = inputs_embeds.size(0)
            x = inputs_embeds
            input_device = inputs_embeds.device
        else:
            raise ValueError('You must specify input_ids or inputs_embeds')

        S = self.get_sequence_length(x)

        assert (
            S <= self.config.max_seq_len
        ), f'Cannot forward input with seq_len={S}, this model only supports seq_len<={self.config.max_seq_len}'

        rotary_emb_w_meta_info = None

        past_position = 0
        if past_key_values is not None:
            if len(past_key_values) != self.config.n_layers:
                raise ValueError(
                    f'past_key_values must provide a past_key_value for each attention '
                    +
                    f'layer in the network ({len(past_key_values)=}; {self.config.n_layers=}).',
                )
            # For attn_impl: flash, the past key tensor spec is (batch, seq, dim).
            # For attn_impl: torch, the past key tensor spec is (batch, heads, head_dim, seq).
            # Here we shift position embedding using the `seq` dim of the past key
            past_position = past_key_values[0][0].size(1)
            if self.attn_impl == 'torch':
                past_position = past_key_values[0][0].size(3)

        if self.learned_pos_emb or self.rope:
            if self.learned_pos_emb and (
                S + past_position > self.config.max_seq_len
            ):
                raise ValueError(
                    f'Cannot forward input with past sequence length {past_position} and current sequence length '
                    +
                    f'{S + 1}, this model only supports total sequence length <= {self.config.max_seq_len}.',
                )

            if self.learned_pos_emb or (self.rope and self.rope_impl == 'hf'):
                if position_ids is None:
                    pos = torch.arange(
                        past_position,
                        S + past_position,
                        dtype=torch.long,
                        device=input_device,
                    ).unsqueeze(0)
                else:
                    pos = position_ids

                if attention_mask is not None:
                    # adjust the position indices to account for padding tokens
                    pos = torch.clamp(
                        pos - torch.cumsum((~attention_mask).to(torch.int32),
                                           dim=1)[:, past_position:],
                        min=0,
                    )
                if self.learned_pos_emb:
                    x = x + self.wpe(pos)
                elif self.rope and self.rope_impl == 'hf':
                    rotary_emb_w_meta_info = {
                        'impl': self.rope_impl,
                        'rotary_emb': self.rotary_embedding,
                        'offset_info': pos,
                        'seq_len': S + past_position,
                    }
            elif self.rope and self.rope_impl == 'dail':
                rotary_emb_w_meta_info = {
                    'impl': self.rope_impl,
                    'rotary_emb': self.rotary_embedding,
                    'offset_info': past_position,
                    'seq_len': S + past_position,
                }

        if self.embedding_fraction == 1:
            x = self.emb_drop(x)
        else:
            # this implementation is proposed on page 7 of the GLM-130B paper https://arxiv.org/abs/2210.02414
            x_shrunk = (x * self.embedding_fraction
                       ) + (x.detach() * (1 - self.embedding_fraction))
            assert isinstance(self.emb_drop, nn.Module)  # pyright
            x = self.emb_drop(x_shrunk)

        attn_bias, attention_mask = self._attn_bias(
            device=x.device,
            dtype=torch.float32,
            attention_mask=attention_mask,
            sequence_id=sequence_id,
        )
<<<<<<< HEAD

        sequence_id_info = gen_sequence_id_info(
=======
        attention_mask_in_length, pos_id_within_seq = gen_sequence_id_info(
>>>>>>> 5c47350d
            sequence_id=sequence_id,
            S=S,
            attn_uses_sequence_id=self.attn_uses_sequence_id,
            attn_impl=self.attn_impl,
            attention_mask=attention_mask,
            device=x.device,
        )

        alibi_slopes = None  # alibi_slopes will only be used by flash attention for ALiBi
        if self.alibi and (
            self.attn_impl == 'flash' or self.attn_impl == 'flex'
        ):
            alibi_slopes = gen_slopes(
                n_heads=self.config.n_heads,
                alibi_bias_max=self.alibi_bias_max,
                device=x.device,
                return_1d=True,
            )

        # initialize the past key values cache if it should be used
        presents = () if use_cache else None
        if (
            use_cache or len(self.kv_cache_layers) > 0
        ) and past_key_values is None:
            past_key_values = [() for _ in range(self.config.n_layers)
                              ]  # type: ignore

        all_hidden_states = () if output_hidden_states else None
        all_self_attns = () if output_attentions else None
        flash_attn_padding_info = {}
        if self.attn_impl == 'flash':
            flash_attn_padding_info = gen_flash_attn_padding_info(
                bsz,
                S,
                past_position,
                x.device,
                sequence_id_info,
                attention_mask,
            )

        layer_kv_cache_dict = {}
        for b_idx, block in enumerate(self.blocks):
            attn_block = block.norm_attn_norm.attn if self.blocks_fuse_norm_attn_norm else block.attn  # type: ignore
            if attn_block.reuse_kv_layer_idx is not None:  # type: ignore
                if attn_block.reuse_kv_layer_idx not in layer_kv_cache_dict:  # type: ignore
                    raise KeyError(
                        f'kv cache for layer {block.reuse_kv_layer_idx} not found in {layer_kv_cache_dict=}.',  # type: ignore
                    )
                prev_layer_key_value = layer_kv_cache_dict[
                    attn_block.reuse_kv_layer_idx]  # type: ignore
            else:
                prev_layer_key_value = None
            if output_hidden_states:
                assert all_hidden_states is not None  # pyright
                all_hidden_states = all_hidden_states + (x,)
            past_key_value = (
                past_key_values[b_idx] if past_key_values is not None else None
            )
            extra_kwargs = {}
            if prev_layer_key_value is not None:
                extra_kwargs['prev_layer_key_value'] = prev_layer_key_value
<<<<<<< HEAD
            if self.attn_impl == 'flex':
                extra_kwargs['flex_attn_kwargs'] = {
                    'sequence_id_info': {
                        'pos_in_seq':
                            sequence_id_info,
                        'sequence_id':
                            sequence_id if self.attn_uses_sequence_id else None,
                    },
                    'compiled_flex_attention':
                        self.compiled_flex_attention,
                    'compiled_create_block_mask':
                        self.compiled_create_block_mask,
                }
=======
            if pos_id_within_seq is not None:
                extra_kwargs['pos_id_within_seq'] = pos_id_within_seq
>>>>>>> 5c47350d
            x, attn_weights, present = block(
                x,
                past_key_value=past_key_value,
                attn_bias=attn_bias,
                rotary_emb_w_meta_info=rotary_emb_w_meta_info,
                attention_mask=attention_mask,
                is_causal=self.is_causal,
                output_attentions=bool(output_attentions),
                alibi_slopes=alibi_slopes,
                flash_attn_padding_info=flash_attn_padding_info,
                **extra_kwargs,
            )
            if presents is not None:
                presents += (present,)
            if b_idx in self.kv_cache_layers:
                layer_kv_cache_dict[b_idx] = [
                    present[0][:, past_position:],
                    present[1][:, past_position:],
                ]

            if output_attentions:
                assert all_self_attns is not None  # pyright
                all_self_attns = all_self_attns + (attn_weights,)

        x = self.norm_f(x)

        # add hidden states from the last decoder layer
        if output_hidden_states:
            assert all_hidden_states is not None  # pyright
            all_hidden_states = all_hidden_states + (x,)

        return BaseModelOutputWithPast(
            last_hidden_state=x,
            past_key_values=presents,  # type: ignore
            hidden_states=all_hidden_states,
            attentions=all_self_attns,
        )

    def get_sequence_length(self, x: torch.Tensor) -> int:
        """Returns the sequence length.

        Args:
            x (torch.Tensor): The input Tensor.

        Returns:
            S (int): The sequence length.
        """
        return x.size(1)

    # Param Initialization, needed for device='meta' fast initialization
    def param_init_fn(self, module: nn.Module) -> None:
        init_fn_name = self.config.init_config['name']
        param_init_fns.get(init_fn_name)(
            module=module,
            n_layers=self.config.n_layers,
            d_model=self.config.d_model,
            **self.config.init_config,
        )

    # FSDP Wrap function
    def fsdp_wrap_fn(self, module: nn.Module) -> bool:
        return _fsdp_wrap_fn(self, module)

    # Activation Checkpointing
    def activation_checkpointing_fn(self, module: nn.Module) -> bool:
        return isinstance(module, MPTBlock)


class MPTForCausalLM(MPTPreTrainedModel):
    # Copied these from LlamaForCausalLM
    _tied_weights_keys = ['lm_head.weight']
    _tp_plan = {'lm_head': 'colwise_rep'}
    _pp_plan = {'lm_head': (['hidden_states'], ['logits'])}

    def __init__(self, config: MPTConfig):
        super().__init__(config)
        log.info(f'Instantiating an MPTForCausalLM model from {__file__}')

        self.transformer: MPTModel = self.backbone_model_class(config)

        self.lm_head = None
        if not config.tie_word_embeddings:
            self.lm_head = nn.Linear(
                config.d_model,
                config.vocab_size,
                bias=False,
                device=config.init_device,
            )
            self.lm_head._fsdp_wrap = True

        for child in self.transformer.children():
            if isinstance(child, torch.nn.ModuleList):
                continue
            if isinstance(child, torch.nn.Module):
                child._fsdp_wrap = True

        # enables scaling output logits; similar to a softmax "temperature"
        # PaLM paper uses scale 1/sqrt(config.d_model)
        self.logit_scale = None
        if config.logit_scale is not None:
            logit_scale = config.logit_scale
            if isinstance(logit_scale, str):
                if logit_scale == 'inv_sqrt_d_model':
                    logit_scale = 1 / math.sqrt(config.d_model)
                else:
                    raise ValueError(
                        f"{logit_scale=} is not recognized as an option; use numeric value or 'inv_sqrt_d_model'.",
                    )
            self.logit_scale = logit_scale
        self.final_logit_softcapping = config.final_logit_softcapping

    @property
    def backbone_model_class(self) -> type[MPTModel]:
        return MPTModel

    def get_input_embeddings(self) -> Union[SharedEmbedding, nn.Embedding]:
        return self.transformer.get_input_embeddings()

    def set_input_embeddings(
        self,
        value: Union[SharedEmbedding, nn.Embedding],
    ) -> None:
        self.transformer.set_input_embeddings(value)

    def get_output_embeddings(
        self,
    ) -> Union[SharedEmbedding, nn.Embedding, nn.Linear]:
        if self.lm_head is not None:
            return self.lm_head
        return self.transformer.get_input_embeddings()

    def set_output_embeddings(
        self,
        new_embeddings: Union[SharedEmbedding, nn.Embedding, nn.Linear],
    ) -> None:
        if self.lm_head is not None:
            self.lm_head = new_embeddings
        else:
            if not isinstance(new_embeddings, (SharedEmbedding, nn.Embedding)):
                raise ValueError(
                    'new_embeddings must be an instance of SharedEmbedding ' +
                    f'or nn.Embedding, but got {type(new_embeddings)}.',
                )
            warnings.warn(
                'Using `set_output_embeddings` to set the embedding layer of ' +
                'MPTForCausalLM with tied weights. Given weights are tied, ' +
                'using `set_input_embeddings` is recommended over using ' +
                '`set_output_embeddings`.',
            )
            self.transformer.set_input_embeddings(new_embeddings)

    def tie_weights(self) -> None:
        if getattr(self.config, 'tie_word_embeddings', True):
            self.lm_head = None

    def set_decoder(self, decoder: MPTModel) -> None:
        self.transformer = decoder

    def get_decoder(self) -> MPTModel:
        return self.transformer

    def forward(
        self,
        input_ids: Optional[torch.LongTensor] = None,
        past_key_values: Optional[list[tuple[torch.FloatTensor]]] = None,
        attention_mask: Optional[torch.ByteTensor] = None,
        sequence_id: Optional[torch.LongTensor] = None,
        labels: Optional[torch.LongTensor] = None,
        return_dict: Optional[bool] = None,
        output_attentions: Optional[bool] = None,
        output_hidden_states: Optional[bool] = None,
        use_cache: Optional[bool] = None,
        inputs_embeds: Optional[torch.FloatTensor] = None,
        position_ids: Optional[torch.LongTensor] = None,
    ) -> CausalLMOutputWithPast:
        return_dict = (
            return_dict if return_dict is not None else self.config.return_dict
        )
        use_cache = (
            use_cache if use_cache is not None else self.config.use_cache
        )

        outputs = self.transformer(
            input_ids=input_ids,
            past_key_values=past_key_values,
            attention_mask=attention_mask,
            sequence_id=sequence_id,
            return_dict=return_dict,
            output_attentions=output_attentions,
            output_hidden_states=output_hidden_states,
            use_cache=use_cache,
            inputs_embeds=inputs_embeds,
            position_ids=position_ids,
        )

        if self.lm_head is not None:
            logits = self.lm_head(outputs.last_hidden_state)
        else:
            # move outputs to same device as weights for token embedding
            # needed to support HF `device_map`
            out = outputs.last_hidden_state
            out = out.to(self.transformer.wte.weight.device)
            logits = self.transformer.wte(out, True)

        if self.logit_scale is not None:
            if self.logit_scale == 0:
                warnings.warn(
                    f'Multiplying logits by {self.logit_scale=}. This will produce uniform (uninformative) outputs.',
                )
            logits *= self.logit_scale

        if self.final_logit_softcapping is not None:
            logits = self.final_logit_softcapping * torch.tanh(
                logits / self.final_logit_softcapping,
            )

        loss = None
        if labels is not None:
            _labels = torch.roll(labels, shifts=-1)
            _labels[:, -1] = CROSS_ENTROPY_IGNORE_INDEX
            loss = F.cross_entropy(
                logits.view(-1, logits.size(-1)),
                _labels.to(logits.device).view(-1),
            )

        return CausalLMOutputWithPast(
            loss=loss,  # type: ignore
            logits=logits,  # type: ignore
            past_key_values=outputs.past_key_values,
            hidden_states=outputs.hidden_states,
            attentions=outputs.attentions,
        )

    # Param Initialization, needed for device='meta' fast initialization
    def param_init_fn(self, module: nn.Module) -> None:
        init_fn_name = self.config.init_config['name']
        param_init_fns.get(init_fn_name)(
            module=module,
            n_layers=self.config.n_layers,
            d_model=self.config.d_model,
            **self.config.init_config,
        )

    # FSDP Wrap function
    def fsdp_wrap_fn(self, module: nn.Module) -> bool:
        return _fsdp_wrap_fn(self, module)

    # Activation Checkpointing
    def activation_checkpointing_fn(self, module: nn.Module) -> bool:
        """The MPT activation checkpointing (act ckpt) function.

        When `activation_checkpointing` in fsdp_config is set to true, this function will be called on all the modules in the FSDP wrapped model and determine whether a given module should be activation checkpointed. It checks the checkpointing target (`activation_checkpointing_target` in `model`) which can be specified as below:
            1. null (or no such field): The whole MPTBlock will be activation checkpointed on all layers
            2. a list of modules to act ckpt on all layers, e.g.,
                activation_checkpointing_target:
                    - grouped_query_attention
                    - mptmlp
            3. a dictionary of module name with target_blocks, e.g.,
                activation_checkpointing_target:
                    {
                            "mptblock": target_blocks_1,
                            "grouped_query_attention": target_blocks_2
                    }
                target_blocks (target_blocks_1, target_blocks_2 above) can be:
                - a single integer n: the first n transformer block will be activation checkpointed
                - a string of first-n, middle-m, last-k, range-i-j: the first n, the middle m,  the last k, or the range [i, j) layers will be activation checkpointed. E.g, 'first-2, last-2' means the first 2 and last 2 transformer blocks will be activation checkpointed
                    middle-m is range [start, end) where ``start = max(max_block_idx // 2 - m // 2, 0), end = min(start + m, max_block_idx + 1)``
                - a list of integers corresponds to the list of transformer block ids, e.g., [2] means the second transformer block will be activation checkpointed. [2, 3] means the second and third transformer blocks will be activation checkpointed
                - a list of mixed integers and strings of first-n, middle-m, last-k, range-i-j

            An example in yaml config file:
                fsdp_config:
                    activation_checkpointing: true
                model:
                    activation_checkpointing_target:
                        {
                            "mptblock": 'first-5',
                            "grouped_query_attention": 'last-35'
                        }
        """
        if not hasattr(module, 'block_idx'):
            log.debug(
                f'{module.__class__.__name__} cannot be activation checkpointed. Only transformer block or its submodules are eligible for activation checkpointing.',
            )
            return False

        act_ckpt_target = getattr(
            self.config,
            'activation_checkpointing_target',
            None,
        )
        act_ckpt_mod_to_blocks = build_act_ckpt_mod_to_blocks(
            act_ckpt_target,
            MPTBlock,
            module.max_block_idx,  # type: ignore
        )

        check_mapping_blocks_overlap(
            act_ckpt_mod_to_blocks,
            module.max_block_idx,  # type: ignore
        )

        for k in act_ckpt_mod_to_blocks.keys():
            if isinstance(module, k):
                blocks = act_ckpt_mod_to_blocks[k]
                return True if blocks == -1 else module.block_idx in blocks

        return False

    def prepare_inputs_for_generation(
        self,
        input_ids: torch.Tensor,
        past_key_values: Optional[list[tuple[torch.Tensor,
                                             torch.Tensor]]] = None,
        inputs_embeds: Optional[torch.Tensor] = None,
        **kwargs: Any,
    ) -> dict[str, Any]:
        attention_mask = kwargs['attention_mask'].bool()
        if attention_mask[:, -1].sum() != attention_mask.shape[0]:
            raise NotImplementedError(
                'MPT does not support generation with right padding.',
            )

        if self.transformer.attn_uses_sequence_id and self.training:
            sequence_id = torch.zeros_like(input_ids[:1])
        else:
            sequence_id = None

        # only last token for inputs_ids if past is defined in kwargs
        if past_key_values is not None:
            input_ids = input_ids[:, -1].unsqueeze(-1)

        # if `inputs_embeds` are passed, we only want to use them in the 1st generation step
        if inputs_embeds is not None and past_key_values is None:
            model_inputs = {'inputs_embeds': inputs_embeds}
        else:
            model_inputs = {'input_ids': input_ids}

        model_inputs.update({
            'attention_mask': attention_mask,
            'sequence_id': sequence_id,
            'past_key_values': past_key_values,
            'use_cache': kwargs.get('use_cache', True),
        })
        return model_inputs

    @staticmethod
    def _reorder_cache(
        past_key_values: list[tuple[torch.Tensor, torch.Tensor]],
        beam_idx: torch.LongTensor,
    ) -> list[tuple[torch.Tensor, ...]]:
        """Used by HuggingFace generate when using beam search with kv-caching.

        See https://github.com/huggingface/transformers/blob/3ec7a47664ebe40c40f4b722f6bb1cd30c3821ec/src/transformers/models/gpt2/modeling_gpt2.py#L1122-L1133
        for an example in transformers.
        """
        reordered_past = []
        for layer_past in past_key_values:
            reordered_past += [
                tuple(
                    past_state.index_select(0, beam_idx)
                    for past_state in layer_past
                ),
            ]
        return reordered_past


def get_targets(labels: torch.Tensor) -> torch.Tensor:
    targets = torch.roll(labels, shifts=-1)
    targets[:, -1] = CROSS_ENTROPY_IGNORE_INDEX
    return targets


def compute_loss_from_logits(
    outputs: CausalLMOutputWithPast,
    shift_labels: bool,
    labels: torch.Tensor,
    loss_fn: nn.Module,
) -> torch.Tensor:
    targets = get_targets(labels) if shift_labels else labels

    losses = loss_fn(
        outputs.logits.view(-1, outputs.logits.size(-1)),  # type: ignore
        targets.view(-1),
    )

    if torch.all(targets == loss_fn.ignore_index):  # type: ignore
        loss = losses.sum()
    else:
        loss = losses.sum() / (targets
                               != loss_fn.ignore_index).sum()  # type: ignore

    return loss


class ComposerMPTCausalLM(HuggingFaceModel):

    def __init__(
        self,
        tokenizer: Optional[PreTrainedTokenizerBase] = None,
        use_train_metrics: Optional[bool] = True,
        additional_train_metrics: Optional[list] = None,
        loss_fn: Optional[Union[str, dict]] = 'fused_crossentropy',
        **kwargs: dict[str, Any],
    ):
        from llmfoundry.metrics import (
            DEFAULT_CAUSAL_LM_EVAL_METRICS,
            DEFAULT_CAUSAL_LM_TRAIN_METRICS,
        )
        from llmfoundry.utils.builders import build_metric

        additional_train_metrics = additional_train_metrics or []

        model = self.model_class(self.config_class(**kwargs))

        use_train_metrics = use_train_metrics
        train_metric_names = DEFAULT_CAUSAL_LM_TRAIN_METRICS + additional_train_metrics
        train_metrics = [
            build_metric(metric, {}) for metric in train_metric_names
        ] if use_train_metrics else []
        eval_metric_names = DEFAULT_CAUSAL_LM_EVAL_METRICS + additional_train_metrics
        eval_metrics = [
            build_metric(metric, {}) for metric in eval_metric_names
        ]

        super().__init__(
            model=model,
            tokenizer=tokenizer,  # type: ignore
            use_logits=True,
            metrics=train_metrics,
            eval_metrics=eval_metrics,
            shift_labels=model.transformer.shift_labels,
            allow_embedding_resizing=True,
        )

        loss_fn_config = loss_fn
        if loss_fn_config == 'fused_crossentropy':
            try:
                from flash_attn.losses.cross_entropy import \
                    CrossEntropyLoss as FusedCrossEntropyLoss

                self.loss_fn = FusedCrossEntropyLoss(
                    ignore_index=CROSS_ENTROPY_IGNORE_INDEX,
                    reduction='none',
                )
            except:
                raise ValueError(
                    'Fused Cross Entropy is not installed. Either (1) have a CUDA-compatible GPU '
                    +
                    'and `pip install .[gpu]` if installing from source or `pip install xentropy-cuda-lib@git+https://github.com/HazyResearch/flash-attention.git@v1.0.3#subdirectory=csrc/xentropy` '
                    +
                    'if installing from pypi, or (2) set your config model.loss_fn=torch_crossentropy.',
                )
        elif loss_fn_config == 'torch_crossentropy':
            self.loss_fn = nn.CrossEntropyLoss(
                ignore_index=CROSS_ENTROPY_IGNORE_INDEX,
                reduction='none',
            )
        else:
            raise ValueError(
                f'Specified loss_fn={self.loss_fn} not recognized. `loss_fn` must be one of [`fused_crossentropy`, `torch_crossentropy`].',
            )

    @property
    def model_class(self) -> type[MPTForCausalLM]:
        return MPTForCausalLM

    @property
    def config_class(self) -> type[MPTConfig]:
        return MPTConfig

    def get_targets(self, batch: Mapping) -> torch.Tensor:
        return get_targets(batch['labels'])

    def forward(self, batch: MutableMapping) -> CausalLMOutputWithPast:
        if self.config.ffn_config['ffn_type'] in ffns_with_megablocks:
            # Clear MegaBlocks MoE load balancing loss cache
            try:  # Add try/catch to avoid transformers complaining and raising errors
                from megablocks.layers.moe import clear_load_balancing_loss
            except:
                raise RuntimeError(
                    'Requirements for MegaBlocks not installed; see install instructions in `README.md`.',
                )
            clear_load_balancing_loss()
        return self.model(
            input_ids=batch.get('input_ids', None),
            attention_mask=batch.get('attention_mask', None),
            sequence_id=batch.get('sequence_id', None),
            inputs_embeds=batch.get('inputs_embeds', None),
            position_ids=batch.get('position_ids', None),
        )

    def loss(self, outputs: CausalLMOutputWithPast,
             batch: Mapping) -> Union[dict, torch.Tensor]:
        loss = compute_loss_from_logits(
            outputs,
            self.shift_labels,
            batch['labels'],
            self.loss_fn,
        )

        if self.config.ffn_config['ffn_type'] in ffns_with_megablocks:
            # MegaBlocks MoE load balancing loss
            try:  # Add try/catch to avoid transformers complaining and raising errors
                from megablocks.layers.moe import batched_load_balancing_loss
            except:
                raise RuntimeError(
                    'Requirements for MegaBlocks not installed; see install instructions in `README.md`.',
                )
            lbl = batched_load_balancing_loss(
                self.model.transformer.mb_args,  # type: ignore
            )  # type: ignore
            return {
                'total': loss + lbl,
                'loss': loss,
                'lbl': lbl,
            }
        return loss

    @cached_property
    def n_total_params(self):
        """Gets the total number of parameters in the model."""
        return mpt_get_total_params(self)

    @cached_property
    def n_active_params(self):
        """Gets the total number of active parameters in the model."""
        return mpt_get_active_params(self)

    def flops_per_batch(self, batch: Mapping):
        # Note: this computation does not take into account padding, and assumes
        # that the dataset has been constructed without padding. Additionally, we
        # assume the backward pass is approximately 2x the forward pass

        if self.model.config.block_overrides is not None:
            warnings.warn(
                'Warning, flop computation is not supported when using block overrides. Returning 0 flops per batch.',
            )
            return 0

        bs, msl = batch['input_ids'].shape[0:2]
        params = self.n_active_params
        params_flops_per_token = 2 * params
        params_flops_per_seq = params_flops_per_token * msl
        attn_flops_per_seq = self.get_attention_flops(msl)
        return (params_flops_per_seq + attn_flops_per_seq) * 3 * bs

    def get_attention_flops(self, msl: int) -> int:
        """Computes the attention flops for the batch.

        Args:
            msl (int): The batch sequence length.

        Returns:
            attn_flops (int): The attention flops.
        """
        return (
            self.model.config.n_layers * 2 * 2 *
            (self.model.config.d_model * (msl**2))
        )<|MERGE_RESOLUTION|>--- conflicted
+++ resolved
@@ -236,11 +236,6 @@
             ```.
             (The description above is taken verbatim from https://github.com/Dao-AILab/flash-attention/blob/9356a1c0389660d7e231ff3163c1ac17d9e3824a/flash_attn/bert_padding.py#L125 .)
     """
-<<<<<<< HEAD
-    if (sequence_id is not None) and attn_uses_sequence_id and (
-        attn_impl == 'flash' or attn_impl == 'flex'
-    ):
-=======
     return _get_attn_mask_in_len_seq_one_hot(
         sequence_id,
         S,
@@ -261,7 +256,6 @@
     sequence_id_one_hot = None
     if (sequence_id
         is not None) and attn_uses_sequence_id and (attn_impl == 'flash'):
->>>>>>> 5c47350d
         # Check if sequence has left padding. If yes, raise an error.
         if (attention_mask is not None
            ) and (attention_mask[:, 0].sum() != attention_mask.shape[0]):
@@ -283,12 +277,7 @@
                 ~attention_mask.unsqueeze(-1),
                 0,
             )
-<<<<<<< HEAD
-        if attn_impl == 'flex':
-            return sequence_id_one_hot.cumsum(dim=1).sum(dim=-1) - 1
-=======
-
->>>>>>> 5c47350d
+
         attention_mask_in_length = sequence_id_one_hot.sum(dim=1)
         attention_mask_in_length = torch.nn.functional.pad(
             attention_mask_in_length,
@@ -298,9 +287,6 @@
         )
         return attention_mask_in_length
 
-<<<<<<< HEAD
-    return None
-=======
     return attention_mask_in_length, sequence_id_one_hot
 
 
@@ -327,7 +313,6 @@
         return attention_mask_in_length, pos_id_within_seq
 
     return None, torch.arange(S, device=device)[None, :]
->>>>>>> 5c47350d
 
 
 def gen_flash_attn_padding_info(
@@ -478,7 +463,6 @@
         self.mb_args = None
         self.shift_labels = True
 
-<<<<<<< HEAD
         flex_attn_compile = config.attn_config.get(
             'flex_attn_compile',
             FLEX_ATTN_COMPILE,
@@ -491,12 +475,9 @@
                 create_block_mask,
             ) if flex_attn_compile else create_block_mask
 
-        self.blocks = self.construct_blocks(config=config,)
-=======
         self.blocks = self.construct_blocks(
             config=config,
         )
->>>>>>> 5c47350d
 
         # Tag all modules in the transformer blocks with the corresponding block_idx and max_block_idx
         for i, block in enumerate(self.blocks):
@@ -996,12 +977,7 @@
             attention_mask=attention_mask,
             sequence_id=sequence_id,
         )
-<<<<<<< HEAD
-
-        sequence_id_info = gen_sequence_id_info(
-=======
         attention_mask_in_length, pos_id_within_seq = gen_sequence_id_info(
->>>>>>> 5c47350d
             sequence_id=sequence_id,
             S=S,
             attn_uses_sequence_id=self.attn_uses_sequence_id,
@@ -1063,7 +1039,6 @@
             extra_kwargs = {}
             if prev_layer_key_value is not None:
                 extra_kwargs['prev_layer_key_value'] = prev_layer_key_value
-<<<<<<< HEAD
             if self.attn_impl == 'flex':
                 extra_kwargs['flex_attn_kwargs'] = {
                     'sequence_id_info': {
@@ -1077,10 +1052,8 @@
                     'compiled_create_block_mask':
                         self.compiled_create_block_mask,
                 }
-=======
             if pos_id_within_seq is not None:
                 extra_kwargs['pos_id_within_seq'] = pos_id_within_seq
->>>>>>> 5c47350d
             x, attn_weights, present = block(
                 x,
                 past_key_value=past_key_value,
