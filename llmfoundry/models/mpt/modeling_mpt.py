--- conflicted
+++ resolved
@@ -16,7 +16,6 @@
 import torch
 import torch.nn as nn
 import torch.nn.functional as F
-<<<<<<< HEAD
 from composer.metrics.nlp import LanguageCrossEntropy, LanguagePerplexity
 from composer.models import HuggingFaceModel
 from composer.utils import dist
@@ -26,11 +25,9 @@
     InContextLearningGenerationExactMatchAccuracy, InContextLearningLMAccuracy,
     InContextLearningMultipleChoiceAccuracy)
 from llmfoundry.metrics import TokenAccuracy
-=======
 from composer.models import HuggingFaceModel
 from composer.utils import dist
 
->>>>>>> 7a8a1564
 from llmfoundry.models.layers.attention import is_flash_v2_installed
 from llmfoundry.models.layers.norm import NORM_CLASS_REGISTRY
 
@@ -975,17 +972,7 @@
         eval_metric_names = DEFAULT_CAUSAL_LM_EVAL_METRICS + resolved_om_model_config.get(
             'additional_eval_metrics', [])
         eval_metrics = [
-<<<<<<< HEAD
-            LanguageCrossEntropy(),
-            LanguagePerplexity(),
-            TokenAccuracy(),
-            InContextLearningLMAccuracy(),
-            InContextLearningMultipleChoiceAccuracy(),
-            InContextLearningGenerationExactMatchAccuracy(),
-            InContextLearningCodeEvalAccuracy(),
-=======
             build_metric(metric, {}) for metric in eval_metric_names
->>>>>>> 7a8a1564
         ]
 
         super().__init__(
