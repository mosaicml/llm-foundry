# Copyright 2022 MosaicML LLM Foundry authors
# SPDX-License-Identifier: Apache-2.0

from llmfoundry.models.utils.config_moe_args import config_moe_args
from llmfoundry.models.utils.meta_init_context import (init_empty_weights,
                                                       init_on_device)
<<<<<<< HEAD
from llmfoundry.models.utils.param_init_fns import generic_param_init_fn_
=======
from llmfoundry.models.utils.mpt_param_count import (mpt_get_active_params,
                                                     mpt_get_total_params)
from llmfoundry.models.utils.param_init_fns import (MODEL_INIT_REGISTRY,
                                                    generic_param_init_fn_)
>>>>>>> 560012b6

__all__ = [
    'init_empty_weights',
    'init_on_device',
    'generic_param_init_fn_',
<<<<<<< HEAD
=======
    'MODEL_INIT_REGISTRY',
    'config_moe_args',
    'mpt_get_active_params',
    'mpt_get_total_params',
>>>>>>> 560012b6
]<|MERGE_RESOLUTION|>--- conflicted
+++ resolved
@@ -4,24 +4,15 @@
 from llmfoundry.models.utils.config_moe_args import config_moe_args
 from llmfoundry.models.utils.meta_init_context import (init_empty_weights,
                                                        init_on_device)
-<<<<<<< HEAD
-from llmfoundry.models.utils.param_init_fns import generic_param_init_fn_
-=======
 from llmfoundry.models.utils.mpt_param_count import (mpt_get_active_params,
                                                      mpt_get_total_params)
-from llmfoundry.models.utils.param_init_fns import (MODEL_INIT_REGISTRY,
-                                                    generic_param_init_fn_)
->>>>>>> 560012b6
+from llmfoundry.models.utils.param_init_fns import generic_param_init_fn_
 
 __all__ = [
     'init_empty_weights',
     'init_on_device',
     'generic_param_init_fn_',
-<<<<<<< HEAD
-=======
-    'MODEL_INIT_REGISTRY',
     'config_moe_args',
     'mpt_get_active_params',
     'mpt_get_total_params',
->>>>>>> 560012b6
 ]