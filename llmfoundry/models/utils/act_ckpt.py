--- conflicted
+++ resolved
@@ -5,14 +5,9 @@
 
 import torch
 
-<<<<<<< HEAD
 from llmfoundry.layers_registry import attention_classes, norms
 from llmfoundry.models.layers.blocks import MPTBlock
-=======
-from llmfoundry.layers_registry import norms
-from llmfoundry.models.layers.attention import ATTN_CLASS_REGISTRY
 from llmfoundry.models.layers.blocks import FusedNormAttentionNorm, MPTBlock
->>>>>>> b5fc0fad
 from llmfoundry.models.layers.ffn import FFN_CLASS_REGISTRY
 
 
@@ -30,15 +25,10 @@
     """Get the module type from the module name."""
     if mod_name.lower() == 'mptblock':
         mod_type = MPTBlock
-<<<<<<< HEAD
     elif mod_name in attention_classes:
         mod_type = attention_classes.get(mod_name)
-=======
     elif mod_name.lower() == 'norm_attn_norm':
         mod_type = FusedNormAttentionNorm
-    elif mod_name in ATTN_CLASS_REGISTRY:
-        mod_type = ATTN_CLASS_REGISTRY[mod_name]
->>>>>>> b5fc0fad
     elif mod_name in FFN_CLASS_REGISTRY:
         mod_type = FFN_CLASS_REGISTRY[mod_name]
     elif mod_name in norms:
