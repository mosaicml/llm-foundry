--- conflicted
+++ resolved
@@ -5,12 +5,9 @@
 
 import torch
 
-<<<<<<< HEAD
-from llmfoundry.layers_registry import ffns, ffns_with_norm, norms
-from llmfoundry.models.layers.attention import ATTN_CLASS_REGISTRY
-=======
-from llmfoundry.layers_registry import attention_classes, norms
->>>>>>> 560012b6
+from llmfoundry.layers_registry import (attention_classes, ffns,
+                                        ffns_with_megablocks, ffns_with_norm,
+                                        norms)
 from llmfoundry.models.layers.blocks import FusedNormAttentionNorm, MPTBlock
 
 
@@ -32,28 +29,19 @@
         mod_type = attention_classes.get(mod_name)
     elif mod_name.lower() == 'norm_attn_norm':
         mod_type = FusedNormAttentionNorm
-<<<<<<< HEAD
-    elif mod_name in ATTN_CLASS_REGISTRY:
-        mod_type = ATTN_CLASS_REGISTRY[mod_name]
     elif mod_name in ffns:
         mod_type = ffns.get(mod_name)
     elif mod_name in ffns_with_norm:
         mod_type = ffns_with_norm.get(mod_name)
-=======
-    elif mod_name in FFN_CLASS_REGISTRY:
-        mod_type = FFN_CLASS_REGISTRY[mod_name]
->>>>>>> 560012b6
+    elif mod_name in ffns_with_megablocks:
+        mod_type = ffns_with_megablocks.get(mod_name)
     elif mod_name in norms:
         mod_type = norms.get(mod_name)
     else:
         msg = ', '.join(
-<<<<<<< HEAD
-            list(ATTN_CLASS_REGISTRY.keys()) + list(ffns.get_all()) +
-            list(ffns_with_norm.get_all()) + list(norms.get_all()) +
-=======
-            list(attention_classes.get_all()) +
-            list(FFN_CLASS_REGISTRY.keys()) + list(norms.get_all()) +
->>>>>>> 560012b6
+            list(attention_classes.keys()) + list(ffns.get_all()) +
+            list(ffns_with_norm.get_all()) +
+            list(ffns_with_megablocks.get_all()) + list(norms.get_all()) +
             ['MPTBlock'])
         raise ValueError(
             f'{mod_name} (specified in activation_checkpointing_target) is not a recognized option out of available options {msg}.'
