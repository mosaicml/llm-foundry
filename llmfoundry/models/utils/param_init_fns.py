# Copyright 2022 MosaicML LLM Foundry authors
# SPDX-License-Identifier: Apache-2.0

import logging
import math
import warnings
from collections.abc import Sequence
from functools import partial
from typing import Any, Callable, Optional, Tuple, Union

import torch
from torch import nn

from llmfoundry.models.layers.fc import FC_CLASS_REGISTRY
from llmfoundry.models.layers.norm import NORM_CLASS_REGISTRY

<<<<<<< HEAD
log = logging.getLogger(__name__)
=======
try:
    import transformer_engine.pytorch as te
except:
    te = None
>>>>>>> 9a087cbe


def torch_default_param_init_fn_(
    module: nn.Module,
<<<<<<< HEAD
    **kwargs,
=======
    verbose: int = 0,
    **kwargs: Any,
>>>>>>> 9a087cbe
):
    del kwargs  # unused, just to capture any extra args from the config
    log.info(f"Initializing network using module's reset_parameters attribute")

    if hasattr(module, 'reset_parameters'):
        module.reset_parameters()  # type: ignore


def fused_init_helper_(module: nn.Module, init_fn_: Callable):
    # parameter initialization is often based on the parameters shape.
    # If a layer is fused, initialization should be based on the shapes
    # of the original tensor instead of the shape of the fused tensor.
    # Layers which are fused should have the _fused attribute defined.
    # The first element of _fused is the dimension along which the tensor is fused.
    # This is followed by an iterable of split indices."

    _fused = getattr(module, '_fused', None)

    if _fused is None:
        raise RuntimeError(f'Internal logic error')

    dim, splits = _fused
    splits = (0, *splits, module.weight.size(dim))  # type: ignore
    for s, e in zip(splits[:-1], splits[1:]):
        slice_indices = [slice(None)] * module.weight.ndim  # type: ignore
        slice_indices[dim] = slice(s, e)
        init_fn_(module.weight[slice_indices])  # type: ignore


def generic_param_init_fn_(
    module: nn.Module,
    init_fn_: Callable,
    n_layers: int,
    d_model: Optional[int] = None,
    init_div_is_residual: Union[int, float, str, bool] = True,
    emb_init_std: Optional[float] = None,
    emb_init_uniform_lim: Optional[Union[Tuple[float, float], float]] = None,
<<<<<<< HEAD
    **kwargs,
=======
    verbose: int = 0,
    **kwargs: Any,
>>>>>>> 9a087cbe
):
    del kwargs  # unused, just to capture any extra args from the config
    if hasattr(module, 'bias'):
        log.info(f'Module\'s bias parameters will be initialized to 0.')

    # enable user to divide _is_residual weights by
    # a value which defaults to math.sqrt(2 * cfg.n_layers)
    init_div_is_residual = init_div_is_residual

    if init_div_is_residual is False:
        # not used, for pyright
        div_is_residual = 1.0
    elif init_div_is_residual is True:
        div_is_residual = math.sqrt(2 * n_layers)
    elif isinstance(init_div_is_residual, float) or isinstance(
            init_div_is_residual, int):
        div_is_residual = init_div_is_residual
    elif isinstance(
            init_div_is_residual,  # type: ignore
            str) and init_div_is_residual.isnumeric():
        # do not trust YAML parsing to always convert numbers to numbers
        div_is_residual = float(init_div_is_residual)
    else:
        # not used, for pyright
        div_is_residual = 1.0
        raise ValueError(
            f'Expected init_div_is_residual to be boolean or numeric, got {init_div_is_residual}'
        )

    if init_div_is_residual is not False:
        log.info(
                f'Initializing _is_residual layers then dividing them by {div_is_residual:.3f}. ' +\
                f'Set `init_div_is_residual: false` in init config to disable this.'
            )

    if isinstance(module, tuple(set(FC_CLASS_REGISTRY.values()))):
        # Linear
        if hasattr(module, '_fused'):
            fused_init_helper_(module, init_fn_)
        else:
            init_fn_(module.weight)
        if module.bias is not None:
            assert isinstance(module.bias, torch.Tensor)
            torch.nn.init.zeros_(module.bias)

        if init_div_is_residual is not False and getattr(
                module, '_is_residual', False):
            with torch.no_grad():
                module.weight.div_(div_is_residual)  # type: ignore

    elif isinstance(module, nn.Embedding):
        # Embedding
        if emb_init_std is not None:
            std = emb_init_std
            if std == 0:
                warnings.warn(f'Embedding layer initialized to 0.')
            emb_init_fn_ = partial(torch.nn.init.normal_, mean=0.0, std=std)
            log.info(
                f'Embedding layer initialized using normal distribution with mean=0 and {std=}.'
            )
        elif emb_init_uniform_lim is not None:
            lim = emb_init_uniform_lim
            if isinstance(lim, Sequence):
                if len(lim) > 2:
                    raise ValueError(
                        f'Uniform init requires a min and a max limit. User input: {lim}.'
                    )
                if lim[0] == lim[1]:
                    warnings.warn(f'Embedding layer initialized to {lim[0]}.')
            else:
                if lim == 0:
                    warnings.warn(f'Embedding layer initialized to 0.')
                lim = [-lim, lim]
            a, b = lim
            emb_init_fn_ = partial(torch.nn.init.uniform_, a=a, b=b)
            log.info(
                f'Embedding layer initialized using uniform distribution in range {lim}.'
            )
        else:
            emb_init_fn_ = init_fn_

        emb_init_fn_(module.weight)

    elif isinstance(module,
                    tuple(set(NORM_CLASS_REGISTRY.values()))):  # type: ignore
        # Norm
        log.info(
            f'Norm weights are set to 1. If norm layer has a bias it is initialized to 0.'
        )
        if hasattr(module, 'weight') and module.weight is not None:
            torch.nn.init.ones_(module.weight)  # type: ignore
        if hasattr(module, 'bias') and module.bias is not None:
            torch.nn.init.zeros_(module.bias)  # type: ignore

    elif isinstance(module, nn.MultiheadAttention):
        # torch's MultiheadAttention
        if module._qkv_same_embed_dim:
            assert module.in_proj_weight is not None
            assert module.q_proj_weight is None and module.k_proj_weight is None and module.v_proj_weight is None
            assert d_model is not None
            # in_proj_weight is actually 3 layers and should be split up for width based init
            _d = d_model
            splits = (0, _d, 2 * _d, 3 * _d)
            for s, e in zip(splits[:-1], splits[1:]):
                init_fn_(module.in_proj_weight[s:e])
        else:
            assert module.q_proj_weight is not None and module.k_proj_weight is not None and module.v_proj_weight is not None
            assert module.in_proj_weight is None
            init_fn_(module.q_proj_weight)
            init_fn_(module.k_proj_weight)
            init_fn_(module.v_proj_weight)

        # bias
        if module.in_proj_bias is not None:
            torch.nn.init.zeros_(module.in_proj_bias)
        if module.bias_k is not None:
            torch.nn.init.zeros_(module.bias_k)
        if module.bias_v is not None:
            torch.nn.init.zeros_(module.bias_v)

        # out proj
        init_fn_(module.out_proj.weight)
        if init_div_is_residual is not False and getattr(
                module.out_proj, '_is_residual', False):
            with torch.no_grad():
                module.out_proj.weight.div_(div_is_residual)
        if module.out_proj.bias is not None:
            torch.nn.init.zeros_(module.out_proj.bias)

    elif te is not None and isinstance(module, te.LayerNormMLP):
        if module.layer_norm_weight is not None:
            torch.nn.init.ones_(module.layer_norm_weight)  # type: ignore
        if module.layer_norm_bias is not None:
            torch.nn.init.zeros_(module.layer_norm_bias)  # type: ignore

        init_fn_(module.fc1_weight)
        if module.fc1_bias is not None:
            assert isinstance(module.fc1_bias, torch.Tensor)
            torch.nn.init.zeros_(module.fc1_bias)
        init_fn_(module.fc2_weight)
        if module.fc2_bias is not None:
            assert isinstance(module.fc2_bias, torch.Tensor)
            torch.nn.init.zeros_(module.fc2_bias)

        with torch.no_grad():
            module.fc2_weight.div_(div_is_residual)  # type: ignore

    else:
        for _ in module.parameters(recurse=False):
            # raise error if uninitialized module has any parameters
            raise NotImplementedError(
                f'{module.__class__.__name__} parameters are not initialized by param_init_fn.'
            )


def _normal_init_(std: float, mean: float = 0.0):
    return partial(torch.nn.init.normal_, mean=mean, std=std)


def _normal_param_init_fn_(
    module: nn.Module,
    std: float,
    n_layers: int,
    d_model: Optional[int] = None,
    init_div_is_residual: Union[int, float, str, bool] = True,
    emb_init_std: Optional[float] = None,
    emb_init_uniform_lim: Optional[Union[Tuple[float, float], float]] = None,
<<<<<<< HEAD
    **kwargs,
=======
    verbose: int = 0,
    **kwargs: Any,
>>>>>>> 9a087cbe
):
    del kwargs  # unused, just to capture any extra args from the config
    init_fn_ = _normal_init_(std=std)

    log.info(f'Using torch.nn.init.normal_ init fn mean=0.0, std={std}')

    generic_param_init_fn_(
        module=module,
        init_fn_=init_fn_,
        d_model=d_model,
        n_layers=n_layers,
        init_div_is_residual=init_div_is_residual,
        emb_init_std=emb_init_std,
        emb_init_uniform_lim=emb_init_uniform_lim,
    )


def baseline_param_init_fn_(
    module: nn.Module,
    init_std: float,
    n_layers: int,
    d_model: Optional[int] = None,
    init_div_is_residual: Union[int, float, str, bool] = True,
    emb_init_std: Optional[float] = None,
    emb_init_uniform_lim: Optional[Union[Tuple[float, float], float]] = None,
<<<<<<< HEAD
    **kwargs,
=======
    verbose: int = 0,
    **kwargs: Any,
>>>>>>> 9a087cbe
):
    del kwargs  # unused, just to capture any extra args from the config
    if init_std is None:
        raise ValueError(
            "You must set model.init_config['init_std'] to a float value to use the default initialization scheme."
        )
    _normal_param_init_fn_(
        module=module,
        std=init_std,
        d_model=d_model,
        n_layers=n_layers,
        init_div_is_residual=init_div_is_residual,
        emb_init_std=emb_init_std,
        emb_init_uniform_lim=emb_init_uniform_lim,
    )


def small_param_init_fn_(
    module: nn.Module,
    n_layers: int,
    d_model: int,
    init_div_is_residual: Union[int, float, str, bool] = True,
    emb_init_std: Optional[float] = None,
    emb_init_uniform_lim: Optional[Union[Tuple[float, float], float]] = None,
<<<<<<< HEAD
    **kwargs,
=======
    verbose: int = 0,
    **kwargs: Any,
>>>>>>> 9a087cbe
):
    del kwargs  # unused, just to capture any extra args from the config
    # very close to kaiming normal
    # from Transformers without Tears (2019) - Nguyen & Salazar
    std = math.sqrt(2 / (5 * d_model))
    _normal_param_init_fn_(
        module=module,
        std=std,
        d_model=d_model,
        n_layers=n_layers,
        init_div_is_residual=init_div_is_residual,
        emb_init_std=emb_init_std,
        emb_init_uniform_lim=emb_init_uniform_lim,
    )


def neox_param_init_fn_(
    module: nn.Module,
    n_layers: int,
    d_model: int,
    emb_init_std: Optional[float] = None,
    emb_init_uniform_lim: Optional[Union[Tuple[float, float], float]] = None,
<<<<<<< HEAD
    **kwargs,
=======
    verbose: int = 0,
    **kwargs: Any,
>>>>>>> 9a087cbe
):
    """From section 2.3.1 of GPT-NeoX-20B:

    An Open-Source AutoregressiveLanguage Model — Black et. al. (2022)
    see https://github.com/EleutherAI/gpt-neox/blob/9610391ab319403cef079b438edd016a2443af54/megatron/model/init_functions.py#L151
    and https://github.com/EleutherAI/gpt-neox/blob/main/megatron/model/transformer.py
    """
    del kwargs  # unused, just to capture any extra args from the config
    residual_div = n_layers / math.sqrt(10)  # small std / wang std

    log.info(f'setting init_div_is_residual to {residual_div}')

    small_param_init_fn_(
        module=module,
        d_model=d_model,
        n_layers=n_layers,
        init_div_is_residual=residual_div,
        emb_init_std=emb_init_std,
        emb_init_uniform_lim=emb_init_uniform_lim,
    )


def kaiming_uniform_param_init_fn_(
    module: nn.Module,
    n_layers: int,
    d_model: Optional[int] = None,
    init_div_is_residual: Union[int, float, str, bool] = True,
    emb_init_std: Optional[float] = None,
    emb_init_uniform_lim: Optional[Union[Tuple[float, float], float]] = None,
    init_gain: float = 0,
    fan_mode: str = 'fan_in',
    init_nonlinearity: str = 'leaky_relu',
<<<<<<< HEAD
    **kwargs,
=======
    verbose: int = 0,
    **kwargs: Any,
>>>>>>> 9a087cbe
):
    del kwargs  # unused, just to capture any extra args from the config

    log.info(
            f'Using nn.init.kaiming_uniform_ init fn with parameters: ' +\
            f'a={init_gain}, mode={fan_mode}, nonlinearity={init_nonlinearity}'
        )

    kaiming_uniform_ = partial(nn.init.kaiming_uniform_,
                               a=init_gain,
                               mode=fan_mode,
                               nonlinearity=init_nonlinearity)

    generic_param_init_fn_(
        module=module,
        init_fn_=kaiming_uniform_,
        d_model=d_model,
        n_layers=n_layers,
        init_div_is_residual=init_div_is_residual,
        emb_init_std=emb_init_std,
        emb_init_uniform_lim=emb_init_uniform_lim,
    )


def kaiming_normal_param_init_fn_(
    module: nn.Module,
    n_layers: int,
    d_model: Optional[int] = None,
    init_div_is_residual: Union[int, float, str, bool] = True,
    emb_init_std: Optional[float] = None,
    emb_init_uniform_lim: Optional[Union[Tuple[float, float], float]] = None,
    init_gain: float = 0,
    fan_mode: str = 'fan_in',
    init_nonlinearity: str = 'leaky_relu',
<<<<<<< HEAD
    **kwargs,
=======
    verbose: int = 0,
    **kwargs: Any,
>>>>>>> 9a087cbe
):
    del kwargs  # unused, just to capture any extra args from the config

    log.info(
            f'Using nn.init.kaiming_normal_ init fn with parameters: ' +\
            f'a={init_gain}, mode={fan_mode}, nonlinearity={init_nonlinearity}'
        )

    kaiming_normal_ = partial(torch.nn.init.kaiming_normal_,
                              a=init_gain,
                              mode=fan_mode,
                              nonlinearity=init_nonlinearity)

    generic_param_init_fn_(
        module=module,
        init_fn_=kaiming_normal_,
        d_model=d_model,
        n_layers=n_layers,
        init_div_is_residual=init_div_is_residual,
        emb_init_std=emb_init_std,
        emb_init_uniform_lim=emb_init_uniform_lim,
    )


def xavier_uniform_param_init_fn_(
    module: nn.Module,
    n_layers: int,
    d_model: Optional[int] = None,
    init_div_is_residual: Union[int, float, str, bool] = True,
    emb_init_std: Optional[float] = None,
    emb_init_uniform_lim: Optional[Union[Tuple[float, float], float]] = None,
    init_gain: float = 0,
<<<<<<< HEAD
    **kwargs,
=======
    verbose: int = 0,
    **kwargs: Any,
>>>>>>> 9a087cbe
):
    del kwargs  # unused, just to capture any extra args from the config
    xavier_uniform_ = partial(torch.nn.init.xavier_uniform_, gain=init_gain)

    log.info(
            f'Using torch.nn.init.xavier_uniform_ init fn with parameters: ' +\
            f'gain={init_gain}'
        )

    generic_param_init_fn_(
        module=module,
        init_fn_=xavier_uniform_,
        d_model=d_model,
        n_layers=n_layers,
        init_div_is_residual=init_div_is_residual,
        emb_init_std=emb_init_std,
        emb_init_uniform_lim=emb_init_uniform_lim,
    )


def xavier_normal_param_init_fn_(
    module: nn.Module,
    n_layers: int,
    d_model: Optional[int] = None,
    init_div_is_residual: Union[int, float, str, bool] = True,
    emb_init_std: Optional[float] = None,
    emb_init_uniform_lim: Optional[Union[Tuple[float, float], float]] = None,
    init_gain: float = 0,
<<<<<<< HEAD
    **kwargs,
=======
    verbose: int = 0,
    **kwargs: Any,
>>>>>>> 9a087cbe
):
    del kwargs  # unused, just to capture any extra args from the config
    xavier_normal_ = partial(torch.nn.init.xavier_normal_, gain=init_gain)

    log.info(
            f'Using torch.nn.init.xavier_normal_ init fn with parameters: ' +\
            f'gain={init_gain}'
    )

    generic_param_init_fn_(
        module=module,
        init_fn_=xavier_normal_,
        d_model=d_model,
        n_layers=n_layers,
        init_div_is_residual=init_div_is_residual,
        emb_init_std=emb_init_std,
        emb_init_uniform_lim=emb_init_uniform_lim,
    )


MODEL_INIT_REGISTRY = {
    'default_': torch_default_param_init_fn_,
    'baseline_': baseline_param_init_fn_,
    'kaiming_uniform_': kaiming_uniform_param_init_fn_,
    'kaiming_normal_': kaiming_normal_param_init_fn_,
    'neox_init_': neox_param_init_fn_,
    'small_init_': small_param_init_fn_,
    'xavier_uniform_': xavier_uniform_param_init_fn_,
    'xavier_normal_': xavier_normal_param_init_fn_,
}<|MERGE_RESOLUTION|>--- conflicted
+++ resolved
@@ -14,24 +14,16 @@
 from llmfoundry.models.layers.fc import FC_CLASS_REGISTRY
 from llmfoundry.models.layers.norm import NORM_CLASS_REGISTRY
 
-<<<<<<< HEAD
 log = logging.getLogger(__name__)
-=======
 try:
     import transformer_engine.pytorch as te
 except:
     te = None
->>>>>>> 9a087cbe
 
 
 def torch_default_param_init_fn_(
     module: nn.Module,
-<<<<<<< HEAD
-    **kwargs,
-=======
-    verbose: int = 0,
-    **kwargs: Any,
->>>>>>> 9a087cbe
+    **kwargs: Any,
 ):
     del kwargs  # unused, just to capture any extra args from the config
     log.info(f"Initializing network using module's reset_parameters attribute")
@@ -69,12 +61,7 @@
     init_div_is_residual: Union[int, float, str, bool] = True,
     emb_init_std: Optional[float] = None,
     emb_init_uniform_lim: Optional[Union[Tuple[float, float], float]] = None,
-<<<<<<< HEAD
-    **kwargs,
-=======
-    verbose: int = 0,
-    **kwargs: Any,
->>>>>>> 9a087cbe
+    **kwargs: Any,
 ):
     del kwargs  # unused, just to capture any extra args from the config
     if hasattr(module, 'bias'):
@@ -242,12 +229,7 @@
     init_div_is_residual: Union[int, float, str, bool] = True,
     emb_init_std: Optional[float] = None,
     emb_init_uniform_lim: Optional[Union[Tuple[float, float], float]] = None,
-<<<<<<< HEAD
-    **kwargs,
-=======
-    verbose: int = 0,
-    **kwargs: Any,
->>>>>>> 9a087cbe
+    **kwargs: Any,
 ):
     del kwargs  # unused, just to capture any extra args from the config
     init_fn_ = _normal_init_(std=std)
@@ -273,12 +255,7 @@
     init_div_is_residual: Union[int, float, str, bool] = True,
     emb_init_std: Optional[float] = None,
     emb_init_uniform_lim: Optional[Union[Tuple[float, float], float]] = None,
-<<<<<<< HEAD
-    **kwargs,
-=======
-    verbose: int = 0,
-    **kwargs: Any,
->>>>>>> 9a087cbe
+    **kwargs: Any,
 ):
     del kwargs  # unused, just to capture any extra args from the config
     if init_std is None:
@@ -303,12 +280,7 @@
     init_div_is_residual: Union[int, float, str, bool] = True,
     emb_init_std: Optional[float] = None,
     emb_init_uniform_lim: Optional[Union[Tuple[float, float], float]] = None,
-<<<<<<< HEAD
-    **kwargs,
-=======
-    verbose: int = 0,
-    **kwargs: Any,
->>>>>>> 9a087cbe
+    **kwargs: Any,
 ):
     del kwargs  # unused, just to capture any extra args from the config
     # very close to kaiming normal
@@ -331,12 +303,7 @@
     d_model: int,
     emb_init_std: Optional[float] = None,
     emb_init_uniform_lim: Optional[Union[Tuple[float, float], float]] = None,
-<<<<<<< HEAD
-    **kwargs,
-=======
-    verbose: int = 0,
-    **kwargs: Any,
->>>>>>> 9a087cbe
+    **kwargs: Any,
 ):
     """From section 2.3.1 of GPT-NeoX-20B:
 
@@ -369,12 +336,7 @@
     init_gain: float = 0,
     fan_mode: str = 'fan_in',
     init_nonlinearity: str = 'leaky_relu',
-<<<<<<< HEAD
-    **kwargs,
-=======
-    verbose: int = 0,
-    **kwargs: Any,
->>>>>>> 9a087cbe
+    **kwargs: Any,
 ):
     del kwargs  # unused, just to capture any extra args from the config
 
@@ -409,12 +371,7 @@
     init_gain: float = 0,
     fan_mode: str = 'fan_in',
     init_nonlinearity: str = 'leaky_relu',
-<<<<<<< HEAD
-    **kwargs,
-=======
-    verbose: int = 0,
-    **kwargs: Any,
->>>>>>> 9a087cbe
+    **kwargs: Any,
 ):
     del kwargs  # unused, just to capture any extra args from the config
 
@@ -447,12 +404,7 @@
     emb_init_std: Optional[float] = None,
     emb_init_uniform_lim: Optional[Union[Tuple[float, float], float]] = None,
     init_gain: float = 0,
-<<<<<<< HEAD
-    **kwargs,
-=======
-    verbose: int = 0,
-    **kwargs: Any,
->>>>>>> 9a087cbe
+    **kwargs: Any,
 ):
     del kwargs  # unused, just to capture any extra args from the config
     xavier_uniform_ = partial(torch.nn.init.xavier_uniform_, gain=init_gain)
@@ -481,12 +433,7 @@
     emb_init_std: Optional[float] = None,
     emb_init_uniform_lim: Optional[Union[Tuple[float, float], float]] = None,
     init_gain: float = 0,
-<<<<<<< HEAD
-    **kwargs,
-=======
-    verbose: int = 0,
-    **kwargs: Any,
->>>>>>> 9a087cbe
+    **kwargs: Any,
 ):
     del kwargs  # unused, just to capture any extra args from the config
     xavier_normal_ = partial(torch.nn.init.xavier_normal_, gain=init_gain)
