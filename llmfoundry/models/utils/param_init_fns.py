--- conflicted
+++ resolved
@@ -12,13 +12,9 @@
 from torch import nn
 from torch.distributed._tensor import DTensor
 
-<<<<<<< HEAD
 from llmfoundry.layers_registry import fcs, norms
-=======
 from llmfoundry.layers_registry import norms
 from llmfoundry.models.layers.dmoe import GLU, MLP
-from llmfoundry.models.layers.fc import FC_CLASS_REGISTRY
->>>>>>> b5fc0fad
 
 try:
     import transformer_engine.pytorch as te
