--- conflicted
+++ resolved
@@ -153,11 +153,7 @@
             with materialize_tensor(obj) as obj:
                 return init_fn(obj, *args, **kwargs)
         else:
-<<<<<<< HEAD
-            raise TypeError(f"Invalid object type: {type(obj)}")
-=======
             raise TypeError(f'Invalid object type: {type(obj)}')
->>>>>>> 8aad84d5
 
     return init_fn_wrapper
 
