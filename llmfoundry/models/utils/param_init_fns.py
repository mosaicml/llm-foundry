--- conflicted
+++ resolved
@@ -12,13 +12,9 @@
 from torch import nn
 from torch.distributed._tensor import DTensor
 
-<<<<<<< HEAD
-from llmfoundry.layers_registry import module_init_fns, norms, param_init_fns
-from llmfoundry.models.layers.fc import FC_CLASS_REGISTRY
-=======
-from llmfoundry.layers_registry import fcs, norms
+from llmfoundry.layers_registry import (fcs, module_init_fns, norms,
+                                        param_init_fns)
 from llmfoundry.models.layers.dmoe import GLU, MLP
->>>>>>> 560012b6
 
 try:
     import transformer_engine.pytorch as te
@@ -58,7 +54,7 @@
     Args:
         module (nn.Module): The module to initialize.
         init_fn_ (Callable): Initialization method.
-        name_param (str): Name of parameter to initalize within the module.
+        name_param (str): Name of parameter to initialize within the module.
     """
     _fused = getattr(module, '_fused', None)
     if _fused is None:
@@ -94,7 +90,7 @@
     init_fn_: Callable,
     name_param: str = 'weight',
 ):
-    """Initializes parameters stacked along a new dimention.
+    """Initializes parameters stacked along a new dimension.
 
     Parameter initialization is often based on the parameters shape. If a layer is stacked,
     initialization should be based on the shapes of the original tensor instead of the
@@ -104,7 +100,7 @@
     Args:
         module (nn.Module): The module to initialize.
         init_fn_ (Callable): Initialization method.
-        name_param (str): Name of parameter to initalize within the module.
+        name_param (str): Name of parameter to initialize within the module.
     """
     stack_dim = getattr(module, '_stack_dim', None)
     if stack_dim is None:
@@ -118,12 +114,12 @@
     init_fn_: Callable,
     stack_dim: int,
 ):
-    """Initialize parameters stacked along a new dimention.
+    """Initialize parameters stacked along a new dimension.
 
     Args:
         param (torch.Tensor): Tensor to initialize.
         init_fn_ (Callable): Initialization method.
-        stack_dim (int): Dimention along with parameters are stacked
+        stack_dim (int): Dimension along with parameters are stacked
     """
     p_ndims = param.ndim
 
@@ -161,12 +157,8 @@
 ) -> bool:
     del kwargs  # unused, just to capture any extra args
 
-<<<<<<< HEAD
-    if isinstance(module, tuple(set(FC_CLASS_REGISTRY.values()))):
-=======
     if isinstance(module, tuple(set([fcs.get(n) for n in fcs.get_all()]))):
         # Linear
->>>>>>> 560012b6
         if hasattr(module, '_fused'):
             fused_init_helper_(module, init_fn_)
         else:
@@ -320,7 +312,6 @@
         with torch.no_grad():
             module.fc2_weight.div_(div_is_residual)  # type: ignore
 
-<<<<<<< HEAD
         return True
 
     return False
@@ -353,43 +344,43 @@
     elif init_div_is_residual.isnumeric():
         # do not trust YAML parsing to always convert numbers to numbers
         div_is_residual = float(init_div_is_residual)
-=======
-    elif megablocks is not None and isinstance(module, (
-            megablocks.layers.moe.MoE,
-            megablocks.layers.dmoe.dMoE,
-            megablocks.layers.moe.ParallelMLP,
-            megablocks.layers.dmoe.ParallelDroplessMLP,
-    )):
-        if hasattr(module, 'bias') and module.bias is not None:
-            # Initialize bias to 0
-            torch.nn.init.zeros_(module.bias)  # type: ignore
-    elif megablocks is not None and isinstance(module,
-                                               megablocks.layers.glu.SparseGLU):
-        _megablocks_sparse_glu_generic_param_init_fn_(
-            module, init_fn_, bool(init_div_is_residual), div_is_residual)
-    elif megablocks is not None and isinstance(module,
-                                               megablocks.layers.mlp.SparseMLP):
-        _megablocks_sparse_mlp_generic_param_init_fn_(
-            module, init_fn_, bool(init_div_is_residual), div_is_residual)
-    elif megablocks is not None and isinstance(module,
-                                               megablocks.layers.mlp.MLP):
-        _megablocks_mlp_generic_param_init_fn_(module, init_fn_,
-                                               bool(init_div_is_residual),
-                                               div_is_residual)
-    elif isinstance(module, GLU):
-        init_fn_(module.w1)
-        init_fn_(module.v1)
-        init_fn_(module.w2)
-    elif isinstance(module, MLP):
-        init_fn_(module.w1)
-        init_fn_(module.w2)
->>>>>>> 560012b6
     else:
         # not used, for pyright
         div_is_residual = 1.0
         raise ValueError(
             f'Expected init_div_is_residual to be boolean or numeric, got {init_div_is_residual}'
         )
+
+    # TODO: FINISH MERGING
+    # elif megablocks is not None and isinstance(module, (
+    #         megablocks.layers.moe.MoE,
+    #         megablocks.layers.dmoe.dMoE,
+    #         megablocks.layers.moe.ParallelMLP,
+    #         megablocks.layers.dmoe.ParallelDroplessMLP,
+    # )):
+    #     if hasattr(module, 'bias') and module.bias is not None:
+    #         # Initialize bias to 0
+    #         torch.nn.init.zeros_(module.bias)  # type: ignore
+    # elif megablocks is not None and isinstance(module,
+    #                                            megablocks.layers.glu.SparseGLU):
+    #     _megablocks_sparse_glu_generic_param_init_fn_(
+    #         module, init_fn_, bool(init_div_is_residual), div_is_residual)
+    # elif megablocks is not None and isinstance(module,
+    #                                            megablocks.layers.mlp.SparseMLP):
+    #     _megablocks_sparse_mlp_generic_param_init_fn_(
+    #         module, init_fn_, bool(init_div_is_residual), div_is_residual)
+    # elif megablocks is not None and isinstance(module,
+    #                                            megablocks.layers.mlp.MLP):
+    #     _megablocks_mlp_generic_param_init_fn_(module, init_fn_,
+    #                                            bool(init_div_is_residual),
+    #                                            div_is_residual)
+    # elif isinstance(module, GLU):
+    #     init_fn_(module.w1)
+    #     init_fn_(module.v1)
+    #     init_fn_(module.w2)
+    # elif isinstance(module, MLP):
+    #     init_fn_(module.w1)
+    #     init_fn_(module.w2)
 
     all_module_init_fns = [
         module_init_fns.get(name) for name in module_init_fns.get_all()
