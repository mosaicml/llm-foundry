--- conflicted
+++ resolved
@@ -13,14 +13,9 @@
 
 from llmfoundry.interfaces import CallbackWithConfig
 from llmfoundry.layers_registry import (attention_classes,
-<<<<<<< HEAD
-                                        attention_implementations, fcs,
-                                        module_init_fns, norms, param_init_fns)
-=======
                                         attention_implementations, fcs, ffns,
                                         ffns_with_megablocks, ffns_with_norm,
-                                        norms)
->>>>>>> cb0de4f7
+                                        module_init_fns, norms, param_init_fns)
 from llmfoundry.utils.registry_utils import create_registry
 
 _loggers_description = (
@@ -138,14 +133,11 @@
     'metrics',
     'dataloaders',
     'norms',
-<<<<<<< HEAD
     'param_init_fns',
     'module_init_fns',
-=======
     'ffns',
     'ffns_with_norm',
     'ffns_with_megablocks',
->>>>>>> cb0de4f7
     'attention_classes',
     'attention_implementations',
     'fcs',
