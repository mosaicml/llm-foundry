# Copyright 2024 MosaicML LLM Foundry authors
# SPDX-License-Identifier: Apache-2.0
from typing import Type

from composer.core import Algorithm, Callback
from composer.loggers import LoggerDestination
from composer.models import ComposerModel
from composer.optim import ComposerScheduler
from torch.optim import Optimizer
from torchmetrics import Metric

from llmfoundry.interfaces import CallbackWithConfig
from llmfoundry.utils.registry_utils import create_registry

_loggers_description = (
    'The loggers registry is used to register classes that implement the LoggerDestination interface. '
    +
    'These classes are used to log data from the training loop, and will be passed to the loggers arg of the Trainer. The loggers '
    +
    'will be constructed by directly passing along the specified kwargs to the constructor.'
)
loggers = create_registry('llmfoundry',
                          'loggers',
                          generic_type=Type[LoggerDestination],
                          entry_points=True,
                          description=_loggers_description)

_callbacks_description = (
    'The callbacks registry is used to register classes that implement the Callback interface. '
    +
    'These classes are used to interact with the Composer event system, and will be passed to the callbacks arg of the Trainer. '
    +
    'The callbacks will be constructed by directly passing along the specified kwargs to the constructor.'
)
callbacks = create_registry('llmfoundry',
                            'callbacks',
                            generic_type=Type[Callback],
                            entry_points=True,
                            description=_callbacks_description)

_callbacks_with_config_description = (
    'The callbacks_with_config registry is used to register classes that implement the CallbackWithConfig interface. '
    +
    'These are the same as the callbacks registry, except that they additionally take the full training config as an argument to their constructor.'
)
callbacks_with_config = create_registry(
    'llm_foundry.callbacks_with_config',
    generic_type=Type[CallbackWithConfig],
    entry_points=True,
    description=_callbacks_with_config_description)

_optimizers_description = (
    'The optimizers registry is used to register classes that implement the Optimizer interface. '
    +
    'The optimizer will be passed to the optimizers arg of the Trainer. The optimizer will be constructed by directly passing along the '
    + 'specified kwargs to the constructor, along with the model parameters.')
optimizers = create_registry('llmfoundry',
                             'optimizers',
                             generic_type=Type[Optimizer],
                             entry_points=True,
                             description=_optimizers_description)

_algorithms_description = (
    'The algorithms registry is used to register classes that implement the Algorithm interface. '
    +
    'The algorithm will be passed to the algorithms arg of the Trainer. The algorithm will be constructed by directly passing along the '
    + 'specified kwargs to the constructor.')
algorithms = create_registry('llmfoundry',
                             'algorithms',
                             generic_type=Type[Algorithm],
                             entry_points=True,
                             description=_algorithms_description)

_schedulers_description = (
    'The schedulers registry is used to register classes that implement the ComposerScheduler interface. '
    +
    'The scheduler will be passed to the schedulers arg of the Trainer. The scheduler will be constructed by directly passing along the '
    + 'specified kwargs to the constructor.')
schedulers = create_registry('llmfoundry',
                             'schedulers',
                             generic_type=Type[ComposerScheduler],
                             entry_points=True,
                             description=_schedulers_description)

<<<<<<< HEAD
_models_description = """The models registry is used to register classes that implement the ComposerModel interface. The model
constructor should accept two arguments: an omegaconf DictConfig named `om_model_config` and a PreTrainedTokenizerBase named `tokenizer`.
Note: This will soon be updated to take in named kwargs instead of a config directly."""
models = create_registry('llmfoundry',
                         'models',
                         generic_type=Type[ComposerModel],
                         entry_points=True,
                         description=_models_description)
=======
_metrics_description = """The metrics registry is used to register classes that implement the torchmetrics.Metric interface."""
metrics = create_registry('llmfoundry',
                          'metrics',
                          generic_type=Type[Metric],
                          entry_points=True,
                          description=_metrics_description)
>>>>>>> 67dcab9f

__all__ = [
    'loggers',
    'callbacks',
    'callbacks_with_config',
    'optimizers',
    'algorithms',
    'schedulers',
<<<<<<< HEAD
    'models',
=======
    'metrics',
>>>>>>> 67dcab9f
]<|MERGE_RESOLUTION|>--- conflicted
+++ resolved
@@ -82,7 +82,6 @@
                              entry_points=True,
                              description=_schedulers_description)
 
-<<<<<<< HEAD
 _models_description = """The models registry is used to register classes that implement the ComposerModel interface. The model
 constructor should accept two arguments: an omegaconf DictConfig named `om_model_config` and a PreTrainedTokenizerBase named `tokenizer`.
 Note: This will soon be updated to take in named kwargs instead of a config directly."""
@@ -91,14 +90,13 @@
                          generic_type=Type[ComposerModel],
                          entry_points=True,
                          description=_models_description)
-=======
+
 _metrics_description = """The metrics registry is used to register classes that implement the torchmetrics.Metric interface."""
 metrics = create_registry('llmfoundry',
                           'metrics',
                           generic_type=Type[Metric],
                           entry_points=True,
                           description=_metrics_description)
->>>>>>> 67dcab9f
 
 __all__ = [
     'loggers',
@@ -107,9 +105,6 @@
     'optimizers',
     'algorithms',
     'schedulers',
-<<<<<<< HEAD
     'models',
-=======
     'metrics',
->>>>>>> 67dcab9f
 ]