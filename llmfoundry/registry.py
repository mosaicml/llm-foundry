# Copyright 2024 MosaicML LLM Foundry authors
# SPDX-License-Identifier: Apache-2.0
from typing import Callable, Type

from composer.core import Algorithm, Callback, DataSpec
from composer.loggers import LoggerDestination
from composer.models import ComposerModel
from composer.optim import ComposerScheduler
from omegaconf import DictConfig
from torch.optim import Optimizer
from torchmetrics import Metric
from transformers import PreTrainedTokenizerBase

from llmfoundry.interfaces import CallbackWithConfig
<<<<<<< HEAD
from llmfoundry.layers_registry import (attention_classes,
                                        attention_implementations, norms)
=======
from llmfoundry.layers_registry import fcs, norms
>>>>>>> ed3daef0
from llmfoundry.utils.registry_utils import create_registry

_loggers_description = (
    'The loggers registry is used to register classes that implement the LoggerDestination interface. '
    +
    'These classes are used to log data from the training loop, and will be passed to the loggers arg of the Trainer. The loggers '
    +
    'will be constructed by directly passing along the specified kwargs to the constructor.'
)
loggers = create_registry('llmfoundry',
                          'loggers',
                          generic_type=Type[LoggerDestination],
                          entry_points=True,
                          description=_loggers_description)

_callbacks_description = (
    'The callbacks registry is used to register classes that implement the Callback interface. '
    +
    'These classes are used to interact with the Composer event system, and will be passed to the callbacks arg of the Trainer. '
    +
    'The callbacks will be constructed by directly passing along the specified kwargs to the constructor.'
)
callbacks = create_registry('llmfoundry',
                            'callbacks',
                            generic_type=Type[Callback],
                            entry_points=True,
                            description=_callbacks_description)

_callbacks_with_config_description = (
    'The callbacks_with_config registry is used to register classes that implement the CallbackWithConfig interface. '
    +
    'These are the same as the callbacks registry, except that they additionally take the full training config as an argument to their constructor.'
)
callbacks_with_config = create_registry(
    'llm_foundry.callbacks_with_config',
    generic_type=Type[CallbackWithConfig],
    entry_points=True,
    description=_callbacks_with_config_description)

_optimizers_description = (
    'The optimizers registry is used to register classes that implement the Optimizer interface. '
    +
    'The optimizer will be passed to the optimizers arg of the Trainer. The optimizer will be constructed by directly passing along the '
    + 'specified kwargs to the constructor, along with the model parameters.')
optimizers = create_registry('llmfoundry',
                             'optimizers',
                             generic_type=Type[Optimizer],
                             entry_points=True,
                             description=_optimizers_description)

_algorithms_description = (
    'The algorithms registry is used to register classes that implement the Algorithm interface. '
    +
    'The algorithm will be passed to the algorithms arg of the Trainer. The algorithm will be constructed by directly passing along the '
    + 'specified kwargs to the constructor.')
algorithms = create_registry('llmfoundry',
                             'algorithms',
                             generic_type=Type[Algorithm],
                             entry_points=True,
                             description=_algorithms_description)

_schedulers_description = (
    'The schedulers registry is used to register classes that implement the ComposerScheduler interface. '
    +
    'The scheduler will be passed to the schedulers arg of the Trainer. The scheduler will be constructed by directly passing along the '
    + 'specified kwargs to the constructor.')
schedulers = create_registry('llmfoundry',
                             'schedulers',
                             generic_type=Type[ComposerScheduler],
                             entry_points=True,
                             description=_schedulers_description)

_models_description = (
    'The models registry is used to register classes that implement the ComposerModel interface. '
    +
    'The model constructor should accept two arguments: an omegaconf DictConfig named `om_model_config` and a PreTrainedTokenizerBase named `tokenizer`. '
    +
    'Note: This will soon be updated to take in named kwargs instead of a config directly.'
)
models = create_registry('llmfoundry',
                         'models',
                         generic_type=Type[ComposerModel],
                         entry_points=True,
                         description=_models_description)

_dataloaders_description = (
    'The dataloaders registry is used to register functions that create a DataSpec. The function should take '
    +
    'a DictConfig, a PreTrainedTokenizerBase, and an int as arguments, and return a DataSpec.'
)
dataloaders = create_registry(
    'llmfoundry',
    'dataloaders',
    generic_type=Callable[[DictConfig, PreTrainedTokenizerBase, int], DataSpec],
    entry_points=True,
    description=_dataloaders_description)

_metrics_description = (
    'The metrics registry is used to register classes that implement the torchmetrics.Metric interface.'
)
metrics = create_registry('llmfoundry',
                          'metrics',
                          generic_type=Type[Metric],
                          entry_points=True,
                          description=_metrics_description)

__all__ = [
    'loggers',
    'callbacks',
    'callbacks_with_config',
    'optimizers',
    'algorithms',
    'schedulers',
    'models',
    'metrics',
    'dataloaders',
    'norms',
<<<<<<< HEAD
    'attention_classes',
    'attention_implementations',
=======
    'fcs',
>>>>>>> ed3daef0
]<|MERGE_RESOLUTION|>--- conflicted
+++ resolved
@@ -12,12 +12,8 @@
 from transformers import PreTrainedTokenizerBase
 
 from llmfoundry.interfaces import CallbackWithConfig
-<<<<<<< HEAD
 from llmfoundry.layers_registry import (attention_classes,
-                                        attention_implementations, norms)
-=======
-from llmfoundry.layers_registry import fcs, norms
->>>>>>> ed3daef0
+                                        attention_implementations, norms, fcs)
 from llmfoundry.utils.registry_utils import create_registry
 
 _loggers_description = (
@@ -135,10 +131,7 @@
     'metrics',
     'dataloaders',
     'norms',
-<<<<<<< HEAD
     'attention_classes',
     'attention_implementations',
-=======
     'fcs',
->>>>>>> ed3daef0
 ]