# Copyright 2024 MosaicML LLM Foundry authors
# SPDX-License-Identifier: Apache-2.0
from typing import Callable, Type

from composer.core import Algorithm, Callback, DataSpec
from composer.loggers import LoggerDestination
from composer.models import ComposerModel
from composer.optim import ComposerScheduler
from omegaconf import DictConfig
from torch.optim import Optimizer
from torchmetrics import Metric
from transformers import PreTrainedTokenizerBase

from llmfoundry.interfaces import CallbackWithConfig
<<<<<<< HEAD
from llmfoundry.layers_registry import (ffns, ffns_with_megablocks,
                                        ffns_with_norm, norms)
=======
from llmfoundry.layers_registry import fcs, norms
>>>>>>> ed3daef0
from llmfoundry.utils.registry_utils import create_registry

_loggers_description = (
    'The loggers registry is used to register classes that implement the LoggerDestination interface. '
    +
    'These classes are used to log data from the training loop, and will be passed to the loggers arg of the Trainer. The loggers '
    +
    'will be constructed by directly passing along the specified kwargs to the constructor.'
)
loggers = create_registry('llmfoundry',
                          'loggers',
                          generic_type=Type[LoggerDestination],
                          entry_points=True,
                          description=_loggers_description)

_callbacks_description = (
    'The callbacks registry is used to register classes that implement the Callback interface. '
    +
    'These classes are used to interact with the Composer event system, and will be passed to the callbacks arg of the Trainer. '
    +
    'The callbacks will be constructed by directly passing along the specified kwargs to the constructor.'
)
callbacks = create_registry('llmfoundry',
                            'callbacks',
                            generic_type=Type[Callback],
                            entry_points=True,
                            description=_callbacks_description)

_callbacks_with_config_description = (
    'The callbacks_with_config registry is used to register classes that implement the CallbackWithConfig interface. '
    +
    'These are the same as the callbacks registry, except that they additionally take the full training config as an argument to their constructor.'
)
callbacks_with_config = create_registry(
    'llm_foundry.callbacks_with_config',
    generic_type=Type[CallbackWithConfig],
    entry_points=True,
    description=_callbacks_with_config_description)

_optimizers_description = (
    'The optimizers registry is used to register classes that implement the Optimizer interface. '
    +
    'The optimizer will be passed to the optimizers arg of the Trainer. The optimizer will be constructed by directly passing along the '
    + 'specified kwargs to the constructor, along with the model parameters.')
optimizers = create_registry('llmfoundry',
                             'optimizers',
                             generic_type=Type[Optimizer],
                             entry_points=True,
                             description=_optimizers_description)

_algorithms_description = (
    'The algorithms registry is used to register classes that implement the Algorithm interface. '
    +
    'The algorithm will be passed to the algorithms arg of the Trainer. The algorithm will be constructed by directly passing along the '
    + 'specified kwargs to the constructor.')
algorithms = create_registry('llmfoundry',
                             'algorithms',
                             generic_type=Type[Algorithm],
                             entry_points=True,
                             description=_algorithms_description)

_schedulers_description = (
    'The schedulers registry is used to register classes that implement the ComposerScheduler interface. '
    +
    'The scheduler will be passed to the schedulers arg of the Trainer. The scheduler will be constructed by directly passing along the '
    + 'specified kwargs to the constructor.')
schedulers = create_registry('llmfoundry',
                             'schedulers',
                             generic_type=Type[ComposerScheduler],
                             entry_points=True,
                             description=_schedulers_description)

_models_description = """The models registry is used to register classes that implement the ComposerModel interface. The model
constructor should accept two arguments: an omegaconf DictConfig named `om_model_config` and a PreTrainedTokenizerBase named `tokenizer`.
Note: This will soon be updated to take in named kwargs instead of a config directly."""
models = create_registry('llmfoundry',
                         'models',
                         generic_type=Type[ComposerModel],
                         entry_points=True,
                         description=_models_description)

_dataloaders_description = """The dataloaders registry is used to register functions that create a DataSpec. The function should take
a DictConfig, a PreTrainedTokenizerBase, and an int as arguments, and return a DataSpec."""
dataloaders = create_registry(
    'llmfoundry',
    'dataloaders',
    generic_type=Callable[[DictConfig, PreTrainedTokenizerBase, int], DataSpec],
    entry_points=True,
    description=_dataloaders_description)

_metrics_description = """The metrics registry is used to register classes that implement the torchmetrics.Metric interface."""
metrics = create_registry('llmfoundry',
                          'metrics',
                          generic_type=Type[Metric],
                          entry_points=True,
                          description=_metrics_description)

__all__ = [
    'loggers',
    'callbacks',
    'callbacks_with_config',
    'optimizers',
    'algorithms',
    'schedulers',
    'models',
    'metrics',
    'dataloaders',
    'norms',
<<<<<<< HEAD
    'ffns',
    'ffns_with_norm',
    'ffns_with_megablocks',
=======
    'fcs',
>>>>>>> ed3daef0
]<|MERGE_RESOLUTION|>--- conflicted
+++ resolved
@@ -12,12 +12,8 @@
 from transformers import PreTrainedTokenizerBase
 
 from llmfoundry.interfaces import CallbackWithConfig
-<<<<<<< HEAD
-from llmfoundry.layers_registry import (ffns, ffns_with_megablocks,
+from llmfoundry.layers_registry import (fcs, ffns, ffns_with_megablocks,
                                         ffns_with_norm, norms)
-=======
-from llmfoundry.layers_registry import fcs, norms
->>>>>>> ed3daef0
 from llmfoundry.utils.registry_utils import create_registry
 
 _loggers_description = (
@@ -126,11 +122,8 @@
     'metrics',
     'dataloaders',
     'norms',
-<<<<<<< HEAD
     'ffns',
     'ffns_with_norm',
     'ffns_with_megablocks',
-=======
     'fcs',
->>>>>>> ed3daef0
 ]