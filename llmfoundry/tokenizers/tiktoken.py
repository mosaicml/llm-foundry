# Copyright 2022 MosaicML LLM Foundry authors
# SPDX-License-Identifier: Apache-2.0

<<<<<<< HEAD
import functools
=======
import warnings
>>>>>>> 7009d4d1
from typing import Any, Dict, List, Optional, Tuple, Union

import torch
from transformers import PreTrainedTokenizer


class TiktokenTokenizerWrapper(PreTrainedTokenizer):
    """A thin wrapper around tiktoken to make it compatible with Hugging Face.

    tokenizers.

    See HuggingFace for further documentation on general tokenizer methods.
    """

    model_input_names = ['input_ids', 'attention_mask']

    def __init__(self,
                 model_name: Optional[str] = None,
                 encoding_name: Optional[str] = None,
                 add_bos_token: bool = False,
                 add_eos_token: bool = False,
                 unk_token: Optional[str] = '<|endoftext|>',
                 eos_token: Optional[str] = '<|endoftext|>',
                 bos_token: Optional[str] = '<|endoftext|>',
                 pad_token: Optional[str] = None,
                 **kwargs: Any):
        """Constructor creates a tiktoken tokenizer to use as the underlying.

        tokenizer.

        Args:
            model_name (Optional[str], optional): The name of the model to load from tiktoken. Defaults to None.
                Either model_name or encoding_name must be set, but not both.
            encoding_name (Optional[str], optional): The name of the encoding to load from tiktoken. Defaults to None.
                Either model_name or encoding_name must be set, but not both.
            add_bos_token (bool, optional): Whether to add bos tokens. Defaults to False.
            add_eos_token (bool, optional): Whether to add eos tokens. Defaults to False.
            unk_token (Optional[str], optional): The unk token. Defaults to '<|endoftext|>'.
            eos_token (Optional[str], optional): The eos token. Defaults to '<|endoftext|>'.
            bos_token (Optional[str], optional): The bos token. Defaults to '<|endoftext|>'.
            pad_token (Optional[str], optional): The pad token. Defaults to None.
        """
        try:
            import tiktoken
        except:
            raise ImportError(
                'You need to install tiktoken to use TiktokenTokenizerWrapper.')
        
        # Workaround to make tiktokenizer picklable.
        # https://github.com/huggingface/datasets/issues/5536#issuecomment-1682309347
        # There an open PR from HF to add this to tiktoken: https://github.com/openai/tiktoken/pull/181
        import copyreg
        def pickle_Encoding(enc: tiktoken.core.Encoding):
            return (functools.partial(tiktoken.core.Encoding, 
                                      enc.name, pat_str=enc._pat_str, 
                                      mergeable_ranks=enc._mergeable_ranks, 
                                      special_tokens=enc._special_tokens), ())
        copyreg.pickle(tiktoken.core.Encoding, pickle_Encoding)


        if model_name is not None and encoding_name is not None:
            raise ValueError(
                'You need to specify either model_name or encoding_name, not both.'
            )

        self.model_name = model_name
        self.encoding_name = encoding_name

        if self.model_name is not None:
            self.encoding = tiktoken.encoding_for_model(  # type: ignore (thirdParty)
                self.model_name)
        elif self.encoding_name is not None:
            self.encoding = tiktoken.get_encoding(  # type: ignore (thirdParty)
                self.encoding_name)
        else:
            raise ValueError(
                'You need to specify either model_name or encoding_name.')

        self.add_bos_token = add_bos_token
        self.add_eos_token = add_eos_token

        super().__init__(model_name=model_name,
                         encoding_name=encoding_name,
                         add_bos_token=add_bos_token,
                         add_eos_token=add_eos_token,
                         unk_token=unk_token,
                         eos_token=eos_token,
                         bos_token=bos_token,
                         pad_token=pad_token,
                         **kwargs)

    @property
    def vocab_size(self) -> int:
        """Returns vocab size."""
        return self.encoding.n_vocab

    @property
    def is_fast(self) -> bool:
        return False

    def get_vocab(self) -> Dict[str, int]:
        """Returns vocab as a dict.

        Note: This function does not work properly due to difference in assumptions between tiktoken and Hugging Face tokenizers.
        Most uses do not need to use get_vocab, so this is not a priority to fix.
        """
        warnings.warn(
            'get_vocab does not work properly with TiktokenTokenizerWrapper. Please do not rely on it being perfectly correct.'
            +
            ' It will be called once init just to get the size of the vocab inside the base class.'
        )

        vocab = {}
        for i in range(self.vocab_size):
            try:
                # need to try this first, so that we get a proper KeyError,
                # otherwise it crashes in the rust code
                _ = self.encoding.decode_single_token_bytes(i)
                vocab[self.encoding.decode([i])] = i
            except KeyError:
                pass

        # As far as I can tell, we don't require get_vocab to completely work,
        # but when using additional_special_tokens, Hugging Face determines the next
        # token index to add with len(self.get_vocab()) so we need the _size_ of this dictionary to be correct.
        extra_id_index = 0
        candidate_extra_id = f'<extra_id_{extra_id_index}>'
        indices_to_fill_in = {i for i in range(self.vocab_size)} - set(
            vocab.values())

        # Add enough indices to make get_vocab() the right length
        for index_to_add in indices_to_fill_in:
            # Make sure we don't overwrite a token that already exists
            while candidate_extra_id in vocab:
                extra_id_index += 1
                candidate_extra_id = f'<extra_id_{extra_id_index}>'

            # Get an index to add and add the item
            vocab[candidate_extra_id] = index_to_add

        return vocab

    def _tokenize(self, text: str) -> List[int]:
        """Returns a tokenized string.

        Note: We have slightly redefined the expected contract between this method and
        the _convert_token_to_id method. Normally, this method turns a string, into a list of strings,
        and then the _convert_token_to_id method turns that list of strings into a list of integers.
        However, not all vocab indices can be decoded into a string, so instead we just return the integers
        from this function, and have adjusted the _convert_token_to_id method to handle integers as well as strings.
        The only use of _tokenize that I could find was in this way, so this _should_ be safe.
        """
        if not isinstance(text, str):
            raise ValueError(
                f'Expected a string input to _tokenize but got {type(text)}.')

        tokens = [t for t in self.encoding.encode(text, allowed_special='all')]

        return tokens

    def _convert_token_to_id(self, token: Union[int, str]) -> int:
        """Converts a token (str) into an id using the vocab."""
        if isinstance(token, int):
            return token

        return self.encoding.encode(token, allowed_special='all')[0]

    def _convert_id_to_token(self, index: int) -> str:
        """Converts an index (integer) into a token (str) using the vocab."""
        return self.encoding.decode([index])

    def convert_tokens_to_string(self, tokens: List[str]) -> str:
        """Converts a sequence of tokens (string) in a single string."""
        return ''.join(tokens)

    def convert_ids_to_tokens(
            self,
            ids: Union[int, List[int]],
            skip_special_tokens: bool = False) -> Union[str, List[str]]:
        """Converts a single index or a sequence of indices into a token or a.

        sequence of tokens, using the vocabulary and added tokens.

        Args:
            ids (`int` or `List[int]`):
                The token id (or token ids) to convert to tokens.
            skip_special_tokens (`bool`, *optional*, defaults to `False`):
                Whether or not to remove special tokens in the decoding.

        Returns:
            `str` or `List[str]`: The decoded token(s).
        """
        if isinstance(ids, int):
            if ids in self.added_tokens_decoder:
                return str(self.added_tokens_decoder[ids])

            return self._convert_id_to_token(ids)

        # current_stream will collect multiple tokens, and then separately add items
        # for each added token. This is done so that decode works properly with token ids
        # that cannot be represented naively in utf-8.
        tokens = []
        current_stream = []
        for index in ids:
            if skip_special_tokens and index in self.all_special_ids:
                continue

            if index in self.added_tokens_decoder:
                tokens.append(self.encoding.decode(current_stream))
                current_stream = []
                tokens.append(str(self.added_tokens_decoder[index]))
            else:
                current_stream.append(index)

        if len(current_stream) > 0:
            tokens.append(self.encoding.decode(current_stream))
        return tokens

    def build_inputs_with_special_tokens(
            self,
            token_ids_0: List[int],
            token_ids_1: Optional[List[int]] = None) -> List[int]:
        bos_token_id = [self.bos_token_id] if self.add_bos_token else []
        eos_token_id = [self.eos_token_id] if self.add_eos_token else []

        output = bos_token_id + token_ids_0 + eos_token_id

        if token_ids_1 is not None:
            output = output + bos_token_id + token_ids_1 + eos_token_id

        return output

    def get_special_tokens_mask(
            self,
            token_ids_0: List[int],
            token_ids_1: Optional[List[int]] = None,
            already_has_special_tokens: bool = False) -> List[int]:
        """Retrieves sequence ids from a token list that has no special tokens.

        Function copied from
        https://github.com/huggingface/transformers/blob/e3a4bd2bee212a2d0fd9f03b27fe7bfc1debe42d/src/transformers/models/gpt2/tokenization_gpt2.py#L265-L295

        added. This method is called when adding special tokens using the
        tokenizer `prepare_for_model` or `encode_plus` methods.

        Args:
            token_ids_0 (`List[int]`):
                List of IDs.
            token_ids_1 (`List[int]`, *optional*):
                Optional second list of IDs for sequence pairs.
            already_has_special_tokens (`bool`, *optional*, defaults to `False`):
                Whether or not the token list is already formatted with special tokens for the model.

        Returns:
            `List[int]`: A list of integers in the range [0, 1]: 1 for a special token, 0 for a sequence token.
        """
        if already_has_special_tokens:
            return super().get_special_tokens_mask(
                token_ids_0=token_ids_0,
                token_ids_1=token_ids_1,
                already_has_special_tokens=True)

        bos_token_id = [1] if self.add_bos_token else []
        eos_token_id = [1] if self.add_eos_token else []

        if token_ids_1 is None:
            return bos_token_id + ([0] * len(token_ids_0)) + eos_token_id
        return (bos_token_id + ([0] * len(token_ids_0)) + eos_token_id +
                bos_token_id + ([0] * len(token_ids_1)) + eos_token_id)

    def create_token_type_ids_from_sequences(
            self,
            token_ids_0: List[int],
            token_ids_1: Optional[List[int]] = None) -> List[int]:
        sep = [self.sep_token_id]

        if token_ids_1 is None:
            return len(token_ids_0 + sep) * [0]
        return len(token_ids_0 + sep) * [0] + len(token_ids_1 + sep) * [1]

    def save_vocabulary(self,
                        save_directory: str,
                        filename_prefix: Optional[str] = None) -> Tuple[str]:

        # ignore the below type to keep the original signature
        # we are knowingly breaking the signature here, although not 100% certain
        # it doesn't have side effects
        # There is some code in huggingface that calls this function to get the vocab files,
        # but it doesn't seem to access them (or at least checks for their existence
        # before accessing them)
        return (None, None)  # type: ignore

    def sanitize_special_tokens(self) -> int:
        """Make sure that all the special tokens attributes of the tokenizer.

        (`tokenizer.mask_token`, `tokenizer.cls_token`, etc.) are in the
        vocabulary.

        Add the missing ones to the vocabulary if needed.

        Return:
            `int`: The number of tokens added in the vocabulary during the operation.
        """
        actual_new_tokens = []
        for token in self.all_special_tokens_extended:
            encoded = self.encoding.encode(token, allowed_special='all')
            if len(encoded) > 1:
                actual_new_tokens.append(token)

        return self.add_tokens(actual_new_tokens, special_tokens=True)

    def construct_logit_tensor(self, logprobs: Dict[str,
                                                    float]) -> torch.Tensor:
        """Construct tensor of shape (vocab_size,) mapping words to logprobs.

        Args:
            logprobs (Dict[str, float]): Dictionary mapping tokens to log probabilities assigned to them by the model.
        """
        tensor = torch.tensor([min(logprobs.values()) - 1] * (self.vocab_size))
        for k in logprobs:
            encoding = self(k)['input_ids']
            idx = encoding[0]
            tensor[idx] = logprobs[k]
        return tensor


TiktokenTokenizerWrapper.register_for_auto_class()<|MERGE_RESOLUTION|>--- conflicted
+++ resolved
@@ -1,11 +1,10 @@
 # Copyright 2022 MosaicML LLM Foundry authors
 # SPDX-License-Identifier: Apache-2.0
 
-<<<<<<< HEAD
+
 import functools
-=======
 import warnings
->>>>>>> 7009d4d1
+
 from typing import Any, Dict, List, Optional, Tuple, Union
 
 import torch
