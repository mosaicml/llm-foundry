--- conflicted
+++ resolved
@@ -536,28 +536,10 @@
                 icl_cfg['metric_names'] = [
                     'InContextLearningMultipleChoiceAccuracy',
                 ]
-<<<<<<< HEAD
-            elif icl_cfg['icl_task_type'
-                        ] == 'generation_task_with_answers' or icl_cfg[
-                            'icl_task_type'] == 'question_answering':
-                if icl_cfg['icl_task_type'] == 'question_answering':
-                    warnings.warn(
-                        VersionedDeprecationWarning(
-                            "ICL task type 'question_answering' is now deprecated. Use identifier 'generation_task_with_answers'",
-                            'v0.9.0',
-                        ),
-                    )
-                icl_cfg['metric_names'] = [
-                    'InContextLearningGenerationExactMatchAccuracy',
-                ]
-            elif icl_cfg['icl_task_type'] == 'code_evaluation':
-                icl_cfg['metric_names'] = ['InContextLearningCodeEvalAccuracy']
-=======
             elif icl_cfg.icl_task_type == 'generation_task_with_answers':
                 icl_cfg.metric_names = [
                     'InContextLearningGenerationExactMatchAccuracy',
                 ]
->>>>>>> a7770148
             else:
                 raise ValueError(
                     f'No metric_names defined, unable to build default metrics for icl_task_type={icl_cfg["icl_task_type"]}.',
