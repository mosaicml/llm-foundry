--- conflicted
+++ resolved
@@ -12,11 +12,7 @@
 import torch
 from composer import algorithms
 from composer.callbacks import (EarlyStopper, Generate, LRMonitor,
-<<<<<<< HEAD
-                                MemoryMonitor, OOMObserver, OptimizerMonitor,
-=======
-                                MemoryMonitor, MemorySnapshot, OptimizerMonitor,
->>>>>>> 491fa7ab
+                                MemoryMonitor, MemorySnapshot, OOMObserver, OptimizerMonitor,
                                 RuntimeEstimator, SpeedMonitor)
 from composer.core import Algorithm, Callback, Evaluator
 from composer.datasets.in_context_learning_evaluation import \
@@ -168,13 +164,10 @@
         return LRMonitor()
     elif name == 'memory_monitor':
         return MemoryMonitor()
-<<<<<<< HEAD
     elif name == 'oom_observer':
         return OOMObserver(**kwargs)
-=======
     elif name == 'memory_snapshot':
         return MemorySnapshot(**kwargs)
->>>>>>> 491fa7ab
     elif name == 'speed_monitor':
         return SpeedMonitor(window_size=kwargs.get('window_size', 1),
                             gpu_flops_available=kwargs.get(
