--- conflicted
+++ resolved
@@ -175,12 +175,9 @@
         os.environ['TRANSFORMERS_NO_ADVISORY_WARNINGS'] = '1'
         os.environ['TOKENIZERS_PARALLELISM'] = 'false'
 
-<<<<<<< HEAD
     if tokenizer_name.startswith('tiktoken'):
         tokenizer = TiktokenTokenizerWrapper(**tokenizer_kwargs)
     else:
-=======
->>>>>>> 10b221f4
         tokenizer = AutoTokenizer.from_pretrained(tokenizer_name,
                                                   **tokenizer_kwargs)
 
