# Copyright 2022 MosaicML LLM Foundry authors
# SPDX-License-Identifier: Apache-2.0

import os
from typing import Any, Dict, List, Optional, Tuple, Union

import torch
from composer import algorithms
from composer.callbacks import (EarlyStopper, LRMonitor, MemoryMonitor,
                                OptimizerMonitor, RuntimeEstimator,
                                SpeedMonitor)
from composer.core import Evaluator
from composer.datasets.in_context_learning_evaluation import \
    get_icl_task_dataloader
from composer.loggers import (InMemoryLogger, MLFlowLogger, TensorboardLogger,
                              WandBLogger)
from composer.optim import DecoupledAdamW
from composer.optim.scheduler import (ConstantWithWarmupScheduler,
                                      CosineAnnealingWithWarmupScheduler,
                                      LinearWithWarmupScheduler)
from composer.utils import dist
from omegaconf import DictConfig, ListConfig
from omegaconf import OmegaConf as om
from transformers import AutoTokenizer, PreTrainedTokenizerBase

from llmfoundry.callbacks import (EvalGauntlet, FDiffMetrics, Generate,
                                  GlobalLRScaling, LayerFreezing,
                                  MonolithicCheckpointSaver,
                                  ScheduledGarbageCollector)
from llmfoundry.optim import (DecoupledAdaLRLion, DecoupledClipLion,
                              DecoupledLionW, DecoupledLionW_8bit)


def build_icl_data_and_gauntlet(
    icl_tasks_config: Union[str, ListConfig],
    eval_gauntlet_config: Optional[Union[str, DictConfig]],
    tokenizer: AutoTokenizer,
    device_eval_batch_size: int,
    icl_seq_len: int,
    icl_subset_num_batches: Optional[int] = None
) -> Tuple[List[Evaluator], List[str], Optional[EvalGauntlet]]:
    icl_evaluators, logger_keys = build_icl_evaluators(
        icl_tasks_config,
        tokenizer,
        icl_seq_len,
        device_eval_batch_size,
        icl_subset_num_batches=icl_subset_num_batches)
    eval_gauntlet_cb = None
    if eval_gauntlet_config is not None:
        if isinstance(eval_gauntlet_config, str):
            with open(eval_gauntlet_config, 'r') as icl_f:
                eval_gauntlet_cfg = om.load(icl_f)
            eval_gauntlet = eval_gauntlet_cfg.eval_gauntlet
        elif isinstance(eval_gauntlet_config, DictConfig):  # pyright: ignore
            eval_gauntlet = eval_gauntlet_config
        else:
            raise ValueError(
                f'Got invalid type for eval_gauntlet_config: {type(eval_gauntlet_config)}'
            )
        eval_gauntlet.logger_keys = logger_keys
        eval_gauntlet.benchmark_sizes = {
            e.label: e.dataloader.num_samples for e in icl_evaluators
        }
        eval_gauntlet_cb = EvalGauntlet(**eval_gauntlet)
    return icl_evaluators, logger_keys, eval_gauntlet_cb


def build_callback(name: str, kwargs: Dict[str, Any]):
    if name == 'lr_monitor':
        return LRMonitor()
    elif name == 'memory_monitor':
        return MemoryMonitor()
    elif name == 'speed_monitor':
        return SpeedMonitor(window_size=kwargs.get('window_size', 1),
                            gpu_flops_available=kwargs.get(
                                'gpu_flops_available', None))
    elif name == 'fdiff':
        return FDiffMetrics(**kwargs)
    elif name == 'runtime_estimator':
        return RuntimeEstimator()
    elif name == 'optimizer_monitor':
        return OptimizerMonitor(log_optimizer_metrics=kwargs.get(
            'log_optimizer_metrics', True),)
    elif name == 'generate_callback':
        prompts = kwargs.pop('prompts')
        return Generate(prompts=list(prompts), **kwargs)
    elif name == 'global_lr_scaling':
        return GlobalLRScaling(**kwargs)
    elif name == 'layer_freezing':
        return LayerFreezing(**kwargs)
    elif name == 'mono_ckpt_saver':
        return MonolithicCheckpointSaver(**kwargs)
    elif name == 'scheduled_gc':
        return ScheduledGarbageCollector(**kwargs)
    elif name == 'early_stopper':
        return EarlyStopper(**kwargs)
    else:
        raise ValueError(f'Not sure how to build callback: {name}')


def build_logger(name: str, kwargs: Dict[str, Any]):
    if name == 'wandb':
        return WandBLogger(**kwargs)
    elif name == 'tensorboard':
        return TensorboardLogger(**kwargs)
    elif name == 'mlflow':
        return MLFlowLogger(**kwargs)
    elif name == 'inmemory':
        return InMemoryLogger(**kwargs)
    else:
        raise ValueError(f'Not sure how to build logger: {name}')


def build_algorithm(name: str, kwargs: Dict[str, Any]):
    if name == 'gradient_clipping':
        return algorithms.GradientClipping(**kwargs)
    elif name == 'alibi':
        return algorithms.Alibi(**kwargs)
    elif name == 'fused_layernorm':
        return algorithms.FusedLayerNorm(**kwargs)
    elif name == 'gated_linear_units':
        return algorithms.GatedLinearUnits(**kwargs)
    elif name == 'low_precision_layernorm':
        return algorithms.LowPrecisionLayerNorm(**kwargs)
    else:
        raise ValueError(f'Not sure how to build algorithm: {name}')


def build_optimizer(model: torch.nn.Module, name: str,
                    optimizer_config: Dict[str, Any]):
    if name == 'decoupled_adamw':
        return DecoupledAdamW(model.parameters(), **optimizer_config)
    elif name == 'decoupled_lionw':
        return DecoupledLionW(model.parameters(), **optimizer_config)
    elif name == 'clip_lion':
        return DecoupledClipLion(model.parameters(), **optimizer_config)
    elif name == 'adalr_lion':
        return DecoupledAdaLRLion(model.parameters(), **optimizer_config)
<<<<<<< HEAD
=======
    elif name == 'decoupled_lionw_8b':
        return DecoupledLionW_8bit(model.parameters(), **optimizer_config)
>>>>>>> c836cb9c
    else:
        raise ValueError(f'Not sure how to build optimizer: {name}')


def build_scheduler(name: str, scheduler_config: Dict[str, Any]):
    if name == 'constant_with_warmup':
        return ConstantWithWarmupScheduler(**scheduler_config)
    elif name == 'cosine_with_warmup':
        return CosineAnnealingWithWarmupScheduler(**scheduler_config)
    elif name == 'linear_decay_with_warmup':
        return LinearWithWarmupScheduler(**scheduler_config)
    else:
        raise ValueError(f'Not sure how to build scheduler: {name}')


def build_tokenizer(
        tokenizer_name: str,
        tokenizer_kwargs: Dict[str, Any]) -> PreTrainedTokenizerBase:
    os.environ['TRANSFORMERS_NO_ADVISORY_WARNINGS'] = '1'
    os.environ['TOKENIZERS_PARALLELISM'] = 'false'

    tokenizer = AutoTokenizer.from_pretrained(tokenizer_name,
                                              **tokenizer_kwargs)

    # HuggingFace does not respect the model_max_length kwarg, and overrides it with
    # min(kwargs['model_max_length'], original_config['model_max_length']), so we
    # explicitly set it here
    tokenizer.model_max_length = tokenizer_kwargs.get(
        'model_max_length',
        int(1e30),
    )

    return tokenizer


def build_icl_evaluators(
    icl_tasks: Union[str, ListConfig],
    tokenizer: AutoTokenizer,
    default_max_seq_len: int,
    default_batch_size: int,
    destination_dir: Optional[str] = None,
    icl_subset_num_batches: Optional[int] = None,
):
    if destination_dir is None:
        destination_dir = os.getcwd()

    evaluators = []
    logger_keys = []

    icl_tasks_list = None
    if isinstance(icl_tasks, str):
        print(f'Extracting ICL task config from path: {icl_tasks}')
        with open(icl_tasks, 'r') as icl_f:
            icl_task_cfg = om.load(icl_f)
        icl_tasks_list = icl_task_cfg.icl_tasks
    else:
        icl_tasks_list = icl_tasks

    def _validate_cfg(icl_cfg: DictConfig):
        assert 'label' in icl_cfg
        assert 'dataset_uri' in icl_cfg and icl_cfg.dataset_uri is not None
        assert 'icl_task_type' in icl_cfg
        assert 'num_fewshot' in icl_cfg

        if 'metric_names' not in icl_cfg:
            if icl_cfg.icl_task_type == 'language_modeling':
                icl_cfg.metric_names = ['InContextLearningLMAccuracy']
            elif icl_cfg.icl_task_type == 'multiple_choice':
                icl_cfg.metric_names = [
                    'InContextLearningMultipleChoiceAccuracy'
                ]
            elif icl_cfg.icl_task_type == 'schema':
                icl_cfg.metric_names = [
                    'InContextLearningMultipleChoiceAccuracy'
                ]
            elif icl_cfg.icl_task_type == 'question_answering':
                icl_cfg.metric_names = ['InContextLearningQAAccuracy']
            else:
                raise ValueError(
                    f'No metric_names defined, unable to build default metrics for icl_task_type={icl_cfg.icl_task_type}.'
                )

        if 'prompt_string' not in icl_cfg:
            icl_cfg.prompt_string = ''
        if 'example_delimiter' not in icl_cfg:
            icl_cfg.example_delimiter = '\n'
        if 'continuation_delimiter' not in icl_cfg:
            icl_cfg.continuation_delimiter = ' '
        if 'max_seq_len' not in icl_cfg:
            icl_cfg.max_seq_len = default_max_seq_len
        if 'batch_size' not in icl_cfg:
            icl_cfg.batch_size = default_batch_size

    for icl_cfg in icl_tasks_list:
        assert isinstance(icl_cfg, DictConfig)
        _validate_cfg(icl_cfg)
        for num_fewshot in list(icl_cfg.num_fewshot):
            if tokenizer.pad_token_id is None:
                # Current workaround to support GPT2 tokenizer with `pad_token_id = None`
                pad_tok_id = tokenizer.eos_token_id
            else:
                pad_tok_id = tokenizer.pad_token_id
            label = f'{icl_cfg.label}/{num_fewshot}-shot'
            metric_names = list(icl_cfg.metric_names)
            # TODO: fix Composer bug when copying local paths and destination exists
            destination_path = f'{destination_dir}/{icl_cfg.label}-{num_fewshot}.jsonl'
            if dist.get_local_rank() == 0 and os.path.exists(destination_path):
                os.remove(destination_path)
            dist.barrier()

            dataloaders = get_icl_task_dataloader(
                icl_cfg.icl_task_type,
                icl_cfg.dataset_uri,
                tokenizer,
                batch_size=icl_cfg.batch_size,
                max_seq_len=icl_cfg.max_seq_len,
                pad_tok_id=pad_tok_id,
                num_fewshot=num_fewshot,
                prompt_string=icl_cfg.prompt_string,
                example_delimiter=icl_cfg.example_delimiter,
                continuation_delimiter=icl_cfg.continuation_delimiter,
                destination_path=destination_path,
                has_categories=icl_cfg.get('has_categories', False),
            )
            if hasattr(
                    icl_cfg,
                    'has_categories') and icl_cfg.has_categories and isinstance(
                        dataloaders, dict):
                for category in dataloaders.keys():
                    logger_keys.extend([
                        f'metrics/{label}/{category}/{m}' for m in metric_names
                    ])
                    evaluators.append(
                        Evaluator(label=f'{label}/{category}',
                                  dataloader=dataloaders[category],
                                  metric_names=metric_names),)
            else:
                logger_keys.extend(
                    [f'metrics/{label}/{m}' for m in metric_names])
                evaluators.append(
                    Evaluator(label=label,
                              dataloader=dataloaders,
                              metric_names=metric_names,
                              subset_num_batches=icl_subset_num_batches))

    return evaluators, logger_keys<|MERGE_RESOLUTION|>--- conflicted
+++ resolved
@@ -136,11 +136,8 @@
         return DecoupledClipLion(model.parameters(), **optimizer_config)
     elif name == 'adalr_lion':
         return DecoupledAdaLRLion(model.parameters(), **optimizer_config)
-<<<<<<< HEAD
-=======
     elif name == 'decoupled_lionw_8b':
         return DecoupledLionW_8bit(model.parameters(), **optimizer_config)
->>>>>>> c836cb9c
     else:
         raise ValueError(f'Not sure how to build optimizer: {name}')
 
