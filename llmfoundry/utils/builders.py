# Copyright 2022 MosaicML LLM Foundry authors
# SPDX-License-Identifier: Apache-2.0

import logging
import os
from typing import Any, Dict, List, Optional, Tuple, Union

import torch
from composer import algorithms
from composer.callbacks import (EarlyStopper, LRMonitor, MemoryMonitor,
                                OptimizerMonitor, RuntimeEstimator,
                                SpeedMonitor)
from composer.core import Evaluator
from composer.datasets.in_context_learning_evaluation import \
    get_icl_task_dataloader
from composer.loggers import (InMemoryLogger, MLFlowLogger, TensorboardLogger,
                              WandBLogger)
from composer.optim import DecoupledAdamW
from composer.optim.scheduler import (ConstantWithWarmupScheduler,
                                      CosineAnnealingWithWarmupScheduler,
                                      LinearWithWarmupScheduler)
from composer.utils import dist
from omegaconf import DictConfig, ListConfig
from omegaconf import OmegaConf as om
from transformers import AutoTokenizer, PreTrainedTokenizerBase

from llmfoundry.callbacks import (EvalGauntlet, FDiffMetrics, Generate,
                                  GlobalLRScaling, LayerFreezing,
                                  MonolithicCheckpointSaver,
                                  ScheduledGarbageCollector)
from llmfoundry.models.inference_api_wrapper.openai_causal_lm import \
    OpenAITokenizerWrapper
from llmfoundry.optim import (DecoupledAdaLRLion, DecoupledClipLion,
                              DecoupledLionW, DecoupledLionW_8bit)

log = logging.getLogger(__name__)


def build_icl_data_and_gauntlet(
    icl_tasks_config: Union[str, ListConfig],
    eval_gauntlet_config: Optional[Union[str, DictConfig]],
    tokenizer: PreTrainedTokenizerBase,
    device_eval_batch_size: int,
    icl_seq_len: int,
    icl_subset_num_batches: Optional[int] = None
) -> Tuple[List[Evaluator], List[str], Optional[EvalGauntlet]]:
    icl_evaluators, logger_keys = build_icl_evaluators(
        icl_tasks_config,
        tokenizer,
        icl_seq_len,
        device_eval_batch_size,
        icl_subset_num_batches=icl_subset_num_batches)
    eval_gauntlet_cb = None
    if eval_gauntlet_config is not None:
        if isinstance(eval_gauntlet_config, str):
            with open(eval_gauntlet_config, 'r') as icl_f:
                eval_gauntlet_cfg = om.load(icl_f)
            eval_gauntlet = eval_gauntlet_cfg.eval_gauntlet
        elif isinstance(eval_gauntlet_config, DictConfig):  # pyright: ignore
            eval_gauntlet = eval_gauntlet_config
        else:
            raise ValueError(
                f'Got invalid type for eval_gauntlet_config: {type(eval_gauntlet_config)}'
            )
        eval_gauntlet.logger_keys = logger_keys
        eval_gauntlet.benchmark_sizes = {
            e.label: e.dataloader.num_samples for e in icl_evaluators
        }
        eval_gauntlet_cb = EvalGauntlet(**eval_gauntlet)
    return icl_evaluators, logger_keys, eval_gauntlet_cb


def build_callback(name: str, kwargs: Dict[str, Any]):
    if name == 'lr_monitor':
        return LRMonitor()
    elif name == 'memory_monitor':
        return MemoryMonitor()
    elif name == 'speed_monitor':
        return SpeedMonitor(window_size=kwargs.get('window_size', 1),
                            gpu_flops_available=kwargs.get(
                                'gpu_flops_available', None))
    elif name == 'fdiff':
        return FDiffMetrics(**kwargs)
    elif name == 'runtime_estimator':
        return RuntimeEstimator()
    elif name == 'optimizer_monitor':
        return OptimizerMonitor(log_optimizer_metrics=kwargs.get(
            'log_optimizer_metrics', True),)
    elif name == 'generate_callback':
        prompts = kwargs.pop('prompts')
        return Generate(prompts=list(prompts), **kwargs)
    elif name == 'global_lr_scaling':
        return GlobalLRScaling(**kwargs)
    elif name == 'layer_freezing':
        return LayerFreezing(**kwargs)
    elif name == 'mono_ckpt_saver':
        return MonolithicCheckpointSaver(**kwargs)
    elif name == 'scheduled_gc':
        return ScheduledGarbageCollector(**kwargs)
    elif name == 'early_stopper':
        return EarlyStopper(**kwargs)
    else:
        raise ValueError(f'Not sure how to build callback: {name}')


def build_logger(name: str, kwargs: Dict[str, Any]):
    if name == 'wandb':
        return WandBLogger(**kwargs)
    elif name == 'tensorboard':
        return TensorboardLogger(**kwargs)
    elif name == 'in_memory_logger':
        return InMemoryLogger(**kwargs)
    elif name == 'mlflow':
        return MLFlowLogger(**kwargs)
    elif name == 'inmemory':
        return InMemoryLogger(**kwargs)
    else:
        raise ValueError(f'Not sure how to build logger: {name}')


def build_algorithm(name: str, kwargs: Dict[str, Any]):
    if name == 'gradient_clipping':
        return algorithms.GradientClipping(**kwargs)
    elif name == 'alibi':
        return algorithms.Alibi(**kwargs)
    elif name == 'fused_layernorm':
        return algorithms.FusedLayerNorm(**kwargs)
    elif name == 'gated_linear_units':
        return algorithms.GatedLinearUnits(**kwargs)
    elif name == 'low_precision_layernorm':
        return algorithms.LowPrecisionLayerNorm(**kwargs)
    else:
        raise ValueError(f'Not sure how to build algorithm: {name}')


def build_optimizer(model: torch.nn.Module, name: str,
                    optimizer_config: Dict[str, Any]):
    if name == 'decoupled_adamw':
        return DecoupledAdamW(model.parameters(), **optimizer_config)
    elif name == 'decoupled_lionw':
        return DecoupledLionW(model.parameters(), **optimizer_config)
    elif name == 'clip_lion':
        return DecoupledClipLion(model.parameters(), **optimizer_config)
    elif name == 'adalr_lion':
        return DecoupledAdaLRLion(model.parameters(), **optimizer_config)
    elif name == 'decoupled_lionw_8b':
        return DecoupledLionW_8bit(model.parameters(), **optimizer_config)
    else:
        raise ValueError(f'Not sure how to build optimizer: {name}')


def build_scheduler(name: str, scheduler_config: Dict[str, Any]):
    if name == 'constant_with_warmup':
        return ConstantWithWarmupScheduler(**scheduler_config)
    elif name == 'cosine_with_warmup':
        return CosineAnnealingWithWarmupScheduler(**scheduler_config)
    elif name == 'linear_decay_with_warmup':
        return LinearWithWarmupScheduler(**scheduler_config)
    else:
        raise ValueError(f'Not sure how to build scheduler: {name}')


def build_tokenizer(
<<<<<<< HEAD
    om_tokenizer_config: DictConfig,) -> PreTrainedTokenizerBase:
    if om_tokenizer_config.name == 'openai':
        return OpenAITokenizerWrapper(om_tokenizer_config.kwargs['name'])
    else:
        os.environ['TRANSFORMERS_NO_ADVISORY_WARNINGS'] = '1'
        os.environ['TOKENIZERS_PARALLELISM'] = 'false'
=======
        tokenizer_name: str,
        tokenizer_kwargs: Dict[str, Any]) -> PreTrainedTokenizerBase:
    os.environ['TRANSFORMERS_NO_ADVISORY_WARNINGS'] = '1'
    os.environ['TOKENIZERS_PARALLELISM'] = 'false'
>>>>>>> e75cfc91

    tokenizer = AutoTokenizer.from_pretrained(tokenizer_name,
                                              **tokenizer_kwargs)

    # HuggingFace does not respect the model_max_length kwarg, and overrides it with
    # min(kwargs['model_max_length'], original_config['model_max_length']), so we
    # explicitly set it here
    tokenizer.model_max_length = tokenizer_kwargs.get(
        'model_max_length',
        int(1e30),
    )

    return tokenizer


def build_icl_evaluators(
    icl_tasks: Union[str, ListConfig],
    tokenizer: PreTrainedTokenizerBase,
    default_max_seq_len: int,
    default_batch_size: int,
    destination_dir: Optional[str] = None,
    icl_subset_num_batches: Optional[int] = None,
):
    if destination_dir is None:
        destination_dir = os.getcwd()

    evaluators = []
    logger_keys = []

    icl_tasks_list = None
    if isinstance(icl_tasks, str):
        log.info(f'Extracting ICL task config from path: {icl_tasks}')
        with open(icl_tasks, 'r') as icl_f:
            icl_task_cfg = om.load(icl_f)
        icl_tasks_list = icl_task_cfg.icl_tasks
    else:
        icl_tasks_list = icl_tasks

    def _validate_cfg(icl_cfg: DictConfig):
        assert 'label' in icl_cfg
        assert 'dataset_uri' in icl_cfg and icl_cfg.dataset_uri is not None
        assert 'icl_task_type' in icl_cfg
        assert 'num_fewshot' in icl_cfg

        if 'metric_names' not in icl_cfg:
            if icl_cfg.icl_task_type == 'language_modeling':
                icl_cfg.metric_names = ['InContextLearningLMAccuracy']
            elif icl_cfg.icl_task_type == 'multiple_choice':
                icl_cfg.metric_names = [
                    'InContextLearningMultipleChoiceAccuracy'
                ]
            elif icl_cfg.icl_task_type == 'schema':
                icl_cfg.metric_names = [
                    'InContextLearningMultipleChoiceAccuracy'
                ]
            elif icl_cfg.icl_task_type == 'question_answering':
                icl_cfg.metric_names = ['InContextLearningQAAccuracy']
            else:
                raise ValueError(
                    f'No metric_names defined, unable to build default metrics for icl_task_type={icl_cfg.icl_task_type}.'
                )

        if 'prompt_string' not in icl_cfg:
            icl_cfg.prompt_string = ''
        if 'example_delimiter' not in icl_cfg:
            icl_cfg.example_delimiter = '\n'
        if 'continuation_delimiter' not in icl_cfg:
            icl_cfg.continuation_delimiter = ' '
        if 'max_seq_len' not in icl_cfg:
            icl_cfg.max_seq_len = default_max_seq_len
        if 'batch_size' not in icl_cfg:
            icl_cfg.batch_size = default_batch_size

    for icl_cfg in icl_tasks_list:
        assert isinstance(icl_cfg, DictConfig)
        _validate_cfg(icl_cfg)
        for num_fewshot in list(icl_cfg.num_fewshot):
            if tokenizer.pad_token_id is None:
                # Current workaround to support GPT2 tokenizer with `pad_token_id = None`
                pad_tok_id = tokenizer.eos_token_id
            else:
                pad_tok_id = tokenizer.pad_token_id
            label = f'{icl_cfg.label}/{num_fewshot}-shot'
            metric_names = list(icl_cfg.metric_names)
            # TODO: fix Composer bug when copying local paths and destination exists
            destination_path = f'{destination_dir}/{icl_cfg.label}-{num_fewshot}.jsonl'
            if dist.get_local_rank() == 0 and os.path.exists(destination_path):
                os.remove(destination_path)
            dist.barrier()

            dataloaders = get_icl_task_dataloader(
                icl_cfg.icl_task_type,
                icl_cfg.dataset_uri,
                tokenizer,
                batch_size=icl_cfg.batch_size,
                max_seq_len=icl_cfg.max_seq_len,
                pad_tok_id=pad_tok_id,
                num_fewshot=num_fewshot,
                prompt_string=icl_cfg.prompt_string,
                example_delimiter=icl_cfg.example_delimiter,
                continuation_delimiter=icl_cfg.continuation_delimiter,
                destination_path=destination_path,
                has_categories=icl_cfg.get('has_categories', False),
            )
            if hasattr(
                    icl_cfg,
                    'has_categories') and icl_cfg.has_categories and isinstance(
                        dataloaders, dict):
                for category in dataloaders.keys():
                    logger_keys.extend([
                        f'metrics/{label}/{category}/{m}' for m in metric_names
                    ])
                    evaluators.append(
                        Evaluator(label=f'{label}/{category}',
                                  dataloader=dataloaders[category],
                                  metric_names=metric_names),)
            else:
                logger_keys.extend(
                    [f'metrics/{label}/{m}' for m in metric_names])
                evaluators.append(
                    Evaluator(label=label,
                              dataloader=dataloaders,
                              metric_names=metric_names,
                              subset_num_batches=icl_subset_num_batches))

    return evaluators, logger_keys<|MERGE_RESOLUTION|>--- conflicted
+++ resolved
@@ -161,32 +161,26 @@
 
 
 def build_tokenizer(
-<<<<<<< HEAD
-    om_tokenizer_config: DictConfig,) -> PreTrainedTokenizerBase:
-    if om_tokenizer_config.name == 'openai':
-        return OpenAITokenizerWrapper(om_tokenizer_config.kwargs['name'])
+    tokenizer_name: str,
+    tokenizer_kwargs: Dict[str, Any]) -> PreTrainedTokenizerBase:
+    if tokenizer_name == 'openai':
+        return OpenAITokenizerWrapper(tokenizer_name)
     else:
         os.environ['TRANSFORMERS_NO_ADVISORY_WARNINGS'] = '1'
         os.environ['TOKENIZERS_PARALLELISM'] = 'false'
-=======
-        tokenizer_name: str,
-        tokenizer_kwargs: Dict[str, Any]) -> PreTrainedTokenizerBase:
-    os.environ['TRANSFORMERS_NO_ADVISORY_WARNINGS'] = '1'
-    os.environ['TOKENIZERS_PARALLELISM'] = 'false'
->>>>>>> e75cfc91
-
-    tokenizer = AutoTokenizer.from_pretrained(tokenizer_name,
+
+        tokenizer = AutoTokenizer.from_pretrained(tokenizer_name,
                                               **tokenizer_kwargs)
 
-    # HuggingFace does not respect the model_max_length kwarg, and overrides it with
-    # min(kwargs['model_max_length'], original_config['model_max_length']), so we
-    # explicitly set it here
-    tokenizer.model_max_length = tokenizer_kwargs.get(
-        'model_max_length',
-        int(1e30),
-    )
-
-    return tokenizer
+        # HuggingFace does not respect the model_max_length kwarg, and overrides it with
+        # min(kwargs['model_max_length'], original_config['model_max_length']), so we
+        # explicitly set it here
+        tokenizer.model_max_length = tokenizer_kwargs.get(
+            'model_max_length',
+            int(1e30),
+        )
+
+        return tokenizer
 
 
 def build_icl_evaluators(
