--- conflicted
+++ resolved
@@ -32,11 +32,8 @@
                                   ScheduledGarbageCollector)
 from llmfoundry.optim import (DecoupledAdaLRLion, DecoupledClipLion,
                               DecoupledLionW, DecoupledLionW_8bit)
-<<<<<<< HEAD
 from llmfoundry.optim.scheduler import InverseSquareRootWithWarmupScheduler
-=======
 from llmfoundry.tokenizers.tiktoken import TiktokenTokenizerWrapper
->>>>>>> 68835627
 
 log = logging.getLogger(__name__)
 
