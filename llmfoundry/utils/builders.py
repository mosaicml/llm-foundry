--- conflicted
+++ resolved
@@ -88,39 +88,6 @@
         raise ValueError(f'Not sure how to build algorithm: {name}')
 
 
-<<<<<<< HEAD
-def build_optimizer(cfg: DictConfig, model: torch.nn.Module):
-    if cfg.name == 'decoupled_adamw':
-        return DecoupledAdamW(model.parameters(),
-                              lr=cfg.lr,
-                              betas=cfg.betas,
-                              eps=cfg.eps,
-                              weight_decay=cfg.weight_decay)
-    elif cfg.name == 'decoupled_lionw':
-        return DecoupledLionW(model.parameters(),
-                              lr=cfg.lr,
-                              betas=cfg.betas,
-                              weight_decay=cfg.weight_decay)
-    elif cfg.name == 'clip_lion':
-        return DecoupledClipLion(model.parameters(),
-                                 lr=cfg.lr,
-                                 betas=cfg.betas,
-                                 weight_decay=cfg.weight_decay,
-                                 outlier_threshold=cfg.outlier_threshold)
-    elif cfg.name == 'adalr_lion':
-        return DecoupledAdaLRLion(model.parameters(),
-                                  lr=cfg.lr,
-                                  betas=cfg.betas,
-                                  weight_decay=cfg.weight_decay,
-                                  outlier_threshold=cfg.outlier_threshold,
-                                  timeout=cfg.timeout,
-                                  lr_penalty=cfg.lr_penalty,
-                                  min_scale=cfg.min_scale)
-    elif cfg.name.lower() == 'decoupled_lionw_8b':
-        # str() cast is just for pyright
-        kwargs = {str(k): v for k, v in cfg.items() if k != 'name'}
-        return DecoupledLionW_8bit(model.parameters(), **kwargs)
-=======
 def build_optimizer(model: torch.nn.Module, name: str,
                     optimizer_config: Dict[str, Any]):
     if name == 'decoupled_adamw':
@@ -131,7 +98,8 @@
         return DecoupledClipLion(model.parameters(), **optimizer_config)
     elif name == 'adalr_lion':
         return DecoupledAdaLRLion(model.parameters(), **optimizer_config)
->>>>>>> 36cee64b
+    elif cfg.name.lower() == 'decoupled_lionw_8b':
+        return DecoupledLionW_8bit(model.parameters(), **optimizer_config)
     else:
         raise ValueError(f'Not sure how to build optimizer: {name}')
 
