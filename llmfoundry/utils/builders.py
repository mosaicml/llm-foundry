# Copyright 2022 MosaicML LLM Foundry authors
# SPDX-License-Identifier: Apache-2.0

import os
from typing import Any, Dict, List, Optional, Tuple, Union

import torch
from composer import algorithms
from composer.callbacks import (EarlyStopper, LRMonitor, MemoryMonitor,
                                OptimizerMonitor, RuntimeEstimator,
                                SpeedMonitor)
from composer.core import Evaluator
from composer.datasets.in_context_learning_evaluation import \
    get_icl_task_dataloader
<<<<<<< HEAD
from composer.loggers import MLFlowLogger, TensorboardLogger, WandBLogger
from composer.loggers.in_memory_logger import InMemoryLogger
=======
from composer.loggers import (InMemoryLogger, MLFlowLogger, TensorboardLogger,
                              WandBLogger)
>>>>>>> aabdb3c7
from composer.optim import DecoupledAdamW
from composer.optim.scheduler import (ConstantWithWarmupScheduler,
                                      CosineAnnealingWithWarmupScheduler,
                                      LinearWithWarmupScheduler)
from composer.utils import dist
from omegaconf import DictConfig, ListConfig
from omegaconf import OmegaConf as om
from transformers import AutoTokenizer, PreTrainedTokenizerBase

from llmfoundry.callbacks import (EvalGauntlet, FDiffMetrics, Generate,
                                  GlobalLRScaling, LayerFreezing,
                                  MonolithicCheckpointSaver,
                                  ScheduledGarbageCollector)
from llmfoundry.models.inference_api_wrapper.openai_causal_lm import \
    OpenAITokenizerWrapper
from llmfoundry.optim import (DecoupledAdaLRLion, DecoupledClipLion,
                              DecoupledLionW, DecoupledLionW_8bit)


def build_icl_data_and_gauntlet(
    icl_tasks_config: Union[str, ListConfig],
    eval_gauntlet_config: Optional[Union[str, DictConfig]],
    tokenizer: AutoTokenizer,
    device_eval_batch_size: int,
    icl_seq_len: int,
    icl_subset_num_batches: Optional[int] = None
) -> Tuple[List[Evaluator], List[str], Optional[EvalGauntlet]]:
    icl_evaluators, logger_keys = build_icl_evaluators(
        icl_tasks_config,
        tokenizer,
        icl_seq_len,
        device_eval_batch_size,
        icl_subset_num_batches=icl_subset_num_batches)
    eval_gauntlet_cb = None
    if eval_gauntlet_config is not None:
        if isinstance(eval_gauntlet_config, str):
            with open(eval_gauntlet_config, 'r') as icl_f:
                eval_gauntlet_cfg = om.load(icl_f)
            eval_gauntlet = eval_gauntlet_cfg.eval_gauntlet
        elif isinstance(eval_gauntlet_config, DictConfig):  # pyright: ignore
            eval_gauntlet = eval_gauntlet_config
        else:
            raise ValueError(
                f'Got invalid type for eval_gauntlet_config: {type(eval_gauntlet_config)}'
            )
        eval_gauntlet.logger_keys = logger_keys
        eval_gauntlet.benchmark_sizes = {
            e.label: e.dataloader.num_samples for e in icl_evaluators
        }
        eval_gauntlet_cb = EvalGauntlet(**eval_gauntlet)
    return icl_evaluators, logger_keys, eval_gauntlet_cb


def build_callback(name: str, kwargs: Dict[str, Any]):
    if name == 'lr_monitor':
        return LRMonitor()
    elif name == 'memory_monitor':
        return MemoryMonitor()
    elif name == 'speed_monitor':
        return SpeedMonitor(window_size=kwargs.get('window_size', 1),
                            gpu_flops_available=kwargs.get(
                                'gpu_flops_available', None))
    elif name == 'fdiff':
        return FDiffMetrics(**kwargs)
    elif name == 'runtime_estimator':
        return RuntimeEstimator()
    elif name == 'optimizer_monitor':
        return OptimizerMonitor(log_optimizer_metrics=kwargs.get(
            'log_optimizer_metrics', True),)
    elif name == 'generate_callback':
        prompts = kwargs.pop('prompts')
        return Generate(prompts=list(prompts), **kwargs)
    elif name == 'global_lr_scaling':
        return GlobalLRScaling(**kwargs)
    elif name == 'layer_freezing':
        return LayerFreezing(**kwargs)
    elif name == 'mono_ckpt_saver':
        return MonolithicCheckpointSaver(**kwargs)
    elif name == 'scheduled_gc':
        return ScheduledGarbageCollector(**kwargs)
    elif name == 'early_stopper':
        return EarlyStopper(**kwargs)
    else:
        raise ValueError(f'Not sure how to build callback: {name}')


def build_logger(name: str, kwargs: Dict[str, Any]):
    if name == 'wandb':
        return WandBLogger(**kwargs)
    elif name == 'tensorboard':
        return TensorboardLogger(**kwargs)
    elif name == 'in_memory_logger':
        return InMemoryLogger(**kwargs)
    elif name == 'mlflow':
        return MLFlowLogger(**kwargs)
    elif name == 'inmemory':
        return InMemoryLogger(**kwargs)
    else:
        raise ValueError(f'Not sure how to build logger: {name}')


def build_algorithm(name: str, kwargs: Dict[str, Any]):
    if name == 'gradient_clipping':
        return algorithms.GradientClipping(**kwargs)
    elif name == 'alibi':
        return algorithms.Alibi(**kwargs)
    elif name == 'fused_layernorm':
        return algorithms.FusedLayerNorm(**kwargs)
    elif name == 'gated_linear_units':
        return algorithms.GatedLinearUnits(**kwargs)
    elif name == 'low_precision_layernorm':
        return algorithms.LowPrecisionLayerNorm(**kwargs)
    else:
        raise ValueError(f'Not sure how to build algorithm: {name}')


def build_optimizer(model: torch.nn.Module, name: str,
                    optimizer_config: Dict[str, Any]):
    if name == 'decoupled_adamw':
        return DecoupledAdamW(model.parameters(), **optimizer_config)
    elif name == 'decoupled_lionw':
        return DecoupledLionW(model.parameters(), **optimizer_config)
    elif name == 'clip_lion':
        return DecoupledClipLion(model.parameters(), **optimizer_config)
    elif name == 'adalr_lion':
        return DecoupledAdaLRLion(model.parameters(), **optimizer_config)
    elif name == 'decoupled_lionw_8b':
        return DecoupledLionW_8bit(model.parameters(), **optimizer_config)
    else:
        raise ValueError(f'Not sure how to build optimizer: {name}')


def build_scheduler(name: str, scheduler_config: Dict[str, Any]):
    if name == 'constant_with_warmup':
        return ConstantWithWarmupScheduler(**scheduler_config)
    elif name == 'cosine_with_warmup':
        return CosineAnnealingWithWarmupScheduler(**scheduler_config)
    elif name == 'linear_decay_with_warmup':
        return LinearWithWarmupScheduler(**scheduler_config)
    else:
        raise ValueError(f'Not sure how to build scheduler: {name}')


def build_tokenizer(
    om_tokenizer_config: DictConfig,) -> PreTrainedTokenizerBase:
    if om_tokenizer_config.name == 'openai':
        return OpenAITokenizerWrapper(om_tokenizer_config.kwargs['name'])
    else:
        os.environ['TRANSFORMERS_NO_ADVISORY_WARNINGS'] = '1'
        os.environ['TOKENIZERS_PARALLELISM'] = 'false'

    resolved_om_tokenizer_config = om.to_container(om_tokenizer_config,
                                                   resolve=True)
    tokenizer_kwargs = resolved_om_tokenizer_config.get(  # type: ignore
        'kwargs', {})
    tokenizer_name = resolved_om_tokenizer_config['name']  # type: ignore
    tokenizer = AutoTokenizer.from_pretrained(tokenizer_name,
                                              **tokenizer_kwargs)

    # HuggingFace does not respect the model_max_length kwarg, and overrides it with
    # min(kwargs['model_max_length'], original_config['model_max_length']), so we
    # explicitly set it here
    tokenizer.model_max_length = tokenizer_kwargs.get(
        'model_max_length',
        int(1e30),
    )

    return tokenizer


def build_icl_evaluators(
    icl_tasks: Union[str, ListConfig],
    tokenizer: AutoTokenizer,
    default_max_seq_len: int,
    default_batch_size: int,
    destination_dir: Optional[str] = None,
    icl_subset_num_batches: Optional[int] = None,
):
    if destination_dir is None:
        destination_dir = os.getcwd()

    evaluators = []
    logger_keys = []

    icl_tasks_list = None
    if isinstance(icl_tasks, str):
        print(f'Extracting ICL task config from path: {icl_tasks}')
        with open(icl_tasks, 'r') as icl_f:
            icl_task_cfg = om.load(icl_f)
        icl_tasks_list = icl_task_cfg.icl_tasks
    else:
        icl_tasks_list = icl_tasks

    def _validate_cfg(icl_cfg: DictConfig):
        assert 'label' in icl_cfg
        assert 'dataset_uri' in icl_cfg and icl_cfg.dataset_uri is not None
        assert 'icl_task_type' in icl_cfg
        assert 'num_fewshot' in icl_cfg

        if 'metric_names' not in icl_cfg:
            if icl_cfg.icl_task_type == 'language_modeling':
                icl_cfg.metric_names = ['InContextLearningLMAccuracy']
            elif icl_cfg.icl_task_type == 'multiple_choice':
                icl_cfg.metric_names = [
                    'InContextLearningMultipleChoiceAccuracy'
                ]
            elif icl_cfg.icl_task_type == 'schema':
                icl_cfg.metric_names = [
                    'InContextLearningMultipleChoiceAccuracy'
                ]
            elif icl_cfg.icl_task_type == 'question_answering':
                icl_cfg.metric_names = ['InContextLearningQAAccuracy']
            else:
                raise ValueError(
                    f'No metric_names defined, unable to build default metrics for icl_task_type={icl_cfg.icl_task_type}.'
                )

        if 'prompt_string' not in icl_cfg:
            icl_cfg.prompt_string = ''
        if 'example_delimiter' not in icl_cfg:
            icl_cfg.example_delimiter = '\n'
        if 'continuation_delimiter' not in icl_cfg:
            icl_cfg.continuation_delimiter = ' '
        if 'max_seq_len' not in icl_cfg:
            icl_cfg.max_seq_len = default_max_seq_len
        if 'batch_size' not in icl_cfg:
            icl_cfg.batch_size = default_batch_size

    for icl_cfg in icl_tasks_list:
        assert isinstance(icl_cfg, DictConfig)
        _validate_cfg(icl_cfg)
        for num_fewshot in list(icl_cfg.num_fewshot):
            if tokenizer.pad_token_id is None:
                # Current workaround to support GPT2 tokenizer with `pad_token_id = None`
                pad_tok_id = tokenizer.eos_token_id
            else:
                pad_tok_id = tokenizer.pad_token_id
            label = f'{icl_cfg.label}/{num_fewshot}-shot'
            metric_names = list(icl_cfg.metric_names)
            # TODO: fix Composer bug when copying local paths and destination exists
            destination_path = f'{destination_dir}/{icl_cfg.label}-{num_fewshot}.jsonl'
            if dist.get_local_rank() == 0 and os.path.exists(destination_path):
                os.remove(destination_path)
            dist.barrier()

            dataloaders = get_icl_task_dataloader(
                icl_cfg.icl_task_type,
                icl_cfg.dataset_uri,
                tokenizer,
                batch_size=icl_cfg.batch_size,
                max_seq_len=icl_cfg.max_seq_len,
                pad_tok_id=pad_tok_id,
                num_fewshot=num_fewshot,
                prompt_string=icl_cfg.prompt_string,
                example_delimiter=icl_cfg.example_delimiter,
                continuation_delimiter=icl_cfg.continuation_delimiter,
                destination_path=destination_path,
                has_categories=icl_cfg.get('has_categories', False),
            )
            if hasattr(
                    icl_cfg,
                    'has_categories') and icl_cfg.has_categories and isinstance(
                        dataloaders, dict):
                for category in dataloaders.keys():
                    logger_keys.extend([
                        f'metrics/{label}/{category}/{m}' for m in metric_names
                    ])
                    evaluators.append(
                        Evaluator(label=f'{label}/{category}',
                                  dataloader=dataloaders[category],
                                  metric_names=metric_names),)
            else:
                logger_keys.extend(
                    [f'metrics/{label}/{m}' for m in metric_names])
                evaluators.append(
                    Evaluator(label=label,
                              dataloader=dataloaders,
                              metric_names=metric_names,
                              subset_num_batches=icl_subset_num_batches))

    return evaluators, logger_keys<|MERGE_RESOLUTION|>--- conflicted
+++ resolved
@@ -12,13 +12,8 @@
 from composer.core import Evaluator
 from composer.datasets.in_context_learning_evaluation import \
     get_icl_task_dataloader
-<<<<<<< HEAD
-from composer.loggers import MLFlowLogger, TensorboardLogger, WandBLogger
-from composer.loggers.in_memory_logger import InMemoryLogger
-=======
 from composer.loggers import (InMemoryLogger, MLFlowLogger, TensorboardLogger,
                               WandBLogger)
->>>>>>> aabdb3c7
 from composer.optim import DecoupledAdamW
 from composer.optim.scheduler import (ConstantWithWarmupScheduler,
                                       CosineAnnealingWithWarmupScheduler,
