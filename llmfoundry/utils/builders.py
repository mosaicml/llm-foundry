# Copyright 2022 MosaicML LLM Foundry authors
# SPDX-License-Identifier: Apache-2.0

import logging
import os
import warnings
from typing import Any, Dict, List, Optional, Tuple, Union

import torch
from composer import algorithms
from composer.callbacks import (EarlyStopper, Generate, LRMonitor,
                                MemoryMonitor, OptimizerMonitor,
                                RuntimeEstimator, SpeedMonitor)
from composer.core import Algorithm, Callback, Evaluator
from composer.datasets.in_context_learning_evaluation import \
    get_icl_task_dataloader
from composer.loggers import (InMemoryLogger, LoggerDestination, MLFlowLogger,
                              MosaicMLLogger, TensorboardLogger, WandBLogger)
from composer.loggers.mosaicml_logger import (MOSAICML_ACCESS_TOKEN_ENV_VAR,
                                              MOSAICML_PLATFORM_ENV_VAR)
from composer.optim import DecoupledAdamW
from composer.optim.scheduler import (ComposerScheduler,
                                      ConstantWithWarmupScheduler,
                                      CosineAnnealingWithWarmupScheduler,
                                      LinearWithWarmupScheduler)
from composer.utils import dist
from omegaconf import DictConfig, ListConfig
from omegaconf import OmegaConf as om
from torch.optim.optimizer import Optimizer
from transformers import AutoTokenizer, PreTrainedTokenizerBase

<<<<<<< HEAD
from llmfoundry.callbacks import (EvalGauntlet, FDiffMetrics, Generate,
                                  GlobalLRScaling, HuggingFaceCheckpointer,
                                  LayerFreezing, MonolithicCheckpointSaver,
                                  RunEventsCallback, ScheduledGarbageCollector)
=======
from llmfoundry.callbacks import (EvalGauntlet, FDiffMetrics, GlobalLRScaling,
                                  HuggingFaceCheckpointer, LayerFreezing,
                                  MonolithicCheckpointSaver,
                                  ScheduledGarbageCollector)
>>>>>>> aecadc90
from llmfoundry.optim import (DecoupledAdaLRLion, DecoupledClipLion,
                              DecoupledLionW, DecoupledLionW_8bit)
from llmfoundry.optim.scheduler import InverseSquareRootWithWarmupScheduler
from llmfoundry.tokenizers.tiktoken import TiktokenTokenizerWrapper

log = logging.getLogger(__name__)


def build_icl_data_and_gauntlet(
    icl_tasks_config: Union[str, ListConfig],
    eval_gauntlet_config: Optional[Union[str, DictConfig]],
    tokenizer: PreTrainedTokenizerBase,
    device_eval_batch_size: int,
    icl_seq_len: int,
    icl_subset_num_batches: Optional[int] = None
) -> Tuple[List[Evaluator], List[str], Optional[EvalGauntlet]]:
    icl_evaluators, logger_keys = build_icl_evaluators(
        icl_tasks_config,
        tokenizer,
        icl_seq_len,
        device_eval_batch_size,
        icl_subset_num_batches=icl_subset_num_batches)
    eval_gauntlet_cb = None
    if eval_gauntlet_config is not None:
        if isinstance(eval_gauntlet_config, str):
            with open(eval_gauntlet_config, 'r') as icl_f:
                eval_gauntlet_cfg = om.load(icl_f)
            eval_gauntlet = eval_gauntlet_cfg.eval_gauntlet
        elif isinstance(eval_gauntlet_config, DictConfig):  # pyright: ignore
            eval_gauntlet = eval_gauntlet_config
        else:
            raise ValueError(
                f'Got invalid type for eval_gauntlet_config: {type(eval_gauntlet_config)}'
            )
        eval_gauntlet.logger_keys = logger_keys
        eval_gauntlet.benchmark_sizes = {
            e.label: e.dataloader.num_samples for e in icl_evaluators
        }
        eval_gauntlet_cb = EvalGauntlet(**eval_gauntlet)
    return icl_evaluators, logger_keys, eval_gauntlet_cb


def build_callback(name: str, kwargs: Dict[str, Any]) -> Callback:
    if name == 'lr_monitor':
        return LRMonitor()
    elif name == 'memory_monitor':
        return MemoryMonitor()
    elif name == 'speed_monitor':
        return SpeedMonitor(window_size=kwargs.get('window_size', 1),
                            gpu_flops_available=kwargs.get(
                                'gpu_flops_available', None))
    elif name == 'fdiff':
        return FDiffMetrics(**kwargs)
    elif name == 'runtime_estimator':
        return RuntimeEstimator()
    elif name == 'optimizer_monitor':
        return OptimizerMonitor(log_optimizer_metrics=kwargs.get(
            'log_optimizer_metrics', True),)
    elif name == 'generate_callback':
        prompts = kwargs.pop('prompts')
        interval = kwargs.pop('interval', None)
        # Generate callback used to be batch_log_interval, so this is for backwards compatibility
        if interval is None:
            batch_log_interval: str = kwargs.pop('batch_log_interval', '')
            if batch_log_interval:
                interval = f'{batch_log_interval}ba'
                warnings.warn(
                    ('generate_callback.batch_log_interval is deprecated and will be removed in a future release.'
                     f'Please use interval: {interval}'),
                    DeprecationWarning,
                )
            else:
                raise KeyError(
                    '"interval" must be specified with generate callback')
        return Generate(prompts=list(prompts), interval=interval, **kwargs)
    elif name == 'global_lr_scaling':
        return GlobalLRScaling(**kwargs)
    elif name == 'layer_freezing':
        return LayerFreezing(**kwargs)
    elif name == 'mono_ckpt_saver':
        return MonolithicCheckpointSaver(**kwargs)
    elif name == 'scheduled_gc':
        return ScheduledGarbageCollector(**kwargs)
    elif name == 'early_stopper':
        return EarlyStopper(**kwargs)
    elif name == 'hf_checkpointer':
        return HuggingFaceCheckpointer(**kwargs)
    elif name == 'run_events':
        return RunEventsCallback(**kwargs)
    else:
        raise ValueError(f'Not sure how to build callback: {name}')


def build_logger(name: str, kwargs: Dict[str, Any]) -> LoggerDestination:
    if name == 'wandb':
        return WandBLogger(**kwargs)
    elif name == 'tensorboard':
        return TensorboardLogger(**kwargs)
    elif name == 'in_memory_logger':
        return InMemoryLogger(**kwargs)
    elif name == 'mlflow':
        return MLFlowLogger(**kwargs)
    elif name == 'inmemory':
        return InMemoryLogger(**kwargs)
    elif name == 'mosaicml' and os.environ.get(
            MOSAICML_PLATFORM_ENV_VAR,
            'false').lower() == 'true' and os.environ.get(
                MOSAICML_ACCESS_TOKEN_ENV_VAR) is not None:
        return MosaicMLLogger(**kwargs)
    else:
        raise ValueError(f'Not sure how to build logger: {name}')


def build_algorithm(name: str, kwargs: Dict[str, Any]) -> Algorithm:
    if name == 'gradient_clipping':
        return algorithms.GradientClipping(**kwargs)
    elif name == 'alibi':
        return algorithms.Alibi(**kwargs)
    elif name == 'fused_layernorm':
        return algorithms.FusedLayerNorm(**kwargs)
    elif name == 'gated_linear_units':
        return algorithms.GatedLinearUnits(**kwargs)
    elif name == 'low_precision_layernorm':
        return algorithms.LowPrecisionLayerNorm(**kwargs)
    else:
        raise ValueError(f'Not sure how to build algorithm: {name}')


def build_optimizer(model: torch.nn.Module, name: str,
                    optimizer_config: Dict[str, Any]) -> Optimizer:
    if name == 'decoupled_adamw':
        return DecoupledAdamW(model.parameters(), **optimizer_config)
    elif name == 'decoupled_lionw':
        return DecoupledLionW(model.parameters(), **optimizer_config)
    elif name == 'clip_lion':
        return DecoupledClipLion(model.parameters(), **optimizer_config)
    elif name == 'adalr_lion':
        return DecoupledAdaLRLion(model.parameters(), **optimizer_config)
    elif name == 'decoupled_lionw_8b':
        return DecoupledLionW_8bit(model.parameters(), **optimizer_config)
    else:
        raise ValueError(f'Not sure how to build optimizer: {name}')


def build_scheduler(name: str,
                    scheduler_config: Dict[str, Any]) -> ComposerScheduler:
    if name == 'constant_with_warmup':
        return ConstantWithWarmupScheduler(**scheduler_config)
    elif name == 'cosine_with_warmup':
        return CosineAnnealingWithWarmupScheduler(**scheduler_config)
    elif name == 'inv_sqrt_with_warmup':
        return InverseSquareRootWithWarmupScheduler(**scheduler_config)
    elif name == 'linear_decay_with_warmup':
        return LinearWithWarmupScheduler(**scheduler_config)
    else:
        raise ValueError(f'Not sure how to build scheduler: {name}')


def build_tokenizer(
        tokenizer_name: str,
        tokenizer_kwargs: Dict[str, Any]) -> PreTrainedTokenizerBase:
    os.environ['TRANSFORMERS_NO_ADVISORY_WARNINGS'] = '1'
    os.environ['TOKENIZERS_PARALLELISM'] = 'false'

    if tokenizer_name.startswith('tiktoken'):
        tokenizer = TiktokenTokenizerWrapper(**tokenizer_kwargs)
    else:
        tokenizer = AutoTokenizer.from_pretrained(tokenizer_name,
                                                  **tokenizer_kwargs)

        # HuggingFace does not respect the model_max_length kwarg, and overrides it with
        # min(kwargs['model_max_length'], original_config['model_max_length']), so we
        # explicitly set it here
        tokenizer.model_max_length = tokenizer_kwargs.get(
            'model_max_length',
            int(1e30),
        )

    return tokenizer


def build_icl_evaluators(
    icl_tasks: Union[str, ListConfig],
    tokenizer: PreTrainedTokenizerBase,
    default_max_seq_len: int,
    default_batch_size: int,
    destination_dir: Optional[str] = None,
    icl_subset_num_batches: Optional[int] = None,
) -> Tuple[List[Evaluator], List[str]]:
    if destination_dir is None:
        destination_dir = os.getcwd()

    evaluators = []
    logger_keys = []

    icl_tasks_list = None
    if isinstance(icl_tasks, str):
        log.info(f'Extracting ICL task config from path: {icl_tasks}')
        with open(icl_tasks, 'r') as icl_f:
            icl_task_cfg = om.load(icl_f)
        icl_tasks_list = icl_task_cfg.icl_tasks
    else:
        icl_tasks_list = icl_tasks

    def _validate_cfg(icl_cfg: DictConfig):
        assert 'label' in icl_cfg
        assert 'dataset_uri' in icl_cfg and icl_cfg.dataset_uri is not None
        assert 'icl_task_type' in icl_cfg
        assert 'num_fewshot' in icl_cfg

        if 'metric_names' not in icl_cfg:
            if icl_cfg.icl_task_type == 'language_modeling':
                icl_cfg.metric_names = ['InContextLearningLMAccuracy']
            elif icl_cfg.icl_task_type == 'multiple_choice':
                icl_cfg.metric_names = [
                    'InContextLearningMultipleChoiceAccuracy'
                ]
            elif icl_cfg.icl_task_type == 'schema':
                icl_cfg.metric_names = [
                    'InContextLearningMultipleChoiceAccuracy'
                ]
            elif icl_cfg.icl_task_type == 'question_answering':
                icl_cfg.metric_names = ['InContextLearningQAAccuracy']
            elif icl_cfg.icl_task_type == 'code_evaluation':
                icl_cfg.metric_names = ['InContextLearningCodeEvalAccuracy']
            else:
                raise ValueError(
                    f'No metric_names defined, unable to build default metrics for icl_task_type={icl_cfg.icl_task_type}.'
                )

        if 'prompt_string' not in icl_cfg:
            icl_cfg.prompt_string = ''
        if 'example_delimiter' not in icl_cfg:
            icl_cfg.example_delimiter = '\n'
        if 'continuation_delimiter' not in icl_cfg:
            icl_cfg.continuation_delimiter = ' '
        if 'max_seq_len' not in icl_cfg:
            icl_cfg.max_seq_len = default_max_seq_len
        if 'batch_size' not in icl_cfg:
            icl_cfg.batch_size = default_batch_size
        if 'pass_at_k' not in icl_cfg:
            icl_cfg.pass_at_k = 1
        if 'num_beams' not in icl_cfg:
            icl_cfg.num_beams = 20

    for icl_cfg in icl_tasks_list:
        assert isinstance(icl_cfg, DictConfig)
        _validate_cfg(icl_cfg)
        for num_fewshot in list(icl_cfg.num_fewshot):
            if tokenizer.pad_token_id is None:
                # Current workaround to support GPT2 tokenizer with `pad_token_id = None`
                pad_tok_id = tokenizer.eos_token_id
            else:
                pad_tok_id = tokenizer.pad_token_id
            label = f'{icl_cfg.label}/{num_fewshot}-shot'
            metric_names = list(icl_cfg.metric_names)
            # TODO: fix Composer bug when copying local paths and destination exists
            destination_path = f'{destination_dir}/{icl_cfg.label}-{num_fewshot}.jsonl'
            if dist.get_local_rank() == 0 and os.path.exists(destination_path):
                os.remove(destination_path)
            dist.barrier()

            dataloaders = get_icl_task_dataloader(
                icl_cfg.icl_task_type,
                icl_cfg.dataset_uri,
                tokenizer,
                batch_size=icl_cfg.batch_size,
                max_seq_len=icl_cfg.max_seq_len,
                pad_tok_id=pad_tok_id,
                num_fewshot=num_fewshot,
                prompt_string=icl_cfg.prompt_string,
                example_delimiter=icl_cfg.example_delimiter,
                continuation_delimiter=icl_cfg.continuation_delimiter,
                destination_path=destination_path,
                pass_at_k=icl_cfg.pass_at_k,
                generations_per_sample=icl_cfg.num_beams,
                has_categories=icl_cfg.get('has_categories', False),
            )
            if hasattr(
                    icl_cfg,
                    'has_categories') and icl_cfg.has_categories and isinstance(
                        dataloaders, dict):
                for category in dataloaders.keys():
                    logger_keys.extend([
                        f'metrics/{label}/{category}/{m}' for m in metric_names
                    ])
                    evaluators.append(
                        Evaluator(label=f'{label}/{category}',
                                  dataloader=dataloaders[category],
                                  metric_names=metric_names),)
            else:
                logger_keys.extend(
                    [f'metrics/{label}/{m}' for m in metric_names])
                evaluators.append(
                    Evaluator(label=label,
                              dataloader=dataloaders,
                              metric_names=metric_names,
                              subset_num_batches=icl_subset_num_batches))

    return evaluators, logger_keys<|MERGE_RESOLUTION|>--- conflicted
+++ resolved
@@ -29,17 +29,10 @@
 from torch.optim.optimizer import Optimizer
 from transformers import AutoTokenizer, PreTrainedTokenizerBase
 
-<<<<<<< HEAD
 from llmfoundry.callbacks import (EvalGauntlet, FDiffMetrics, Generate,
                                   GlobalLRScaling, HuggingFaceCheckpointer,
                                   LayerFreezing, MonolithicCheckpointSaver,
                                   RunEventsCallback, ScheduledGarbageCollector)
-=======
-from llmfoundry.callbacks import (EvalGauntlet, FDiffMetrics, GlobalLRScaling,
-                                  HuggingFaceCheckpointer, LayerFreezing,
-                                  MonolithicCheckpointSaver,
-                                  ScheduledGarbageCollector)
->>>>>>> aecadc90
 from llmfoundry.optim import (DecoupledAdaLRLion, DecoupledClipLion,
                               DecoupledLionW, DecoupledLionW_8bit)
 from llmfoundry.optim.scheduler import InverseSquareRootWithWarmupScheduler
