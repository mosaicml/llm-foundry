# Copyright 2022 MosaicML LLM Foundry authors
# SPDX-License-Identifier: Apache-2.0

import contextlib
import functools
import logging
import os
import re
import warnings
from collections import OrderedDict
from typing import (
    Any,
    ContextManager,
    Dict,
    Iterable,
    List,
    Optional,
    Tuple,
    Union,
)

import torch
from composer.core import Algorithm, Callback, Evaluator
from composer.loggers import LoggerDestination
from composer.models import ComposerModel
from composer.optim.scheduler import ComposerScheduler
from composer.utils import dist
from omegaconf import DictConfig
from omegaconf import OmegaConf as om
from torch.optim.optimizer import Optimizer
from torchmetrics import Metric
from transformers import AutoTokenizer, PreTrainedTokenizerBase

from llmfoundry import registry
from llmfoundry.callbacks import EvalGauntlet
from llmfoundry.data.dataloader import build_dataloader
from llmfoundry.eval.datasets.in_context_learning_evaluation import \
    get_icl_task_dataloader
from llmfoundry.tokenizers.tiktoken import TiktokenTokenizerWrapper
from llmfoundry.utils.config_utils import to_dict_container, to_list_container
from llmfoundry.utils.registry_utils import construct_from_registry
from llmfoundry.utils.warnings import VersionedDeprecationWarning

log = logging.getLogger(__name__)

__all__ = [
    'build_algorithm',
    'build_callback',
    'build_evaluators',
    'build_icl_data_and_gauntlet',
    'build_icl_evaluators',
    'build_logger',
    'build_optimizer',
    'build_scheduler',
    'build_tokenizer',
    'build_composer_model',
    'build_metric',
]


def build_evaluators(
    eval_loader_config: Optional[Union[Dict[str, Any], List[Dict[str, Any]]]],
    icl_tasks_config: Optional[Union[str, List[Dict[str, Any]]]],
    eval_gauntlet_config: Optional[Union[str, Dict[str, Any]]],
    *,
    tokenizer: PreTrainedTokenizerBase,
    device_eval_batch_size: int,
    icl_seq_len: int,
    icl_subset_num_batches: Optional[int],
) -> Tuple[List[Evaluator], List[str], Optional[EvalGauntlet]]:

    evaluators = []
    if eval_loader_config is not None:
        evaluators = build_eval_loaders(
            eval_loader_config,
            tokenizer,
            device_eval_batch_size,
        )

    logger_keys = []
    eval_gauntlet_callback = None
    if icl_tasks_config is not None:
        icl_evaluators, logger_keys, eval_gauntlet_callback = build_icl_data_and_gauntlet(
            icl_tasks_config,
            eval_gauntlet_config,
            tokenizer,
            device_eval_batch_size,
            icl_seq_len,
            icl_subset_num_batches,
        )
        evaluators.extend(icl_evaluators)

    return evaluators, logger_keys, eval_gauntlet_callback


def build_eval_loaders(
    eval_loader_config: Union[Dict[str, Any], List[Dict[str, Any]]],
    tokenizer: PreTrainedTokenizerBase,
    device_eval_batch_size: int,
) -> List[Evaluator]:
    evaluators: List[Evaluator] = []
    if isinstance(eval_loader_config, list):
        eval_configs = eval_loader_config
        is_multi_eval = True
    elif isinstance(eval_loader_config, dict):
        eval_configs = [eval_loader_config]
        is_multi_eval = False
    else:
        raise ValueError(
            f'Got invalid type for eval_loader_config: {type(eval_loader_config)}, {eval_loader_config=}'
        )

    for eval_config in eval_configs:
<<<<<<< HEAD
        label = eval_config.pop('label') if is_multi_eval else None
        eval_dataloader = build_dataloader(eval_config, tokenizer,
                                           device_eval_batch_size)
=======
        eval_dataloader = build_dataloader(
            eval_config,
            tokenizer,
            device_eval_batch_size,
        )
>>>>>>> ddf4aa4c
        eval_loader: Evaluator = Evaluator(
            label=f'eval/{label}' if is_multi_eval else 'eval',
            dataloader=eval_dataloader,
            # Load the eval data to fail fast. metrics will get added
            # later in add_metrics_to_eval_loaders, after the model is loaded
            metric_names=[],
            device_eval_microbatch_size=device_eval_batch_size,
        )
        evaluators.append(eval_loader)
    return evaluators


def add_metrics_to_eval_loaders(
    evaluators: List[Evaluator],
    metric_names: List[str],
) -> List[Evaluator]:
    eval_loaders, other_evaluators = [], []
    for evaluator in evaluators:
        if evaluator.metric_names == []:
            evaluator.metric_names = metric_names
            eval_loaders.append(evaluator)
        else:
            other_evaluators.append(evaluator)

    # Put the base eval_loaders first
    return eval_loaders + other_evaluators


def build_icl_data_and_gauntlet(
    icl_tasks_config: Union[str, List[Dict[str, Any]]],
    eval_gauntlet_config: Optional[Union[str, Dict[str, Any]]],
    tokenizer: PreTrainedTokenizerBase,
    device_eval_batch_size: int,
    icl_seq_len: int,
    icl_subset_num_batches: Optional[int] = None,
) -> Tuple[List[Evaluator], List[str], Optional[EvalGauntlet]]:
    icl_evaluators, logger_keys = build_icl_evaluators(
        icl_tasks_config,
        tokenizer,
        icl_seq_len,
        device_eval_batch_size,
        icl_subset_num_batches=icl_subset_num_batches,
    )
    eval_gauntlet_cb = None
    if eval_gauntlet_config is not None:
        if isinstance(eval_gauntlet_config, str):
            with open(eval_gauntlet_config, 'r') as icl_f:
                eval_gauntlet_cfg = om.load(icl_f)
                assert isinstance(eval_gauntlet_cfg, DictConfig)
            eval_gauntlet = to_dict_container(
                eval_gauntlet_cfg['eval_gauntlet'])
        elif isinstance(eval_gauntlet_config, dict):  # pyright: ignore
            eval_gauntlet = eval_gauntlet_config
        else:
            raise ValueError(
                f'Got invalid type for eval_gauntlet_config: {type(eval_gauntlet_config)}',
            )
        eval_gauntlet['logger_keys'] = logger_keys
        eval_gauntlet['benchmark_sizes'] = {
            e.label: e.dataloader.num_samples for e in icl_evaluators
        }
        eval_gauntlet_cb = EvalGauntlet(**eval_gauntlet)
    return icl_evaluators, logger_keys, eval_gauntlet_cb


def build_composer_model(
    name: str,
    cfg: Dict[str, Any],
    tokenizer: PreTrainedTokenizerBase,
    init_context: Optional[ContextManager] = None,
    master_weights_dtype: Optional[str] = None,
) -> ComposerModel:
    """Builds a ComposerModel from the registry.

    Args:
        name (str): Name of the model to build.
        cfg (DictConfig): Configuration for the model.
        tokenizer (PreTrainedTokenizerBase): Tokenizer to use.
        init_context (Optional[ContextManager], optional): Context manager to use for initialization. Defaults to None.
        master_weights_dtype (Optional[str], optional): Master weights dtype. Defaults to None.

    Returns:
        ComposerModel: _description_
    """
    if init_context is None:
        init_context = contextlib.nullcontext()

    with init_context:
        model = construct_from_registry(
            name=name,
            registry=registry.models,
            pre_validation_function=ComposerModel,
            post_validation_function=None,
            kwargs={
<<<<<<< HEAD
                **cfg, 'tokenizer': tokenizer
=======
                'om_model_config': cfg,
                'tokenizer': tokenizer,
>>>>>>> ddf4aa4c
            },
        )

    str_dtype_to_torch_dtype = {
        'f16': torch.float16,
        'float16': torch.float16,
        'bf16': torch.bfloat16,
        'bfloat16': torch.bfloat16,
    }

    if master_weights_dtype is not None:
        if master_weights_dtype not in str_dtype_to_torch_dtype:
            raise ValueError(
                f'Invalid master_weights_dtype: {master_weights_dtype}. ' +
                f'Valid options are: {list(str_dtype_to_torch_dtype.keys())}.',
            )
        dtype = str_dtype_to_torch_dtype[master_weights_dtype]
        model = model.to(dtype=dtype)

    return model


def build_callback(
    name: str,
    kwargs: Optional[Dict[str, Any]] = None,
    train_config: Any = None,
) -> Callback:
    """Builds a callback from the registry."""
    registry_to_use = registry.callbacks
    if name in registry.callbacks_with_config:
        if kwargs is None:
            kwargs = {}
        if 'train_config' in kwargs:
            raise ValueError(
                f'`train_config` is a reserved keyword for callbacks with config. Please remove it from the kwargs.',
            )
        kwargs['train_config'] = train_config
        registry_to_use = registry.callbacks_with_config

    return construct_from_registry(
        name=name,
        registry=registry_to_use,
        partial_function=True,
        pre_validation_function=Callback,
        post_validation_function=None,
        kwargs=kwargs,
    )


def build_logger(
    name: str,
    kwargs: Optional[Dict[str, Any]] = None,
) -> LoggerDestination:
    """Builds a logger from the registry."""
    return construct_from_registry(
        name=name,
        registry=registry.loggers,
        partial_function=True,
        pre_validation_function=LoggerDestination,
        post_validation_function=None,
        kwargs=kwargs,
    )


def build_algorithm(
    name: str,
    kwargs: Optional[Dict[str, Any]] = None,
) -> Algorithm:
    """Builds an algorithm from the registry."""
    return construct_from_registry(
        name=name,
        registry=registry.algorithms,
        partial_function=True,
        pre_validation_function=Algorithm,
        post_validation_function=None,
        kwargs=kwargs,
    )


def build_metric(name: str, kwargs: Optional[Dict[str, Any]] = None) -> Metric:
    """Builds a metric from the registry."""
    return construct_from_registry(
        name=name,
        registry=registry.metrics,
        partial_function=True,
        pre_validation_function=Metric,
        post_validation_function=None,
        kwargs=kwargs,
    )


def _extract_param_groups(
    model: torch.nn.Module,
    optimizer_config: Optional[Dict[str, Any]] = None,
) -> Union[Iterable[torch.Tensor], Iterable[Dict[str, Any]]]:
    """Extracts parameter groups defined in the optimizer config.

    The optimizer_config defines the optimizer args. It can additionally have key
    `disable_grad` which is a string or list of strings. If a string matches a
    parameter name, then that parameter will have `requires_grad=False`. This is
    useful for freezing parameters. It can additionally have a key
    `param_groups` which is a list of dicts. In this dict, key `param_str_match`
    defines a string; if a parameter name contains this string, then it will be
    in this parameter group. This is useful for grouping parameters together.
    The dict can also contain any other key that is a valid optimizer arg.
    Note: to handle name overlap conflicts, params are assigned to parameter
    groups and added to `param_groups` in the order that `param_str_match` appear
    in `param_groups`.

    Usage
    To disable gradient for all parameters that contain the string "norm" or "bias":
    ```
    optimizer_config: {
        "name": "decoupled_lionw",
        "lr": 1e-3,
        "weight_decay": 1e-2,
        "betas": [0.9, 0.999],
        "eps": 1e-8,
        "disable_grad": ["norm", "bias"]
    }
    ```

    To create and modify the optimizer parameters for all parameters that contain
    the string "norm" and "bias" separately:
    ```
    optimizer_config: {
        "name": "decoupled_lionw",
        "lr": 1e-3,
        "weight_decay": 1e-2,
        "betas": [0.9, 0.999],
        "eps": 1e-8,
        "param_groups": [
            {
                "param_str_match": "norm",
                "lr": 1e-4,
                "weight_decay": 0.0,
            },
            {
                "param_str_match": "bias",
                "lr": 5e-4,
                "weight_decay": 0.0,
            },
        ],
    }
    ```

    Args:
        model (torch.nn.Module): model to extract parameters from
        optimizer_config (Dict[str, Any]): optimizer config

    Returns:
        Union[Iterable[torch.Tensor], Iterable[Dict[str, Any]]]: an iterable of
            torch.Tensor's or dict's. Specifies what Tensors should be optimized
            and their param groupings.
    """
    if optimizer_config is None:
        return model.parameters()

    if 'disable_grad' in optimizer_config.keys():
        str_matches = optimizer_config.pop('disable_grad')
        if isinstance(str_matches, str):
            str_matches = [str_matches]
        for str_match in str_matches:
            for n, p in model.named_parameters():
                if re.search(str_match, n):
                    p.requires_grad = False
                    log.debug(f'Setting `{n}.requires_grad = False`.')

    param_groups_config = optimizer_config.pop('param_groups', None)
    if param_groups_config is not None:
        params = []
        param_dict = OrderedDict((n, p) for n, p in model.named_parameters())

        log.debug(f'Default optimizer settings: {optimizer_config}.')
        for param_group_config in param_groups_config:
            str_match = param_group_config.pop('param_str_match')
            filter_fn = functools.partial(re.search, str_match)
            param_names = [n for n in param_dict.keys() if filter_fn(n)]
            group_params = {'params': [param_dict.pop(n) for n in param_names]}
            group_params.update(param_group_config)

            log.debug(
                f'Creating optimizer param_group with parameters: {param_names} ' +\
                f'(extracted using {str_match=}). The param_group optimizer ' +\
                f'setting overrides are: {param_group_config}.')

            params.append(group_params)

        params.insert(0, {'params': param_dict.values()})
        return params

    return model.parameters()


<<<<<<< HEAD
def build_optimizer(model: torch.nn.Module, name: str,
                    optimizer_config: Dict[str, Any]) -> Optimizer:
=======
def build_optimizer(
    model: torch.nn.Module,
    name: str,
    optimizer_config: Optional[Dict[str, Any]] = None,
) -> Optimizer:
>>>>>>> ddf4aa4c

    params = _extract_param_groups(model, optimizer_config)
    kwargs = {**optimizer_config}

    if 'params' in kwargs:
        raise ValueError(
            'The `params` will be automatically extracted from the model and ' +
            'optimizer config. Please remove it from the optimizer config kwargs.',
        )

    kwargs['params'] = params
    return construct_from_registry(
        name=name,
        registry=registry.optimizers,
        partial_function=True,
        pre_validation_function=Optimizer,
        post_validation_function=None,
        kwargs=kwargs,
    )


def build_scheduler(
    name: str,
    scheduler_config: Optional[Dict[str, Any]] = None,
) -> ComposerScheduler:
    return construct_from_registry(
        name=name,
        registry=registry.schedulers,
        partial_function=True,
        pre_validation_function=ComposerScheduler,
        post_validation_function=None,
        kwargs=scheduler_config,
    )


def build_tokenizer(
    tokenizer_name: str,
    tokenizer_kwargs: Dict[str, Any],
) -> PreTrainedTokenizerBase:
    os.environ['TRANSFORMERS_NO_ADVISORY_WARNINGS'] = '1'
    os.environ['TOKENIZERS_PARALLELISM'] = 'false'

    signal_file_path = f'.node_{dist.get_node_rank()}_local_rank0_completed_tokenizer_setup'

    if dist.is_available() and dist.is_initialized(
    ) and dist.get_world_size() > 1:
        # Make sure the tokenizer files are downloaded and cached first by local rank 0
        with dist.local_rank_zero_download_and_wait(signal_file_path):
            pass

    if tokenizer_name.startswith('tiktoken'):
        tokenizer = TiktokenTokenizerWrapper(**tokenizer_kwargs)
    else:
        tokenizer = AutoTokenizer.from_pretrained(
            tokenizer_name,
            **tokenizer_kwargs,
        )

        # HuggingFace does not respect the model_max_length kwarg, and overrides it with
        # min(kwargs['model_max_length'], original_config['model_max_length']), so we
        # explicitly set it here
        tokenizer.model_max_length = tokenizer_kwargs.get(
            'model_max_length',
            int(1e30),
        )

    if not hasattr(tokenizer, 'eos_token') or tokenizer.eos_token is None:
        raise ValueError(
            f'The tokenizer {tokenizer_name} must have an eos_token.',
        )

    if dist.is_available() and dist.is_initialized(
    ) and dist.get_world_size() > 1:
        if dist.get_local_rank() == 0:
            with open(signal_file_path, 'wb') as f:
                f.write(b'local_rank0_completed_tokenizer_setup')

        dist.barrier()

        if dist.get_local_rank() == 0:
            os.remove(signal_file_path)

    return tokenizer


def build_icl_evaluators(
    icl_tasks: Union[str, List[Dict[str, Any]]],
    tokenizer: PreTrainedTokenizerBase,
    default_max_seq_len: int,
    default_batch_size: int,
    destination_dir: Optional[str] = None,
    icl_subset_num_batches: Optional[int] = None,
) -> Tuple[List[Evaluator], List[str]]:
    if destination_dir is None:
        destination_dir = os.getcwd()

    evaluators = []
    logger_keys = []

    icl_tasks_list = None
    if isinstance(icl_tasks, str):
        log.info(f'Extracting ICL task config from path: {icl_tasks}')
        with open(icl_tasks, 'r') as icl_f:
            icl_task_cfg = om.load(icl_f)
        icl_tasks_list = to_list_container(icl_task_cfg.icl_tasks)
    else:
        icl_tasks_list = icl_tasks

    def _validate_cfg(icl_cfg: Dict[str, Any]):
        assert 'label' in icl_cfg
        assert 'dataset_uri' in icl_cfg and icl_cfg['dataset_uri'] is not None
        assert 'icl_task_type' in icl_cfg
        assert 'num_fewshot' in icl_cfg

        if 'metric_names' not in icl_cfg:
<<<<<<< HEAD
            if icl_cfg['icl_task_type'] == 'language_modeling':
                icl_cfg['metric_names'] = ['InContextLearningLMAccuracy']
            elif icl_cfg['icl_task_type'] == 'multiple_choice':
                icl_cfg['metric_names'] = [
                    'InContextLearningMultipleChoiceAccuracy'
                ]
            elif icl_cfg['icl_task_type'] == 'schema':
                icl_cfg['metric_names'] = [
                    'InContextLearningMultipleChoiceAccuracy'
=======
            if icl_cfg.icl_task_type == 'language_modeling':
                icl_cfg.metric_names = ['InContextLearningLMAccuracy']
            elif icl_cfg.icl_task_type == 'multiple_choice':
                icl_cfg.metric_names = [
                    'InContextLearningMultipleChoiceAccuracy',
                ]
            elif icl_cfg.icl_task_type == 'schema':
                icl_cfg.metric_names = [
                    'InContextLearningMultipleChoiceAccuracy',
>>>>>>> ddf4aa4c
                ]
            elif icl_cfg[
                    'icl_task_type'] == 'generation_task_with_answers' or icl_cfg[
                        'icl_task_type'] == 'question_answering':
                if icl_cfg['icl_task_type'] == 'question_answering':
                    warnings.warn(
                        VersionedDeprecationWarning(
                            "ICL task type 'question_answering' is now deprecated. Use identifier 'generation_task_with_answers'",
<<<<<<< HEAD
                            'v0.9.0'))
                icl_cfg['metric_names'] = [
                    'InContextLearningGenerationExactMatchAccuracy'
=======
                            'v0.9.0',
                        ),
                    )
                icl_cfg.metric_names = [
                    'InContextLearningGenerationExactMatchAccuracy',
>>>>>>> ddf4aa4c
                ]
            elif icl_cfg['icl_task_type'] == 'code_evaluation':
                icl_cfg['metric_names'] = ['InContextLearningCodeEvalAccuracy']
            else:
                raise ValueError(
<<<<<<< HEAD
                    f'No metric_names defined, unable to build default metrics for icl_task_type={icl_cfg["icl_task_type"]}.'
=======
                    f'No metric_names defined, unable to build default metrics for icl_task_type={icl_cfg.icl_task_type}.',
>>>>>>> ddf4aa4c
                )

        if 'prompt_string' not in icl_cfg:
            icl_cfg['prompt_string'] = ''
        if 'example_delimiter' not in icl_cfg:
            icl_cfg['example_delimiter'] = '\n'
        if 'continuation_delimiter' not in icl_cfg:
            icl_cfg['continuation_delimiter'] = ' '
        if 'max_seq_len' not in icl_cfg:
            icl_cfg['max_seq_len'] = default_max_seq_len
        if 'batch_size' not in icl_cfg:
            icl_cfg['batch_size'] = default_batch_size
        if 'pass_at_k' not in icl_cfg:
            icl_cfg['pass_at_k'] = 1
        if 'fewshot_random_seed' not in icl_cfg:
            icl_cfg['fewshot_random_seed'] = 1234
        if 'generations_per_sample' not in icl_cfg:
            icl_cfg['generations_per_sample'] = 1

        if 'num_beams' in icl_cfg:
            raise ValueError(
                'num_beams is no longer supported as a top level icl_task parameter.'  + \
                'Please use generation_kwargs.num_beams instead.')

    for icl_cfg in icl_tasks_list:
        assert isinstance(
            icl_cfg, dict), f'Expected dict, got {type(icl_cfg)}, {icl_cfg=}'
        _validate_cfg(icl_cfg)
        for num_fewshot in list(icl_cfg['num_fewshot']):
            if tokenizer.pad_token_id is None:
                # Current workaround to support GPT2 tokenizer with `pad_token_id = None`
                pad_tok_id = tokenizer.eos_token_id
            else:
                pad_tok_id = tokenizer.pad_token_id
            label = f'{icl_cfg["label"]}/{num_fewshot}-shot'
            metric_names = list(icl_cfg['metric_names'])
            # TODO: fix Composer bug when copying local paths and destination exists
            destination_path = f'{destination_dir}/{icl_cfg["label"]}-{num_fewshot}.jsonl'
            if dist.get_local_rank() == 0 and os.path.exists(destination_path):
                os.remove(destination_path)
            dist.barrier()

            hf_parsing_map = icl_cfg.get('hf_parsing_map', {})
            hf_loading_vars = icl_cfg.get('hf_loading_vars', {})

<<<<<<< HEAD
            early_stopping_criteria = icl_cfg.get('early_stopping_criteria',
                                                  None)
=======
            early_stopping_criteria = icl_cfg.get(
                'early_stopping_criteria',
                None,
            )
            if isinstance(early_stopping_criteria, ListConfig):
                early_stopping_criteria = om.to_container(
                    early_stopping_criteria,
                )
>>>>>>> ddf4aa4c
            assert early_stopping_criteria is None or isinstance(
                early_stopping_criteria,
                list,
            )
            dataloaders = get_icl_task_dataloader(
                icl_cfg['icl_task_type'],
                icl_cfg['dataset_uri'],
                tokenizer,
                batch_size=icl_cfg['batch_size'],
                max_seq_len=icl_cfg['max_seq_len'],
                pad_tok_id=pad_tok_id,
                num_fewshot=num_fewshot,
                prompt_string=icl_cfg['prompt_string'],
                example_delimiter=icl_cfg['example_delimiter'],
                hf_loading_vars=hf_loading_vars,
                hf_parsing_map=hf_parsing_map,
                continuation_delimiter=icl_cfg['continuation_delimiter'],
                question_prelimiter=icl_cfg.get('question_prelimiter', ''),
                destination_path=destination_path,
                fewshot_random_seed=icl_cfg['fewshot_random_seed'],
                pass_at_k=icl_cfg['pass_at_k'],
                generations_per_sample=icl_cfg['generations_per_sample'],
                has_categories=icl_cfg.get('has_categories', False),
                cot_delimiter=icl_cfg.get('cot_delimiter', ''),
                generation_kwargs=icl_cfg.get('generation_kwargs', {}),
                early_stopping_criteria=early_stopping_criteria,
<<<<<<< HEAD
                do_normalization=icl_cfg.get('do_normalization', True))
            if 'has_categories' in icl_cfg and icl_cfg[
                    'has_categories'] and isinstance(dataloaders, dict):
=======
                do_normalization=icl_cfg.get('do_normalization', True),
            )
            if hasattr(
                icl_cfg,
                'has_categories',
            ) and icl_cfg.has_categories and isinstance(dataloaders, dict):
>>>>>>> ddf4aa4c
                for category in dataloaders.keys():
                    logger_keys.extend([
                        f'metrics/{label}/{category}/{m}' for m in metric_names
                    ])
                    evaluators.append(
                        Evaluator(
                            label=f'{label}/{category}',
                            dataloader=dataloaders[category],
                            metric_names=metric_names,
                        ),
                    )
            else:
                logger_keys.extend([
                    f'metrics/{label}/{m}' for m in metric_names
                ])
                evaluators.append(
                    Evaluator(
                        label=label,
                        dataloader=dataloaders,
                        metric_names=metric_names,
                        subset_num_batches=icl_subset_num_batches,
                    ),
                )

    return evaluators, logger_keys<|MERGE_RESOLUTION|>--- conflicted
+++ resolved
@@ -107,21 +107,16 @@
         is_multi_eval = False
     else:
         raise ValueError(
-            f'Got invalid type for eval_loader_config: {type(eval_loader_config)}, {eval_loader_config=}'
+            f'Got invalid type for eval_loader_config: {type(eval_loader_config)}, {eval_loader_config=}',
         )
 
     for eval_config in eval_configs:
-<<<<<<< HEAD
         label = eval_config.pop('label') if is_multi_eval else None
-        eval_dataloader = build_dataloader(eval_config, tokenizer,
-                                           device_eval_batch_size)
-=======
         eval_dataloader = build_dataloader(
             eval_config,
             tokenizer,
             device_eval_batch_size,
         )
->>>>>>> ddf4aa4c
         eval_loader: Evaluator = Evaluator(
             label=f'eval/{label}' if is_multi_eval else 'eval',
             dataloader=eval_dataloader,
@@ -172,7 +167,8 @@
                 eval_gauntlet_cfg = om.load(icl_f)
                 assert isinstance(eval_gauntlet_cfg, DictConfig)
             eval_gauntlet = to_dict_container(
-                eval_gauntlet_cfg['eval_gauntlet'])
+                eval_gauntlet_cfg['eval_gauntlet'],
+            )
         elif isinstance(eval_gauntlet_config, dict):  # pyright: ignore
             eval_gauntlet = eval_gauntlet_config
         else:
@@ -216,12 +212,8 @@
             pre_validation_function=ComposerModel,
             post_validation_function=None,
             kwargs={
-<<<<<<< HEAD
-                **cfg, 'tokenizer': tokenizer
-=======
-                'om_model_config': cfg,
+                **cfg,
                 'tokenizer': tokenizer,
->>>>>>> ddf4aa4c
             },
         )
 
@@ -416,16 +408,11 @@
     return model.parameters()
 
 
-<<<<<<< HEAD
-def build_optimizer(model: torch.nn.Module, name: str,
-                    optimizer_config: Dict[str, Any]) -> Optimizer:
-=======
 def build_optimizer(
     model: torch.nn.Module,
     name: str,
-    optimizer_config: Optional[Dict[str, Any]] = None,
+    optimizer_config: Dict[str, Any],
 ) -> Optimizer:
->>>>>>> ddf4aa4c
 
     params = _extract_param_groups(model, optimizer_config)
     kwargs = {**optimizer_config}
@@ -541,56 +528,34 @@
         assert 'num_fewshot' in icl_cfg
 
         if 'metric_names' not in icl_cfg:
-<<<<<<< HEAD
             if icl_cfg['icl_task_type'] == 'language_modeling':
                 icl_cfg['metric_names'] = ['InContextLearningLMAccuracy']
             elif icl_cfg['icl_task_type'] == 'multiple_choice':
                 icl_cfg['metric_names'] = [
-                    'InContextLearningMultipleChoiceAccuracy'
+                    'InContextLearningMultipleChoiceAccuracy',
                 ]
             elif icl_cfg['icl_task_type'] == 'schema':
                 icl_cfg['metric_names'] = [
-                    'InContextLearningMultipleChoiceAccuracy'
-=======
-            if icl_cfg.icl_task_type == 'language_modeling':
-                icl_cfg.metric_names = ['InContextLearningLMAccuracy']
-            elif icl_cfg.icl_task_type == 'multiple_choice':
-                icl_cfg.metric_names = [
                     'InContextLearningMultipleChoiceAccuracy',
                 ]
-            elif icl_cfg.icl_task_type == 'schema':
-                icl_cfg.metric_names = [
-                    'InContextLearningMultipleChoiceAccuracy',
->>>>>>> ddf4aa4c
-                ]
-            elif icl_cfg[
-                    'icl_task_type'] == 'generation_task_with_answers' or icl_cfg[
-                        'icl_task_type'] == 'question_answering':
+            elif icl_cfg['icl_task_type'
+                        ] == 'generation_task_with_answers' or icl_cfg[
+                            'icl_task_type'] == 'question_answering':
                 if icl_cfg['icl_task_type'] == 'question_answering':
                     warnings.warn(
                         VersionedDeprecationWarning(
                             "ICL task type 'question_answering' is now deprecated. Use identifier 'generation_task_with_answers'",
-<<<<<<< HEAD
-                            'v0.9.0'))
-                icl_cfg['metric_names'] = [
-                    'InContextLearningGenerationExactMatchAccuracy'
-=======
                             'v0.9.0',
                         ),
                     )
-                icl_cfg.metric_names = [
+                icl_cfg['metric_names'] = [
                     'InContextLearningGenerationExactMatchAccuracy',
->>>>>>> ddf4aa4c
                 ]
             elif icl_cfg['icl_task_type'] == 'code_evaluation':
                 icl_cfg['metric_names'] = ['InContextLearningCodeEvalAccuracy']
             else:
                 raise ValueError(
-<<<<<<< HEAD
-                    f'No metric_names defined, unable to build default metrics for icl_task_type={icl_cfg["icl_task_type"]}.'
-=======
-                    f'No metric_names defined, unable to build default metrics for icl_task_type={icl_cfg.icl_task_type}.',
->>>>>>> ddf4aa4c
+                    f'No metric_names defined, unable to build default metrics for icl_task_type={icl_cfg["icl_task_type"]}.',
                 )
 
         if 'prompt_string' not in icl_cfg:
@@ -617,7 +582,9 @@
 
     for icl_cfg in icl_tasks_list:
         assert isinstance(
-            icl_cfg, dict), f'Expected dict, got {type(icl_cfg)}, {icl_cfg=}'
+            icl_cfg,
+            dict,
+        ), f'Expected dict, got {type(icl_cfg)}, {icl_cfg=}'
         _validate_cfg(icl_cfg)
         for num_fewshot in list(icl_cfg['num_fewshot']):
             if tokenizer.pad_token_id is None:
@@ -636,19 +603,10 @@
             hf_parsing_map = icl_cfg.get('hf_parsing_map', {})
             hf_loading_vars = icl_cfg.get('hf_loading_vars', {})
 
-<<<<<<< HEAD
-            early_stopping_criteria = icl_cfg.get('early_stopping_criteria',
-                                                  None)
-=======
             early_stopping_criteria = icl_cfg.get(
                 'early_stopping_criteria',
                 None,
             )
-            if isinstance(early_stopping_criteria, ListConfig):
-                early_stopping_criteria = om.to_container(
-                    early_stopping_criteria,
-                )
->>>>>>> ddf4aa4c
             assert early_stopping_criteria is None or isinstance(
                 early_stopping_criteria,
                 list,
@@ -675,18 +633,10 @@
                 cot_delimiter=icl_cfg.get('cot_delimiter', ''),
                 generation_kwargs=icl_cfg.get('generation_kwargs', {}),
                 early_stopping_criteria=early_stopping_criteria,
-<<<<<<< HEAD
-                do_normalization=icl_cfg.get('do_normalization', True))
-            if 'has_categories' in icl_cfg and icl_cfg[
-                    'has_categories'] and isinstance(dataloaders, dict):
-=======
                 do_normalization=icl_cfg.get('do_normalization', True),
             )
-            if hasattr(
-                icl_cfg,
-                'has_categories',
-            ) and icl_cfg.has_categories and isinstance(dataloaders, dict):
->>>>>>> ddf4aa4c
+            if 'has_categories' in icl_cfg and icl_cfg[
+                'has_categories'] and isinstance(dataloaders, dict):
                 for category in dataloaders.keys():
                     logger_keys.extend([
                         f'metrics/{label}/{category}/{m}' for m in metric_names
