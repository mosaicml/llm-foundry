--- conflicted
+++ resolved
@@ -30,12 +30,9 @@
     'MisconfiguredHfDatasetError',
     'DatasetTooSmallError',
     'RunTimeoutError',
-<<<<<<< HEAD
     'StoragePermissionError',
-=======
     'UCNotEnabledError',
     'DeltaTableNotFoundError',
->>>>>>> 30ab45df
 ]
 
 ALLOWED_RESPONSE_KEYS = {'response', 'completion'}
@@ -532,14 +529,14 @@
         return self.message
 
 
-<<<<<<< HEAD
 class StoragePermissionError(UserError):
     """Error thrown due to invalid permissions accessing blob storage."""
 
     def __init__(self, message: str) -> None:
         self.message = message
         super().__init__(message)
-=======
+
+        
 class UCNotEnabledError(UserError):
     """Error thrown when user does not have UC enabled on their cluster."""
 
@@ -563,5 +560,4 @@
             catalog_name=catalog_name,
             volume_name=volume_name,
             table_name=table_name,
-        )
->>>>>>> 30ab45df
+        )