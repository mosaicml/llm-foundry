--- conflicted
+++ resolved
@@ -137,8 +137,7 @@
         super().__init__(message)
 
 
-<<<<<<< HEAD
-class ChatTemplateError(ValueError, ContextualError):
+class ChatTemplateError(ValueError, UserError):
     """Error thrown when a chat template fails to process a sample."""
 
     def __init__(
@@ -153,10 +152,8 @@
         super().__init__(message)
 
 
-class InvalidLastChatMessageRoleError(ValueError, ContextualError):
-=======
+
 class InvalidLastChatMessageRoleError(ValueError, UserError):
->>>>>>> fdaa58be
     """Error thrown when the last message role in a chat example is invalid."""
 
     def __init__(self, last_role: str, expected_roles: set[str]) -> None:
