--- conflicted
+++ resolved
@@ -2,12 +2,8 @@
 # SPDX-License-Identifier: Apache-2.0
 
 """Custom exceptions for the LLMFoundry."""
-<<<<<<< HEAD
 from collections.abc import Mapping
 from typing import Any, Dict, List, Literal, Optional, Union
-=======
-from typing import Any, Dict, List
->>>>>>> 8274c6cf
 
 __all__ = [
     'ALLOWED_RESPONSE_KEYS',
