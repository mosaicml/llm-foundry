# Copyright 2022 MosaicML LLM Foundry authors
# SPDX-License-Identifier: Apache-2.0

import ast
import importlib
import os
from typing import Optional, Sequence

__all__ = ['edit_files_for_hf_compatibility']


class DeleteSpecificNodes(ast.NodeTransformer):

    def __init__(self, nodes_to_remove: list[ast.AST]):
        self.nodes_to_remove = nodes_to_remove

    def visit(self, node: ast.AST) -> Optional[ast.AST]:
        if node in self.nodes_to_remove:
            return None

        return super().visit(node)


def convert_to_relative_import(
        module_name: str, original_parent_module_name: Optional[str]) -> str:
    parts = module_name.split('.')
    if parts[-1] == original_parent_module_name:
        return '.'
    return '.' + parts[-1]


def find_module_file(module_name: str) -> str:
    if not module_name:
        raise ValueError(f'Invalid input: {module_name=}')
    module = importlib.import_module(module_name)
    module_file = module.__file__
    if module_file is None:
        raise ValueError(f'Could not find file for module: {module_name}')
    return module_file


def _flatten_import(
    node: ast.ImportFrom,
    flatten_imports_prefix: Sequence[str],
) -> bool:
    """Returns True if import should be flattened.

    Checks whether the node starts the same as any of the imports in
    flatten_imports_prefix.
    """
    for import_prefix in flatten_imports_prefix:
        if node.module is not None and node.module.startswith(import_prefix):
            return True
    return False


def _remove_import(
    node: ast.ImportFrom,
    remove_imports_prefix: Sequence[str],
) -> bool:
    """Returns True if import should be removed.

    Checks whether the node starts the same as any of the imports in
    remove_imports_prefix.
    """
    for import_prefix in remove_imports_prefix:
        if node.module is not None and node.module.startswith(import_prefix):
            return True
    return False


def process_file(
    file_path: str,
    folder_path: str,
    flatten_imports_prefix: Sequence[str],
    remove_imports_prefix: Sequence[str],
) -> list[str]:
    with open(file_path, 'r', encoding='utf-8') as f:
        source = f.read()

    parent_module_name = None
    if os.path.basename(file_path) == '__init__.py':
        parent_module_name = os.path.basename(os.path.dirname(file_path))

    tree = ast.parse(source)
    new_files_to_process = []
    nodes_to_remove = []
    for node in ast.walk(tree):
        # Remove any imports matching the remove_imports_prefix
        if isinstance(
                node,
                ast.ImportFrom) and node.module is not None and _remove_import(
                    node, remove_imports_prefix):
            nodes_to_remove.append(node)
        # Convert any (remaining) imports matching the flatten_imports_prefix
        # to relative imports
        elif (isinstance(node, ast.ImportFrom) and node.module is not None and
              _flatten_import(node, flatten_imports_prefix)):
            module_path = find_module_file(node.module)
            node.module = convert_to_relative_import(node.module,
                                                     parent_module_name)
            # Recursively process any llmfoundry files
            new_files_to_process.append(module_path)
        # Remove the Composer* class
        elif (isinstance(node, ast.ClassDef) and
              node.name.startswith('Composer')):
            nodes_to_remove.append(node)
        # Remove the __all__ declaration in any __init__.py files, whose
        # enclosing module will be converted to a single file of the same name
        elif (isinstance(node, ast.Assign) and len(node.targets) == 1 and
              isinstance(node.targets[0], ast.Name) and
              node.targets[0].id == '__all__'):
            nodes_to_remove.append(node)

    transformer = DeleteSpecificNodes(nodes_to_remove)
    new_tree = transformer.visit(tree)

    new_filename = os.path.basename(file_path)
    # Special case for __init__.py to mimic the original submodule
    if new_filename == '__init__.py':
        new_filename = file_path.split('/')[-2] + '.py'
    new_file_path = os.path.join(folder_path, new_filename)
    with open(new_file_path, 'w', encoding='utf-8') as f:
        assert new_tree is not None
        f.write(ast.unparse(new_tree))

    return new_files_to_process


def edit_files_for_hf_compatibility(
    folder: str,
    flatten_imports_prefix: Sequence[str] = ('llmfoundry',),
    remove_imports_prefix: Sequence[str] = ('composer', 'omegaconf',
                                            'llmfoundry.metrics',
<<<<<<< HEAD
                                            'llmfoundry.eval'),
=======
                                            'llmfoundry.utils.builders'),
>>>>>>> 349c2ff0
) -> None:
    """Edit files to be compatible with Hugging Face Hub.

    Args:
        folder (str): The folder to process.
        flatten_imports_prefix (Sequence[str], optional): Sequence of prefixes to flatten. Defaults to ('llmfoundry',).
        remove_imports_prefix (Sequence[str], optional): Sequence of prefixes to remove. Takes precedence over flattening.
            Defaults to ('composer', 'omegaconf', 'llmfoundry.metrics', 'llmfoundry.utils.builders').
    """
    files_to_process = [
        os.path.join(folder, filename)
        for filename in os.listdir(folder)
        if filename.endswith('.py')
    ]
    files_processed_and_queued = set(files_to_process)

    while len(files_to_process) > 0:
        to_process = files_to_process.pop()
        if os.path.isfile(to_process) and to_process.endswith('.py'):
            to_add = process_file(
                to_process,
                folder,
                flatten_imports_prefix,
                remove_imports_prefix,
            )
            for file in to_add:
                if file not in files_processed_and_queued:
                    files_to_process.append(file)
                    files_processed_and_queued.add(file)<|MERGE_RESOLUTION|>--- conflicted
+++ resolved
@@ -132,11 +132,8 @@
     flatten_imports_prefix: Sequence[str] = ('llmfoundry',),
     remove_imports_prefix: Sequence[str] = ('composer', 'omegaconf',
                                             'llmfoundry.metrics',
-<<<<<<< HEAD
-                                            'llmfoundry.eval'),
-=======
+                                            'llmfoundry.eval',
                                             'llmfoundry.utils.builders'),
->>>>>>> 349c2ff0
 ) -> None:
     """Edit files to be compatible with Hugging Face Hub.
 
