<<<<<<< HEAD
name: deepspeed-inference
image: mosaicml/composer:0.13.4
compute:
  gpus: 8  # Number of GPUs to use

  ## These configurations are optional
  # cluster: TODO # Name of the cluster to use for this run
  # gpu_type: a100_80gb # Type of GPU to use. We use a100_80gb in our experiments

=======
run_name: deepspeed-inference
gpu_num: 8
cluster: r0z0 # Update with your cluster here!
image: mosaicml/pytorch:1.13.1_cu117-python3.10-ubuntu20.04
>>>>>>> 0e55625c
integrations:
- integration_type: git_repo
  git_repo: mosaicml/llm-foundry
  pip_install: '.[gpu]'

command: |
  cd llm-foundry/scripts/inference/benchmarking

  python benchmark.py yamls/1b.yaml<|MERGE_RESOLUTION|>--- conflicted
+++ resolved
@@ -1,6 +1,4 @@
-<<<<<<< HEAD
 name: deepspeed-inference
-image: mosaicml/composer:0.13.4
 compute:
   gpus: 8  # Number of GPUs to use
 
@@ -8,12 +6,8 @@
   # cluster: TODO # Name of the cluster to use for this run
   # gpu_type: a100_80gb # Type of GPU to use. We use a100_80gb in our experiments
 
-=======
-run_name: deepspeed-inference
-gpu_num: 8
-cluster: r0z0 # Update with your cluster here!
 image: mosaicml/pytorch:1.13.1_cu117-python3.10-ubuntu20.04
->>>>>>> 0e55625c
+
 integrations:
 - integration_type: git_repo
   git_repo: mosaicml/llm-foundry
