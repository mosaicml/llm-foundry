--- conflicted
+++ resolved
@@ -1,11 +1,7 @@
 integrations:
 - integration_type: git_repo
   git_repo: mosaicml/llm-foundry
-<<<<<<< HEAD
-  git_branch: f1_score # v0.4.0
-=======
-  git_branch: output_eval_logging
->>>>>>> 1e6e923d
+  git_branch: debug_f1_score # v0.4.0
   # git_commit: # OR use your commit hash
   pip_install: -e ".[gpu]"
   ssh_clone: false # Should be true if using a private repo
@@ -17,17 +13,10 @@
   composer eval/eval.py /mnt/config/parameters.yaml
 
 # Mosaic Cloud will use run_name (with a unique suffix) to populate the env var $RUN_NAME
-<<<<<<< HEAD
 run_name: mpt-eval
 gpu_num: 32
 gpu_type: a100_40gb
 cluster: r7z2  # replace with your cluster here!
-=======
-run_name: output-logger-test
-gpu_num: 8
-gpu_type: a100_80gb
-cluster: r1z1 # replace with your cluster here!
->>>>>>> 1e6e923d
 
 image: mosaicml/llm-foundry:2.1.0_cu121_flash2-latest
 
@@ -44,21 +33,13 @@
     model_name: mosaicml/mpt-30b-instruct
     # Tokenizer
     tokenizer:
-<<<<<<< HEAD
       name:  mosaicml/mpt-30b-instruct
-=======
-      name:  mosaicml/mpt-7b-instruct
->>>>>>> 1e6e923d
       kwargs:
         model_max_length: ${max_seq_len}
 
     model:
       name: hf_causal_lm
-<<<<<<< HEAD
       pretrained_model_name_or_path:  mosaicml/mpt-30b-instruct
-=======
-      pretrained_model_name_or_path:  mosaicml/mpt-7b-instruct
->>>>>>> 1e6e923d
       init_device: mixed
       pretrained: true
       use_auth_token: false
@@ -73,7 +54,6 @@
 
   icl_tasks:
   -
-<<<<<<< HEAD
     label: quac
     dataset_uri: eval/local_data/free_response/quac.jsonl
     num_fewshot: [0]
@@ -102,16 +82,9 @@
     icl_task_type: question_answering
     metric_names:
     - 'InContextLearningGenerationF1Score'
-=======
-    label: jeopardy
-    dataset_uri: eval/local_data/world_knowledge/jeopardy_all.jsonl # ADD YOUR OWN DATASET URI
-    num_fewshot: [10]
-    icl_task_type: language_modeling
-    continuation_delimiter: "\nAnswer: " # this separates questions from answers
-    has_categories: true
+   
     
   callbacks:
     eval_output_logging:
       subset_sample: -1
-      output_directory: s3://mosaicml-internal-checkpoints-test/test_icl_output_logger_7b
->>>>>>> 1e6e923d
+      output_directory: s3://mosaicml-internal-checkpoints-test/test_icl_f1_mpt30b
