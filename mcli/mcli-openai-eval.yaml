--- conflicted
+++ resolved
@@ -1,11 +1,7 @@
 integrations:
 - integration_type: git_repo
   git_repo: mosaicml/llm-foundry
-<<<<<<< HEAD
-  git_branch: openai_compatible_gauntlet
-=======
   git_branch: v0.7.0
->>>>>>> 17f8aeb0
   # git_commit:  # OR use your commit hash
   pip_install: .[gpu,openai]
   ssh_clone: false  # Should be true if using a private repo
@@ -20,10 +16,6 @@
 gpu_num: 8 #
 gpu_type: a100_80gb #
 
-<<<<<<< HEAD
-
-=======
->>>>>>> 17f8aeb0
 image: mosaicml/llm-foundry:2.2.1_cu121_flash2-latest
 
 # The below is injected as a YAML file: /mnt/config/parameters.yaml
