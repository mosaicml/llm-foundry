--- conflicted
+++ resolved
@@ -251,34 +251,6 @@
         return total_samples * est_tokens_per_sample // max_length
 
 
-<<<<<<< HEAD
-=======
-def build_dataloader(dataset: Dataset, batch_size: int,
-                     num_workers: Optional[int]) -> DataLoader:
-    if num_workers is None:
-        # Multiple workers is only supported on linux machines
-        if 'linux' or 'macos' in platform.platform().lower():
-            num_workers = max(1, psutil.cpu_count())
-        else:
-            num_workers = 0
-
-    # If using multiple workers, configure each worker to prefetch as many samples as it can, up to
-    # the aggregate device batch size
-    # If not using workers, the torch DataLoader expects the default value for prefetch_factor,
-    # which non-intuitively must be 2.
-    prefetch_factor = max(1, 2 * batch_size //
-                          num_workers) if num_workers > 0 else 2
-
-    return DataLoader(
-        dataset=dataset,
-        sampler=None,
-        batch_size=batch_size,
-        num_workers=num_workers,
-        prefetch_factor=prefetch_factor,
-    )
-
-
->>>>>>> 0fdf43ff
 def generate_samples(
         loader: DataLoader,
         truncate_num_samples: Optional[int] = None
