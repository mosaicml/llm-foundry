# In-context learning (ICL) evaluation

This folder contains the MosaicML LLM evaluation suite. It is a [blazingly fast](https://www.mosaicml.com/blog/llm-evaluation-for-icl), multi-GPU-enabled ICL evaluation suite with native [FSDP](https://pytorch.org/docs/stable/fsdp.html) compatibility with any model on the HuggingFace hub and any PyTorch model that implements the [`ComposerModel` interface](https://docs.mosaicml.com/projects/composer/en/latest/api_reference/generated/composer.ComposerModel.html#composermodel). We also include collection of ICL datasets we refer to as our [Eval Gauntlet](./local_data/EVAL_GAUNTLET.md) organized into 6 broad categories of competency that we expect good foundation models to have.

You can evaluate a model by preparing an evaluation YAML following the format of the examples in the [`scripts/eval/yamls` directory](https://github.com/mosaicml/llm-foundry/tree/main/scripts/eval/yamls).

----

## Quickstart

### Offline evaluation

To run offline evaluation, download this repo and run the following commands:

<!--pytest.mark.skip-->
```bash
cd llm-foundry/scripts
composer eval/eval.py eval/yamls/hf_eval.yaml
```

This will run `EleutherAI/gpt-neo-125m` through the MosaicML Eval Gauntlet, a diverse evaluation suite consisting of over 30 benchmarks. You can update the configuration directly in the `hf_eval.yaml` YAML file, or override the values in the YAML with CLI args, such as:

<!--pytest.mark.skip-->
```bash
cd llm-foundry/scripts
composer eval/eval.py eval/yamls/hf_eval.yaml \
    model_name_or_path=mosaicml/mpt-7b
```

You can also modify the specific benchmarks executed and their formatting by modifying the contents of `tasks.yaml` and you can modify the choice of composite scores and the set of tasks they consist of by modifying `eval_gauntlet_v0.2.yaml`.


### Evaluation during training
To run evaluation during training, download this repo, follow the instructions in `scripts/train/README.md` to perform single node pre-training and run the following commands

<!--pytest.mark.skip-->
```bash
cd llm-foundry/scripts/train
composer train.py yamls/pretrain/mpt-125m_eval.yaml train_loader.dataset.split=train_small eval_loader.dataset.split=val_small
```
You can also modify the specific benchmarks executed and their formatting by modifying the contents of `tasks.yaml` and you can modify the choice of composite scores and the set of tasks they consist of by modifying `eval_gauntlet_v0.2.yaml`. You can also choose to either run the full evaluation or run on a subset number of batches per benchmark by setting `icl_subset_num_batches`.

----
## In-depth walkthrough

ICL evaluation can be done offline via the `scripts/eval/eval.py` or during training via `scripts/train/train.py`.

In order to do ICL evaluation you must specify a set of benchmarks you'd like to run via the `icl_tasks` key in your eval/training config. `icl_tasks` can either consist of config, or it can be a file path pointing to a locally accessible YAML config (see `scripts/eval/yamls/tasks.yaml` for an example).


#### ICL task YAML format
Your YAML must have a config section entitled `icl_tasks` specifying the benchmarks to evaluate againts, this can either be a list of dictionaries of the form

```jsx
icl_tasks:
  -
    label: piqa
    dataset_uri: # ADD YOUR OWN DATASET URI
    num_fewshot: [5]
    icl_task_type: multiple_choice
    continuation_delimiter: ' '
    example_delimiter: "\n"
    prompt_string: ''
  -
    label: lambada
    dataset_uri: # ADD YOUR OWN DATASET URI
    num_fewshot: [0]
    icl_task_type: language_modeling
```

or a local path pointing to a YAML containing an icl\_tasks config.

Note that if continuation\_delimiter, example\_delimiter, or prompt\_string are omitted they will default to the values below:

```jsx
continuation_delimiter: ' '
example_delimiter: "\n"
prompt_string: ''
```

#### Eval gauntlet YAML format
Your YAML may optionally have a config section entitled eval\_gauntlet specifying how to aggregate the results (if absent, only the individual benchmark accuracies will be reported). After the tasks listed in the `icl_tasks` config are evaluated, the eval script will use the `eval_gauntlet` config, if specified, to aggregate the individual benchmarks into composite scores.


An `eval_gauntlet` config  must specify the list of categories you'd like to generate composite scores for, as well as the list of benchmarks to be included in each category. For each category you need to list the name and the `num_fewshot`. These two values must exactly match the values specified in the `icl_tasks` config. Additionally you must specify the random baseline accuracy for each benchmark.

There are also three flags indicating how to perform the aggregation:
1. `weighting` can either be `EQUAL` (all tasks are weighted equally), `SAMPLE_SZ` (tasks are weighted proportional to the size of the dataset), or `LOG_SAMPLE_SZ` (tasks are weighted proportional to the logarithm of the dataset size).
2. `subtract_random_baseline` can either be `true` or `false`. If `true` we will subtract the random baseline accuracy from the final accuracy before averaging, otherwise it will be averaged in as is.
3. `rescale_accuracy` can either be `true` or `false`. If `true` (and if `subtract_random_baseline` was also `true`), the accuracy will be rescaled to be <= 1 before averaging.

An example config is below:
```jsx
eval_gauntlet:
  weighting: EQUAL
  subtract_random_baseline: true
  rescale_accuracy: true
  categories:
  - name: world_knowledge
    benchmarks:
    - name: jeopardy
      num_fewshot: 10
      random_baseline: 0
    - name: mmlu
      num_fewshot: 10
      random_baseline: 0.25
  - name: language_understanding
    benchmarks:
    - name: lambada_openai
      num_fewshot: 0
      random_baseline: 0.0
    - name: hellaswag
      num_fewshot: 10
      random_baseline: 0.25
```

You can either specify your `eval_gauntlet` config directly in your eval/train YAML or via a local path pointing to a YAML containing an `eval_gauntlet` config.


### Offline evaluation

You can run the evaluation script on a model checkpoint via `composer eval/eval.py YOUR_YAML` from the `scripts` directory or launch it on the MosaicML platform using a an MCLI YAML following the format of [`llm-foundry/mcli/mcli-1b-eval.yaml`](https://github.com/mosaicml/llm-foundry/blob/main/mcli/mcli-1b-eval.yaml).

You can use the default `icl_tasks` and `eval_gauntlet` configs or specify your own following the instructions above.

### Evaluation during training

You can use ICL evaluation during training by taking an ordinary training YAML and adding an `icl_tasks` and `eval_gauntlet` config. You should also specify `icl_seq_len` in your training YAML and you can optionally run a truncated version of eval on a random subset of each benchmark by specifying a value for `icl_subset_num_batches`

An example is given below:
```
  icl_tasks: eval/yamls/tasks.yaml # or use tasks_light.yaml
  icl_subset_num_batches: 100 # -1, or omit this key entirely, to evaluate on all batches
  eval_gauntlet: 'eval/yamls/eval_gauntlet_v0.2.yaml'
  icl_seq_len: 1024
```

For training, we recommend you do not run the full eval gauntlet. Instead either use the `tasks_light.yaml` which is a subset of the full gauntlet benchmarks, or set `icl_subset_num_batches` to a small number O(100) which will only run each benchmark on a random sample of `icl_subset_num_batches` batches.

You can use the default `icl_tasks` and `eval_gauntlet` configs or specify your own following the instructions above.

----

## ICL Tasks

ICL evaluation measures a model’s ability to solve novel problems by being provided examples in-context without ever being specifically trained to answer such questions.

<<<<<<< HEAD
We supports a number of standard ICL formats and allow users to upload their own datasets that correspond to these formats. All of our ICL task types are implemented in `llm-foundry/llmfoundry/eval/datasets/in_context_learning_evaluation.py` while all of our ICL
=======
We support a number of standard ICL formats and allow users to upload their own datasets that correspond to these formats. All of our ICL task types are implemented in `llm-foundry/llmfoundry/eval/datasets/in_context_learning_evaluation.py` while all of our ICL
>>>>>>> 03f7e91e
metrics are implemented in `llm-foundry/llmfoundry/eval/metrics/nlp.py`. You can see which metrics work with which task types in the `llmfoundry.utils.builders.build_icl_evaluators` helper function.

This document explains the ICL formats compatible with [Composer](https://github.com/mosaicml/composer), summarizes how to add new datasets in those formats, and catalogs the datasets currently used by the research team to evaluate models.

----

## Supported ICL formats

llm-foundry currently supports five ICL formats:

1. InContextLearningGenerationTaskWithAnswersDataset
2. InContextLearningLMTaskDataset
3. InContextLearningMultipleChoiceTaskDataset
4. InContextLearningSchemaTaskDataset
5. InContextLearningCodeEvalDataset

----

### InContextLearningGenerationTaskWithAnswersDataset

The ICL generation with answers task supports free response generation evaluation using the model’s generate function. A generation dataset consists of a list of JSONs containing a prompt (under the key `context`), a correct answer (under the key `answer`), and a list of alternative answers that would be considered permissible (under the key `aliases`). The generation task works with the NLP metric: InContextLearningGenerationExactMatchAccuracy which assigns a model's output to be "correct" if, conditioned on the context, the model's generate method produces a string that is a normalized prefix for either the `answer` or any of the `aliases`.

Required keys for each datum:
* `context`: str
* `answer`: str
* `aliases`: List[str]

An example datum is below:

```jsx
{"context": "What star sign is Jamie Lee Curtis?", "answer": "Scorpio", "aliases": ["Scorpio", "Skorpio"]}
```

The generation task expects a **prompt string**, a **continuation delimiter** to separate questions from answers, an **example delimiter** to separate few shot examples from one another, and a **question prelimiter** to put before each question. If using the following settings, with 2 examples in context, the above datum may be rendered to the model as:

```jsx
prompt_string: "Answer the following trivia question:\n", example_delimiter: "\n", continuation_delimiter: " Answer: ", question_prelimiter: "Question: "
```

> Answer the following trivia question:
Question: What is the Japanese share index called? Answer: Nikkei
Question: Who was the man behind The Chipmunks? Answer: David Seville
Question: What star sign is Jamie Lee Curtis? Answer:
>

The model would then be expected to generate a series of tokens beginning with either of the aliases: `Scorpio/Skorpio`.

Below is a complete YAML section that works with the TriviaQA dataset in [`scripts/eval/local_data/triviaqa.jsonl`](https://github.com/mosaicml/llm-foundry/blob/main/scripts/eval/local_data/triviaqa.jsonl):

>
    label: triviaqa
    dataset_uri: local_data/triviaqa.jsonl
    num_fewshot:
    - 0
    - 1
    - 5
    - 10
    batch_size: 4
    icl_task_type: generation_task_with_answers
    metric_names:
    - InContextLearningGenerationExactMatchAccuracy
    prompt_string: '' # this goes at the beginning of each input
    example_delimiter: "\n" # this goes between fewshot examples
    continuation_delimiter: ' ' # this separates questions from answers
>

----

### InContextLearningLMTaskDataset

The ICL language modeling (LM) task assesses the model’s ability to predict a precise sequence of tokens (called a continuation) following some context using the model’s `forward` function. An LM dataset consists of a list of JSONs containing a context (under the key `context`) and a continuation (under the key `continuation` that the model must correctly predict conditioned on the context. The LM task uses the NLP metric InContextLearningLMAccuracy, which assigns a model's output to be "correct" if, conditioned on the context tokens, the model's argmax output logits exactly match the tokens in the continuation.

Required keys for each datum:
* `context`: str
* `continuation`: str


An example datum is below:

```jsx
{"context": "With Tristran's next step he was standing beside a lake, and the candlelight shone brightly on the water; and then he was walking through the mountains, through lonely crags, where the candlelight was reflected in the eyes of the creatures of the high snows; and then he was walking through the clouds, which, while not entirely substantial, still supported his weight in comfort; and then, holding tightly to his candle, he was underground, and the candlelight glinted back at him from the wet cave walls; now he was in the mountains once more; and then he was on a road through wild forest, and he glimpsed a chariot being pulled by two goats, being driven by a woman in a red dress who looked, for the glimpse he got of her, the way Boadicea was drawn in his history books; and another step and he was in a leafy glen, and he could hear the chuckle of water as it splashed and sang its way into a small brook.\n\nHe took another step, but he was still in the", "continuation": " glen"}
```

The LM task expects a **prompt string**, a **continuation delimiter** to separate continuation from context, and an **example delimiter** to separate few shot examples from one another. If using the following settings, with 0 examples in context, the above datum may be rendered to the model as:

> With Tristran's next step he was standing beside a lake, and the candlelight shone brightly on the water; and then he was walking through the mountains, through lonely crags, where the candlelight was reflected in the eyes of the creatures of the high snows; and then he was walking through the clouds, which, while not entirely substantial, still supported his weight in comfort; and then, holding tightly to his candle, he was underground, and the candlelight glinted back at him from the wet cave walls; now he was in the mountains once more; and then he was on a road through wild forest, and he glimpsed a chariot being pulled by two goats, being driven by a woman in a red dress who looked, for the glimpse he got of her, the way Boadicea was drawn in his history books; and another step and he was in a leafy glen, and he could hear the chuckle of water as it splashed and sang its way into a small brook.
He took another step, but he was still in the
>

The model would then be expected output “ glen”.

Below is a YAML section that works with the Lambada OpenAI dataset in [`scripts/eval/local_data/lambada_openai.jsonl`](https://github.com/mosaicml/llm-foundry/blob/main/scripts/eval/local_data/lambada_openai.jsonl):

>
    label: lambada_openai
    dataset_uri: local_data/lambada_openai.jsonl
    num_fewshot:
    - 0
    batch_size: 4
    icl_task_type: language_modeling
    metric_names:
    - InContextLearningLMAccuracy
    prompt_string: '' # this goes at the beginning of each input
    example_delimiter: "\n" # this goes between fewshot examples
    continuation_delimiter: ' ' # this separates contexts from continuations
>

----

### InContextLearningMultipleChoiceTaskDataset

The ICL multiple choice (MC) task assesses the model’s ability to answer multiple choice questions by assigning highest per token probability to the correct answer. An MC dataset consists of a list of JSONs containing a query (under the key `query`), a list of choices (under the key `choices`), and the index indicating the correct answer (under the key `gold`). The MC task works with the NLP metric InContextLearningMultipleChoiceAccuracy, which separately runs the model's `forward()` method on the query prepended to each choice, and then determines the model to be correct if the correct choice has the lowest per token perplexity conditioned on the query.

Required keys for each datum:
* `query`: str
* `choices`: str
* `gold`: int

An example datum is below:
```jsx
{"query": "High jump: A boy is running down a track. The boy", "choices": ["runs into a car.", "gets in a mat.", "lifts his body above the height of a pole.", "stands on his hands and springs."], "gold": 2}
```
The MC task expects a **prompt string**, a **continuation delimiter** to separate continuation from context, and an **example delimiter** to separate few shot examples from one another. If using the following settings, with 0 examples in context, the above datum may be rendered as four different inputs to the model:

> High jump: A boy is running down a track. The boy runs into a car.
>
> High jump: A boy is running down a track. The boy gets in a mat.
>
> High jump: A boy is running down a track. The boy lifts his body above the height of a pole.
>
> High jump: A boy is running down a track. The boy stands on his hands and springs.
>

The model would be deemed correct if it assigns the lowest per token perplexity to the sequence " lifts his body above the height of a pole."

Below is a YAML section that works with the HellaSwag dataset in [`scripts/eval/local_data/hellaswag.jsonl`](https://raw.githubusercontent.com/mosaicml/llm-foundry/main/scripts/eval/local_data/hellaswag.jsonl):

>
    label: hellaswag
    dataset_uri: local_data/hellaswag.jsonl # ADD YOUR OWN DATASET URI
    num_fewshot:
    - 0
    - 1
    - 5
    - 10
    batch_size: 4
    icl_task_type: multiple_choice
    metric_names:
    - InContextLearningMultipleChoiceAccuracy
    prompt_string: '' # this goes at the beginning of each input
    example_delimiter: "\n" # this goes between fewshot examples
    continuation_delimiter: ' ' # this separates questions from answers
>

----

### InContextLearningSchemaTaskDataset

The ICL schema task assesses the model’s ability to determine which of some set of possible contexts (under the key `context_options`) makes a sequence of tokens (under the key `continuation`) most likely, with the correct context indicated by "gold". This task is based on [A Simple Method for Commonsense Reasoning](https://arxiv.org/abs/1806.02847).

The schema task works with the NLP metric InContextLearningMultipleChoiceAccuracy, which separately runs the model's `forward()` method on each context option prepended to the continuation and rates the model correct if it assigns minimum per token perplexity to the continuation conditioned on the true context.

Required keys for each datum:
* query: str
* choices: str
* gold: int

An example datum is below:
```jsx
{"context_options": ["Jim comforted Kevin because Jim", "Jim comforted Kevin because Kevin"], "continuation": "was so upset.", "gold": 1}
```
The Schema task expects a **prompt string**, a **continuation delimiter** to separate continuation from context, and an **example delimiter** to separate few shot examples from one another. If using the following settings, with 0 few shot examples in context, the above datum may be rendered as two different inputs to the model:

> Jim comforted Kevin because Jim was so upset.
>
> Jim comforted Kevin because Kevin was so upset.
>


The model would be assigned correct if per token perplexity of the sequence " was so upset" is lower in the second version than it is in the first version.

Below is a YAML section that works with the Winograd dataset in [`scripts/eval/local_data/winograd_wsc.jsonl`](https://github.com/mosaicml/llm-foundry/blob/main/scripts/eval/local_data/winograd_wsc.jsonl):

>
    label: winograd
    dataset_uri: local_data/winograd_wsc.jsonl
    num_fewshot:
    - 0
    - 1
    - 5
    - 10
    batch_size: 4
    icl_task_type: schema
    metric_names:
    - InContextLearningMultipleChoiceAccuracy
    - InContextLearningMCExpectedCalibrationError
    prompt_string: '' # this goes at the beginning of each input
    example_delimiter: "\n" # this goes between fewshot examples
    continuation_delimiter: ' ' # this separates questions from answers
>


----

### InContextLearningCodeEvalDataset

The ICL CodeEvalDataset takes a prompt, and, working with the NLP metric [InContextLearningCodeEvalAccuracy](https://docs.mosaicml.com/projects/composer/en/latest/api_reference/generated/composer.metrics.InContextLearningCodeEvalAccuracy.html), generates code which gets run against the supplied tests, as in HumanEval ([Evaluating Large Language Models Trained on Code](https://arxiv.org/abs/2107.03374)) and MBPP ([Program Synthesis with Large Language Models](https://arxiv.org/abs/2108.07732)). This generation involves many decoding steps, so can take longer per sample than other ICL tasks. An example datum:

```json
{"task_id": "JavaScript/2", "prompt": "/* Given a positive floating point number, it can be decomposed into\n  and integer part (largest integer smaller than given number) and decimals\n  (leftover part always smaller than 1).\n\n  Return the decimal part of the number.\n  >>> truncateNumber(3.5)\n  0.5\n  */\nconst truncateNumber = (number) => {\n", "canonical_solution": "  return number % 1.0;\n}\n\n", "test": "const testTruncateNumber = () => {\n  console.assert(truncateNumber(3.5) === 0.5)\n\n  console.assert(Math.abs(truncateNumber(1.33) - 0.33) < 1e-6)\n\n  console.assert(Math.abs(truncateNumber(123.456 - 0.456) < 1e-6))\n}\n\ntestTruncateNumber()\n", "entry_point": "truncateNumber", "test_inputs": ["3.5", "1.33", "123.456"], "test_outputs": ["0.5", "0.33", "0.456"], "language": "javascript"}
```

Required keys for each datum:

* `prompt: str`
* `test: str`
* `entry_point: str`
* `test_inputs: List[str]`
* `test_outputs: List[str]`
* `language: str`

Code evaluation can happen locally (insecure) or inside an AWS Lambda function sandbox. This is controlled by setting the environment variable `CODE_EVAL_DEVICE` to `LOCAL` or `LAMBDA`. If set to `LAMBDA`, you must also provide `CODE_EVAL_URL` and `CODE_EVAL_APIKEY` to query the API gateway in the AWS Sandbox.

----

### Build your own dataset (BYOD)
Building a dataset compatible with our eval suite is very easy if it fits with one of the four supported task types. Simply choose the appropriate task type (LM, MC, QA, or Schema) and process each dataset into a jsonl format in which each row has the format described above.

Below is a minimal script which prepares the [Winograd schema challenge](https://cdn.aaai.org/ocs/4492/4492-21843-1-PB.pdf) hosted on [HuggingFace](https://huggingface.co/datasets/winograd_wsc). This script can be modified to generate other datasets based on the HuggingFace dataset hub.
```python
from datasets import load_dataset

upper_pronouns = [
        "A",
        "An",
        "The",
        "She",
        "He",
        "It",
        "They",
        "My",
        "His",
        "Her",
        "Their",
    ]

def __normalize_option(doc, option):
        # this function adapted from EleutherAI/lm-evaluation-harness

        # Append `'s` to possessive determiner based options.
        if doc["pronoun"].lower() in ["my", "his", "her", "our", "their"]:
            option += "'s"
        # Appropriately lowercase the pronoun in the option.
        pronoun = option.split()[0]
        start_of_sentence = doc["text"][doc["pronoun_loc"] - 2] == "."
        if not start_of_sentence and pronoun in upper_pronouns:
            return option.replace(pronoun, pronoun.lower())
        return option

def lower_first_letter(s):
    return s[0:1].lower() + s[1:]

def prep_winograd_wsc(row):
    # this function adapted from EleutherAI/lm-evaluation-harness

    prefix = row['text'][:row['pronoun_loc']]
    continuation = row['text'][row['pronoun_loc'] + len(row['pronoun']):]

    context_options = [
        prefix + __normalize_option(row, o) for o in row['options']
    ]

    return {
        "context_options": context_options,
        "continuation": continuation,
        "gold": row['label']
    }

def prep_dataset(out_file):
        dataset_name = ('winograd_wsc', 'wsc273')
        dataset = load_dataset(*dataset_name)

        with open(out_file, "w", encoding='utf8') as f:

            if dataset_name[0] == 'winogrande':
                split = dataset['validation']
            else:
                split = dataset['test'] if 'test' in dataset \
                    else dataset['validation']
            for row in split:
                row = prep_winograd_wsc(row)
                f.write(json.dumps(row, ensure_ascii=False) + "\n")
```

Similarly, you can compile a dataset directly from [`EleutherAI/lm-evaluation-harness`](https://github.com/EleutherAI/lm-evaluation-harness) by modifying the script below:
```python
def prep_triviaqa(row):

    return {
        "context": f"Question: {row['question']}\nAnswer:",
        "answer": row['answer']['value'],
        "aliases": row['answer']['aliases']
    }

def prep_dataset(out_file):
    task = lm_eval_tasks.get_task_dict(['triviaqa'])['triviaqa']

    if task.has_test_docs():
        task_doc_func = task.test_docs
        task_set = "test"
    elif task.has_validation_docs():
        task_set = "val"
        task_doc_func = task.validation_docs
    with open(out_file, "w", encoding='utf8') as f:
            for row in task_doc_func():
                row = prep_triviaqa(row)
                f.write(json.dumps(row, ensure_ascii=False) + "\n")
```

#### A note on delimiters and tokenizers

When formatting samples, `prompt_string` is prepended to the beginning, then `num_fewshot` examples from the dataset are concatenated. Each few shot example is formatted with the context/continuation of each being separated by `continuation_delimiter`, then each example is separated from the others by the `example_delimiter`. Finally, we append the context/query/question/context options of the current sample to be evaluated and the `continuation_delimiter`.

Thus the structure of each question's preamble is `prompt | few shot examples | context | continuation delimiter`. The continuation (aka choices for MC) is then tokenized separately and the tokens of the preamble and tokens of the continuation are concatenated. It is important to note that if the continuation delimiter has a trailing space, it is stripped and instead prepended to the continuation. Furthermore, if the continuation does not have a leading space, one will be prepended.

----<|MERGE_RESOLUTION|>--- conflicted
+++ resolved
@@ -145,11 +145,7 @@
 
 ICL evaluation measures a model’s ability to solve novel problems by being provided examples in-context without ever being specifically trained to answer such questions.
 
-<<<<<<< HEAD
-We supports a number of standard ICL formats and allow users to upload their own datasets that correspond to these formats. All of our ICL task types are implemented in `llm-foundry/llmfoundry/eval/datasets/in_context_learning_evaluation.py` while all of our ICL
-=======
 We support a number of standard ICL formats and allow users to upload their own datasets that correspond to these formats. All of our ICL task types are implemented in `llm-foundry/llmfoundry/eval/datasets/in_context_learning_evaluation.py` while all of our ICL
->>>>>>> 03f7e91e
 metrics are implemented in `llm-foundry/llmfoundry/eval/metrics/nlp.py`. You can see which metrics work with which task types in the `llmfoundry.utils.builders.build_icl_evaluators` helper function.
 
 This document explains the ICL formats compatible with [Composer](https://github.com/mosaicml/composer), summarizes how to add new datasets in those formats, and catalogs the datasets currently used by the research team to evaluate models.
