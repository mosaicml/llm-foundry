# In-context learning (ICL) evaluaton
This folder contains the MosaicML LLM evaluation suite. It is a [blazingly fast](https://www.mosaicml.com/blog/llm-evaluation-for-icl), multi-GPU-enabled ICL evaluaton suite with native [FSDP](https://pytorch.org/docs/stable/fsdp.html) compatibility with any model on the HuggingFace hub and any PyTorch model that implements the [`ComposerModel` interface](https://docs.mosaicml.com/projects/composer/en/latest/api_reference/generated/composer.ComposerModel.html#composermodel).

You can evaluate a model by preparing an evaluaton YAML following the format of the examples in the [`scripts/eval/yamls` directory](https://github.com/mosaicml/llm-foundry/tree/main/scripts/eval/yamls).

<<<<<<< HEAD
**Offline evaluation**
You can run the evaluation script on a model checkpoint via `composer eval/eval.py YOUR_YAML` from the `scripts` directory or launch it on the mosaic cloud using a an MCLI YAML following the format of `llm-foundry/mcli/mcli-1b-eval.yaml`.
Your YAML must have a config section entitled `icl_tasks`, this can either be a dictionary of the form

```jsx
icl_tasks:
  -
    label: piqa
    dataset_uri: # ADD YOUR OWN DATASET URI
    num_fewshot: [5]
    icl_task_type: multiple_choice
    continuation_delimiter: ' '
    example_delimiter: "\n"
    prompt_string: ''
  -
    label: lambada
    dataset_uri: # ADD YOUR OWN DATASET URI
    num_fewshot: [0]
    icl_task_type: language_modeling
```

or a local path pointing to a YAML containing an icl\_tasks config.

Note that if continuation\_delimiter, example\_delimiter, or prompt\_string are omitted they will default to the values below:
```jsx
continuation_delimiter: ' '
example_delimiter: "\n"
prompt_string: ''
```


**Evaluation during training**
You can also add ICL evaluation to your training runs by adding an `icl_tasks` config to your training config at the same depth as the `model` subconfig.
=======
You can run the evaluation script via `composer eval.py YOUR_YAML` or launch it on the MosaicML Cloud Platform using a an MCLI YAML following the format of [`llmfoundry/mcli/mcli-1b-eval.yaml`](https://github.com/mosaicml/llm-foundry/blob/main/mcli/mcli-1b-eval.yaml).
>>>>>>> 15801cab

----

## ICL Tasks

ICL evaluation measures a model’s ability to solve novel problems by being provided examples in-context without ever being specifically trained to answer such questions.

Composer supports a number of different standard ICL formats and allows users to upload their own datasets that correspond to those formats.

This document explains the ICL formats compatible with [Composer](https://github.com/mosaicml/composer), summarizes how to add new datasets in those formats, and catalogs the datasets currently used by the research team to evaluate models.

----

## Supported ICL formats

Composer currently supports four ICL formats

1. [InContextLearningQATaskDataset](https://github.com/mosaicml/composer/blob/v0.14.0/composer/datasets/in_context_learning_evaluation.py#L92-L253)
2. [InContextLearningLMTaskDataset](https://github.com/mosaicml/composer/blob/v0.14.0/composer/datasets/in_context_learning_evaluation.py#L256-L402)
3. [InContextLearningMultipleChoiceTaskDataset](https://github.com/mosaicml/composer/blob/v0.14.0/composer/datasets/in_context_learning_evaluation.py#L405-L599)
4. [InContextLearningSchemaTaskDataset](https://github.com/mosaicml/composer/blob/v0.14.0/composer/datasets/in_context_learning_evaluation.py#L602-L773)

--------

### InContextLearningQATaskDataset

The ICL question answering (QA) task supports free response question answering evaluation using the model’s generate function. A QA dataset consists of a list of JSONs containing a question (under the key `context`), a correct answer (under the key `answer`), and a list of alternative spellings of the answer that would be considered permissible (under the key `aliases`). The QA task works with the NLP metric: [InContextLearningQAAccuracy](https://docs.mosaicml.com/projects/composer/en/latest/api_reference/generated/composer.metrics.InContextLearningQAAccuracy.html) which assigns a model's output to be "correct" if, conditioned on the context, the model's generate method produces a string that is a normalized prefix for either the `answer` or any of the `aliases`.

Required keys for each datum:
* `context`: str
* `answer`: str
* `aliases`: List[str]

An example datum is below:

```jsx
{"context": "What star sign is Jamie Lee Curtis?", "answer": "Scorpio", "aliases": ["Scorpio", "Skorpio"]}
```

The QA task expects a **prompt string**, a **continuation delimiter** to separate questions from answers, an **example delimiter** to separate few shot examples from one another, and a **question prelimiter** to put before each question. If using the following settings, with 2 examples in context, the above datum may be rendered to the model as:

```jsx
prompt_string: "Answer the following trivia question:\n", example_delimiter: "\n", continuation_delimiter: " Answer: ", question_prelimiter: "Question: "
```

> Answer the following trivia question:
Question: What is the Japanese share index called? Answer: Nikkei
Question: Who was the man behind The Chipmunks? Answer: David Seville
Question: What star sign is Jamie Lee Curtis? Answer:
>

The model would then be expected to generate a series of tokens beginning with either of the aliases: `Scorpio/Skorpio`.

Below is a complete YAML section that works with the TriviaQA dataset in [`scripts/eval/local_data/triviaqa.jsonl`](https://github.com/mosaicml/llm-foundry/blob/main/scripts/eval/local_data/triviaqa.jsonl):

>
    label: triviaqa
    dataset_uri: local_data/triviaqa.jsonl
    num_fewshot:
    - 0
    - 1
    - 5
    - 10
    batch_size: 4
    icl_task_type: question_answering
    metric_names:
    - InContextLearningQAAccuracy
    prompt_string: '' # this goes at the beginning of each input
    example_delimiter: "\n" # this goes between fewshot examples
    continuation_delimiter: ' ' # this separates questions from answers
>

----

### InContextLearningLMTaskDataset

The ICL language modeling (LM) task assesses the model’s ability to predict a precise sequence of tokens (called a continuation) following some context using the model’s `forward` function. An LM dataset consists of a list of JSONs containing a context (under the key `context`) and a continuation (under the key `continuation` that the model must correctly predict conditioned on the context. The LM task uses the NLP metric [InContextLearningLMAccuracy](https://docs.mosaicml.com/projects/composer/en/latest/api_reference/generated/composer.metrics.InContextLearningLMAccuracy.html), which assigns a model's output to be "correct" if, conditioned on the context tokens, the model's argmax output logits exactly match the tokens in the continuation.

Required keys for each datum:
* `context`: str
* `continuation`: str


An example datum is below:

```jsx
{"context": "With Tristran's next step he was standing beside a lake, and the candlelight shone brightly on the water; and then he was walking through the mountains, through lonely crags, where the candlelight was reflected in the eyes of the creatures of the high snows; and then he was walking through the clouds, which, while not entirely substantial, still supported his weight in comfort; and then, holding tightly to his candle, he was underground, and the candlelight glinted back at him from the wet cave walls; now he was in the mountains once more; and then he was on a road through wild forest, and he glimpsed a chariot being pulled by two goats, being driven by a woman in a red dress who looked, for the glimpse he got of her, the way Boadicea was drawn in his history books; and another step and he was in a leafy glen, and he could hear the chuckle of water as it splashed and sang its way into a small brook.\n\nHe took another step, but he was still in the", "continuation": " glen"}
```

The LM task expects a **prompt string**, a **continuation delimiter** to separate continuation from context, and an **example delimiter** to separate few shot examples from one another. If using the following settings, with 0 examples in context, the above datum may be rendered to the model as:

> With Tristran's next step he was standing beside a lake, and the candlelight shone brightly on the water; and then he was walking through the mountains, through lonely crags, where the candlelight was reflected in the eyes of the creatures of the high snows; and then he was walking through the clouds, which, while not entirely substantial, still supported his weight in comfort; and then, holding tightly to his candle, he was underground, and the candlelight glinted back at him from the wet cave walls; now he was in the mountains once more; and then he was on a road through wild forest, and he glimpsed a chariot being pulled by two goats, being driven by a woman in a red dress who looked, for the glimpse he got of her, the way Boadicea was drawn in his history books; and another step and he was in a leafy glen, and he could hear the chuckle of water as it splashed and sang its way into a small brook.
He took another step, but he was still in the
>

The model would then be expected output “ glen”.

Below is a YAML section that works with the Lambada OpenAI dataset in [`scripts/eval/local_data/lambada_openai.jsonl`](https://github.com/mosaicml/llm-foundry/blob/main/scripts/eval/local_data/lambada_openai.jsonl):

>
    label: lambada_openai
    dataset_uri: local_data/lambada_openai.jsonl
    num_fewshot:
    - 0
    batch_size: 4
    icl_task_type: language_modeling
    metric_names:
    - InContextLearningLMAccuracy
    prompt_string: '' # this goes at the beginning of each input
    example_delimiter: "\n" # this goes between fewshot examples
    continuation_delimiter: ' ' # this separates contexts from continuations
>

----

### InContextLearningMultipleChoiceTaskDataset

The ICL multiple choice (MC) task assesses the model’s ability to answer multiple choice questions by assigning highest per token probability to the correct answer. An MC dataset consists of a list of JSONs containing a query (under the key `query`), a list of choices (under the key `choices`), and the index indicating the correct answer (under the key `gold`). The MC task works with the NLP metric [InContextLearningMultipleChoiceAccuracy](https://docs.mosaicml.com/projects/composer/en/latest/api_reference/generated/composer.metrics.InContextLearningMultipleChoiceAccuracy.html), which separately runs the model's `forward()` method on the query prepended to each choice, and then determines the model to be correct if the correct choice has the lowest per token perplexity conditioned on the query.

Required keys for each datum:
*` query`: str
* `choices`: str
* `gold`: int

An example datum is below:
```jsx
{"query": "High jump: A boy is running down a track. The boy", "choices": ["runs into a car.", "gets in a mat.", "lifts his body above the height of a pole.", "stands on his hands and springs."], "gold": 2}
```
The MC task expects a **prompt string**, a **continuation delimiter** to separate continuation from context, and an **example delimiter** to separate few shot examples from one another. If using the following settings, with 0 examples in context, the above datum may be rendered as four different inputs to the model:

> High jump: A boy is running down a track. The boy runs into a car.
>
> High jump: A boy is running down a track. The boy gets in a mat.
>
> High jump: A boy is running down a track. The boy lifts his body above the height of a pole.
>
> High jump: A boy is running down a track. The boy stands on his hands and springs.
>

The model would be deemed correct if it assigns the lowest per token perplexity to the sequence " lifts his body above the height of a pole."

Below is a YAML section that works with the HellaSwag dataset in [`scripts/eval/local_data/hellaswag.jsonl`](https://raw.githubusercontent.com/mosaicml/llm-foundry/main/scripts/eval/local_data/hellaswag.jsonl):

>
    label: hellaswag
    dataset_uri: local_data/hellaswag.jsonl # ADD YOUR OWN DATASET URI
    num_fewshot:
    - 0
    - 1
    - 5
    - 10
    batch_size: 4
    icl_task_type: multiple_choice
    metric_names:
    - InContextLearningMultipleChoiceAccuracy
    - InContextLearningMCExpectedCalibrationError
    prompt_string: '' # this goes at the beginning of each input
    example_delimiter: "\n" # this goes between fewshot examples
    continuation_delimiter: ' ' # this separates questions from answers
>

----

### InContextLearningSchemaTaskDataset

The ICL schema task assesses the model’s ability to determine which of some set of possible contexts (under the key `context_options`) makes a sequence of tokens (under the key `continuation`) most likely, with the correct context indicated by "gold". This task is based on [A Simple Method for Commonsense Reasoning](https://arxiv.org/abs/1806.02847).

The schema task works with the NLP metric [InContextLearningMultipleChoiceAccuracy](https://docs.mosaicml.com/projects/composer/en/latest/api_reference/generated/composer.metrics.InContextLearningMultipleChoiceAccuracy.html), which separately runs the model's `forward()` method on each context option prepended to the continuation and rates the model correct if it assigns minimum per token perplexity to the continuation conditioned on the true context.

Required keys for each datum:
* query: str
* choices: str
* gold: int

An example datum is below:
```jsx
{"context_options": ["Jim comforted Kevin because Jim", "Jim comforted Kevin because Kevin"], "continuation": "was so upset.", "gold": 1}
```
The Schema task expects a **prompt string**, a **continuation delimiter** to separate continuation from context, and an **example delimiter** to separate few shot examples from one another. If using the following settings, with 0 few shot examples in context, the above datum may be rendered as two different inputs to the model:

> Jim comforted Kevin because Jim was so upset.
>
> Jim comforted Kevin because Kevin was so upset.
>


The model would be assigned correct if per token perplexity of the sequence " was so upset" is lower in the second version than it is in the first version.

Below is a YAML section that works with the Winograd dataset in [`scripts/eval/local_data/winograd_wsc.jsonl`](https://github.com/mosaicml/llm-foundry/blob/main/scripts/eval/local_data/winograd_wsc.jsonl):

>
    label: winograd
    dataset_uri: local_data/winograd_wsc.jsonl
    num_fewshot:
    - 0
    - 1
    - 5
    - 10
    batch_size: 4
    icl_task_type: schema
    metric_names:
    - InContextLearningMultipleChoiceAccuracy
    - InContextLearningMCExpectedCalibrationError
    prompt_string: '' # this goes at the beginning of each input
    example_delimiter: "\n" # this goes between fewshot examples
    continuation_delimiter: ' ' # this separates questions from answers
>

### Build your own dataset (BYOD)
Building a dataset compatible with our eval suite is very easy if it fits with one of the four supported task types. Simply choose the appropriate task type (LM, MC, QA, or Schema) and process each dataset into a jsonl format in which each row has the format described above.

Below is a minimal script which prepares the [Winograd schema challenge](https://cdn.aaai.org/ocs/4492/4492-21843-1-PB.pdf) hosted on [HuggingFace](https://huggingface.co/datasets/winograd_wsc). This script can be modified to generate other datasets based on the HuggingFace dataset hub.
```python
from datasets import load_dataset

upper_pronouns = [
        "A",
        "An",
        "The",
        "She",
        "He",
        "It",
        "They",
        "My",
        "His",
        "Her",
        "Their",
    ]

def __normalize_option(doc, option):
        # this function adapted from EleutherAI/lm-evaluation-harness

        # Append `'s` to possessive determiner based options.
        if doc["pronoun"].lower() in ["my", "his", "her", "our", "their"]:
            option += "'s"
        # Appropriately lowercase the pronoun in the option.
        pronoun = option.split()[0]
        start_of_sentence = doc["text"][doc["pronoun_loc"] - 2] == "."
        if not start_of_sentence and pronoun in upper_pronouns:
            return option.replace(pronoun, pronoun.lower())
        return option

def lower_first_letter(s):
    return s[0:1].lower() + s[1:]

def prep_winograd_wsc(row):
    # this function adapted from EleutherAI/lm-evaluation-harness

    prefix = row['text'][:row['pronoun_loc']]
    continuation = row['text'][row['pronoun_loc'] + len(row['pronoun']):]

    context_options = [
        prefix + __normalize_option(row, o) for o in row['options']
    ]

    return {
        "context_options": context_options,
        "continuation": continuation,
        "gold": row['label']
    }

def prep_dataset(out_file):
        dataset_name = ('winograd_wsc', 'wsc273')
        dataset = load_dataset(*dataset_name)

        with open(out_file, "w", encoding='utf8') as f:

            if dataset_name[0] == 'winogrande':
                split = dataset['validation']
            else:
                split = dataset['test'] if 'test' in dataset \
                    else dataset['validation']
            for row in split:
                row = prep_winograd_wsc(row)
                f.write(json.dumps(row, ensure_ascii=False) + "\n")
```

Similarly, you can compile a dataset directly from [`EleutherAI/lm-evaluation-harness`](https://github.com/EleutherAI/lm-evaluation-harness) by modifying the script below:
```python
def prep_triviaqa(row):

    return {
        "context": f"Question: {row['question']}\nAnswer:",
        "answer": row['answer']['value'],
        "aliases": row['answer']['aliases']
    }

def prep_dataset(out_file):
    task = lm_eval_tasks.get_task_dict(['triviaqa'])['triviaqa']

    if task.has_test_docs():
        task_doc_func = task.test_docs
        task_set = "test"
    elif task.has_validation_docs():
        task_set = "val"
        task_doc_func = task.validation_docs
    with open(out_file, "w", encoding='utf8') as f:
            for row in task_doc_func():
                row = prep_triviaqa(row)
                f.write(json.dumps(row, ensure_ascii=False) + "\n")
```

#### A note on delimiters and tokenizers

When formatting samples, `prompt_string` is prepended to the beginning, then `num_fewshot` examples from the dataset are concatenated. Each few shot example is formatted with the context/continuation of each being separated by `continuation_delimiter`, then each example is separated from the others by the `example_delimiter`. Finally, we append the context/query/question/context options of the current sample to be evaluated and the `continuation_delimiter`.

Thus the structure of each question's preamble is `prompt | few shot examples | context | continuation delimiter`. The continuation (aka choices for MC) is then tokenized separately and the tokens of the preamble and tokens of the continuation are concatenated. It is important to note that if the continuation delimiter has a trailing space, it is stripped and instead prepended to the continuation. Furthermore, if the continuation does not have a leading space, one will be prepended.<|MERGE_RESOLUTION|>--- conflicted
+++ resolved
@@ -3,7 +3,6 @@
 
 You can evaluate a model by preparing an evaluaton YAML following the format of the examples in the [`scripts/eval/yamls` directory](https://github.com/mosaicml/llm-foundry/tree/main/scripts/eval/yamls).
 
-<<<<<<< HEAD
 **Offline evaluation**
 You can run the evaluation script on a model checkpoint via `composer eval/eval.py YOUR_YAML` from the `scripts` directory or launch it on the mosaic cloud using a an MCLI YAML following the format of `llm-foundry/mcli/mcli-1b-eval.yaml`.
 Your YAML must have a config section entitled `icl_tasks`, this can either be a dictionary of the form
@@ -37,9 +36,7 @@
 
 **Evaluation during training**
 You can also add ICL evaluation to your training runs by adding an `icl_tasks` config to your training config at the same depth as the `model` subconfig.
-=======
-You can run the evaluation script via `composer eval.py YOUR_YAML` or launch it on the MosaicML Cloud Platform using a an MCLI YAML following the format of [`llmfoundry/mcli/mcli-1b-eval.yaml`](https://github.com/mosaicml/llm-foundry/blob/main/mcli/mcli-1b-eval.yaml).
->>>>>>> 15801cab
+
 
 ----
 
