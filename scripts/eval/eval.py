# Copyright 2022 MosaicML LLM Foundry authors
# SPDX-License-Identifier: Apache-2.0

import copy
import logging
import os
import sys
import time
import warnings
from typing import Any, Dict, List, Optional, Tuple, Union

import pandas as pd
import torch
from composer.loggers import MosaicMLLogger
from composer.loggers.logger_destination import LoggerDestination
from composer.models.base import ComposerModel
from composer.trainer import Trainer
from composer.utils import dist, get_device, reproducibility
from omegaconf import DictConfig, ListConfig
from omegaconf import OmegaConf as om
from rich.traceback import install
from transformers import PreTrainedTokenizerBase

install()
from llmfoundry.models.model_registry import COMPOSER_MODEL_REGISTRY
from llmfoundry.registry import import_file
from llmfoundry.utils.builders import (add_metrics_to_eval_loaders,
                                       build_evaluators, build_logger,
                                       build_tokenizer)
from llmfoundry.utils.config_utils import (log_config, pop_config,
                                           process_init_device)
from llmfoundry.utils.registry_utils import import_file

log = logging.getLogger(__name__)


def load_model(model_cfg: DictConfig, tokenizer: PreTrainedTokenizerBase,
               fsdp_config: Optional[Dict], num_retries: int) -> ComposerModel:
    init_context = process_init_device(model_cfg, fsdp_config)

    retries = 0
    composer_model = None
    with init_context:
        while retries < num_retries and composer_model is None:
            try:
                composer_model = COMPOSER_MODEL_REGISTRY[model_cfg.name](
                    model_cfg, tokenizer)
            except Exception as e:
                retries += 1
                if retries >= num_retries:
                    raise e
                else:
                    log.info(
                        f'Got exception {str(e)} while loading model {model_cfg.name}. {num_retries-retries} retries remaining'
                    )

    assert composer_model is not None
    return composer_model


def evaluate_model(
    model_cfg: DictConfig,
    dist_timeout: Union[float, int],
    run_name: str,
    seed: int,
    icl_tasks: Union[str, ListConfig],
    max_seq_len: int,
    device_eval_batch_size: int,
    eval_gauntlet_config: Optional[Union[str, DictConfig]],
    eval_loader_config: Optional[Union[DictConfig, ListConfig]],
    fsdp_config: Optional[Dict],
    num_retries: int,
    loggers_cfg: Dict[str, Any],
    python_log_level: Optional[str],
    precision: str,
    eval_gauntlet_df: Optional[pd.DataFrame],
    eval_subset_num_batches: int,
    icl_subset_num_batches: Optional[int],
    metadata: Optional[Dict[str, str]],
    logged_config: DictConfig,
    should_log_config: bool = True,
):

    log.info(f'Evaluating model: {model_cfg.model_name}')
    # Build tokenizer and model
    tokenizer_cfg: Dict[str,
                        Any] = om.to_container(model_cfg.tokenizer,
                                               resolve=True)  # type: ignore
    tokenizer_name = tokenizer_cfg['name']
    tokenizer_kwargs = tokenizer_cfg.get('kwargs', {})
    tokenizer = build_tokenizer(tokenizer_name, tokenizer_kwargs)

    evaluators, logger_keys, eval_gauntlet_callback = build_evaluators(
        eval_loader_config,
        icl_tasks,
        eval_gauntlet_config,
        tokenizer=tokenizer,
        device_eval_batch_size=device_eval_batch_size,
        icl_seq_len=max_seq_len,
        icl_subset_num_batches=icl_subset_num_batches,
    )

    callbacks = []
    if eval_gauntlet_callback is not None:
        callbacks.append(eval_gauntlet_callback)

    loggers: List[LoggerDestination] = [
        build_logger(name, logger_cfg)
        for name, logger_cfg in loggers_cfg.items()
    ]

    if metadata is not None:
        # Flatten the metadata for logging
        loggers_cfg.pop('metadata', None)
        loggers_cfg.update(metadata, merge=True)

        # Find the MosaicMLLogger
        mosaicml_logger = next((
            logger for logger in loggers if isinstance(logger, MosaicMLLogger)),
                               None)

        if mosaicml_logger is not None:
            mosaicml_logger.log_metrics(metadata)
            mosaicml_logger._flush_metadata(force_flush=True)

    if fsdp_config and model_cfg.model.get('load_in_8bit', False):
        raise ValueError(
            'The FSDP config block is not supported when loading ' +
            'Hugging Face models in 8bit.')

    composer_model = load_model(model_cfg.model, tokenizer, fsdp_config,
                                num_retries)

    # Now add the eval metrics
    if eval_loader_config is not None:
        train_metrics = composer_model.get_metrics(is_train=True)
        evaluators = add_metrics_to_eval_loaders(evaluators,
                                                 list(train_metrics.keys()))

    if eval_gauntlet_df is None and eval_gauntlet_callback is not None:
        eval_gauntlet_df = pd.DataFrame(
            columns=['model_name'] +
            [avg for avg in eval_gauntlet_callback.averages] +
            [t.name for t in eval_gauntlet_callback.categories])

    load_path = model_cfg.get('load_path', None)
    if model_cfg.model.name == 'mpt_causal_lm' and load_path is None:
        raise ValueError(
            'MPT causal LMs require a load_path to the checkpoint for model evaluation.'
            +
            ' Please check your yaml and the model_cfg to ensure that load_path is set.'
        )

    assert composer_model is not None

    log.info(f'Building trainer for {model_cfg.model_name}...')

    trainer = Trainer(
        run_name=run_name,
        seed=seed,
        model=composer_model,
        callbacks=callbacks,
        loggers=loggers,
        precision=precision,
        fsdp_config=fsdp_config,
        load_path=load_path,
        load_weights_only=True,
        progress_bar=False,
        log_to_console=True,
        dist_timeout=dist_timeout,
        python_log_level=python_log_level,
    )

    if should_log_config:
        log.info('Evaluation config:')
        log_config(logged_config)

    log.info(f'Starting eval for {model_cfg.model_name}...')
    if torch.cuda.is_available():
        torch.cuda.synchronize()
    a = time.time()
    trainer.eval(eval_dataloader=evaluators,
                 subset_num_batches=eval_subset_num_batches)
    if torch.cuda.is_available():
        torch.cuda.synchronize()
    b = time.time()

    log.info(f'Ran {model_cfg.model_name} eval in: {b-a} seconds')
    return (trainer, logger_keys, eval_gauntlet_callback, eval_gauntlet_df)


def main(cfg: DictConfig) -> Tuple[List[Trainer], pd.DataFrame]:
    # Run user provided code if specified
    code_paths = pop_config(cfg,
                            'code_paths',
                            must_exist=False,
                            default_value=[],
                            convert=True)
<<<<<<< HEAD
    for code_path in code_paths:
        try:
            import_file(code_path)
        except Exception as e:
            raise ValueError(f'Error importing code from {code_path}: {e}')
=======
    # Import any user provided code
    for code_path in code_paths:
        import_file(code_path)
>>>>>>> d61c53d2

    om.resolve(cfg)

    # Create copy of config for logging
    logged_cfg: DictConfig = copy.deepcopy(cfg)

    model_configs: ListConfig = pop_config(cfg, 'models', must_exist=True)
    eval_gauntlet_config: Optional[Union[str, DictConfig]] = pop_config(
        cfg, 'eval_gauntlet', must_exist=False, default_value=None)

    fsdp_dict_cfg: Optional[DictConfig] = pop_config(cfg,
                                                     'fsdp_config',
                                                     must_exist=False,
                                                     default_value=None)
    fsdp_config: Optional[Dict] = om.to_container(
        fsdp_dict_cfg,
        resolve=True) if fsdp_dict_cfg is not None else None  # type: ignore
    assert isinstance(fsdp_config, Dict) or fsdp_config is None

    # Mandatory Evaluation Parameters
    icl_tasks: Union[str, ListConfig] = pop_config(cfg,
                                                   'icl_tasks',
                                                   must_exist=True)
    max_seq_len: int = pop_config(cfg, 'max_seq_len', must_exist=True)
    device_eval_batch_size: int = pop_config(cfg,
                                             'device_eval_batch_size',
                                             must_exist=True)
    precision: str = pop_config(cfg,
                                'precision',
                                must_exist=False,
                                default_value=None)
    python_log_level: Optional[str] = pop_config(cfg,
                                                 'python_log_level',
                                                 must_exist=False,
                                                 default_value='debug')

    # Optional Evaluation Parameters with default values
    eval_loader_config: Optional[Union[DictConfig, ListConfig]] = pop_config(
        cfg, 'eval_loader', must_exist=False, default_value=None)
    seed: int = pop_config(cfg, 'seed', must_exist=False, default_value=17)
    dist_timeout: Union[float, int] = pop_config(cfg,
                                                 'dist_timeout',
                                                 must_exist=False,
                                                 default_value=600.0)
    default_run_name: str = os.environ.get('RUN_NAME', 'llm')
    run_name: str = pop_config(cfg,
                               'run_name',
                               must_exist=False,
                               default_value=default_run_name)
    num_retries: int = pop_config(cfg,
                                  'num_retries',
                                  must_exist=False,
                                  default_value=3)
    loggers_cfg: Dict[str, Any] = pop_config(cfg,
                                             'loggers',
                                             must_exist=False,
                                             default_value={})
    eval_subset_num_batches: int = pop_config(cfg,
                                              'eval_subset_num_batches',
                                              must_exist=False,
                                              default_value=-1)
    icl_subset_num_batches: Optional[int] = pop_config(cfg,
                                                       'icl_subset_num_batches',
                                                       must_exist=False,
                                                       default_value=None)
    metadata: Optional[Dict[str, str]] = pop_config(cfg,
                                                    'metadata',
                                                    must_exist=False,
                                                    default_value=None,
                                                    convert=True)
    should_log_config: bool = pop_config(cfg,
                                         'log_config',
                                         must_exist=False,
                                         default_value=True)

    # Pop out interpolation variables.
    pop_config(cfg, 'model_name_or_path', must_exist=False, default_value=None)

    # Warn for unused parameters
    for key in cfg:
        warnings.warn(
            f'Unused parameter {key} found in cfg. Please check your yaml to ensure this parameter is necessary.'
        )

    reproducibility.seed_all(seed)
    dist.initialize_dist(get_device(None), timeout=dist_timeout)

    if python_log_level is not None:
        logging.basicConfig(
            # Example of format string
            # 2022-06-29 11:22:26,152: rank0[822018][MainThread]: INFO: Message here
            format=
            f'%(asctime)s: rank{dist.get_global_rank()}[%(process)d][%(threadName)s]: %(levelname)s: %(name)s: %(message)s'
        )
        logging.getLogger('llmfoundry').setLevel(python_log_level.upper())

    eval_gauntlet_df = None
    models_df = None
    composite_scores = None
    trainers = []
    for model_cfg in model_configs:
        (trainer, logger_keys, eval_gauntlet_callback,
         eval_gauntlet_df) = evaluate_model(
             model_cfg=model_cfg,
             dist_timeout=dist_timeout,
             run_name=run_name,
             seed=seed,
             icl_tasks=icl_tasks,
             max_seq_len=max_seq_len,
             device_eval_batch_size=device_eval_batch_size,
             eval_gauntlet_config=eval_gauntlet_config,
             eval_loader_config=eval_loader_config,
             fsdp_config=fsdp_config,
             num_retries=num_retries,
             loggers_cfg=loggers_cfg,
             python_log_level=python_log_level,
             precision=precision,
             eval_gauntlet_df=eval_gauntlet_df,
             eval_subset_num_batches=eval_subset_num_batches,
             icl_subset_num_batches=icl_subset_num_batches,
             metadata=metadata,
             logged_config=logged_cfg,
             should_log_config=should_log_config)
        trainers.append(trainer)

        if eval_gauntlet_callback is not None:
            composite_scores = eval_gauntlet_callback.eval_after_all(
                trainer.state, trainer.logger)

        benchmark_to_taxonomy = {}
        if eval_gauntlet_callback is not None:
            for t in eval_gauntlet_callback.categories:
                for b in t.benchmarks:
                    benchmark_to_taxonomy[b.name] = t.name

        model_results = calculate_markdown_results(logger_keys, trainer,
                                                   benchmark_to_taxonomy,
                                                   model_cfg.model_name)

        if models_df is None:
            models_df = model_results
        else:
            models_df = pd.concat([models_df, model_results], ignore_index=True)

        if eval_gauntlet_df is not None and eval_gauntlet_callback is not None:
            assert composite_scores is not None
            row = {'model_name': model_cfg['model_name']}
            row.update(
                {k.split('/')[-1]: v for k, v in composite_scores.items()})
            eval_gauntlet_df = pd.concat(
                [eval_gauntlet_df, pd.DataFrame([row])], ignore_index=True)

            print(f'Printing gauntlet results for all models')

            print(
                eval_gauntlet_df.sort_values(
                    list(eval_gauntlet_callback.averages.keys())[0],
                    ascending=False).to_markdown(index=False))
        print(f'Printing complete results for all models')
        assert models_df is not None
        print(models_df.to_markdown(index=False))

    return trainers, eval_gauntlet_df


def calculate_markdown_results(logger_keys: List[str], trainer: Trainer,
                               benchmark_to_taxonomy: Dict[str, str],
                               model_name: str):
    results = {}

    for key in logger_keys:
        # dl_name is either 2-tuple (benchmark_name, num_fewshot)
        # or 3-tuple (benchmark_name, num_fewshot, subcategory)
        dl_name, metric_name = key.split('/')[1:-1], key.split('/')[-1]
        if 'Accuracy' not in metric_name:
            continue

        metric = trainer.state.eval_metrics.get('/'.join(dl_name),
                                                {}).get(metric_name, None)

        if metric is None:
            continue
        if dl_name[1] not in results:
            results[dl_name[1]] = {}

        if dl_name[0] not in results[dl_name[1]]:
            results[dl_name[1]][dl_name[0]] = {}

        if metric_name not in results[dl_name[1]][dl_name[0]]:
            results[dl_name[1]][dl_name[0]][metric_name] = []

        results[dl_name[1]][dl_name[0]][metric_name].append({
            'val': metric.compute(),
            'subcat': dl_name[-1] if len(dl_name) == 3 else 'no_subcat'
        })

    df = pd.DataFrame(columns=[
        'Category', 'Benchmark', 'Subtask', 'Accuracy', 'Number few shot',
        'Model'
    ])

    for num_shot in results:
        for benchmark in results[num_shot]:
            for metric in results[num_shot][benchmark]:
                subscores = results[num_shot][benchmark][metric]
                if len(subscores) == 1:
                    row = {
                        'Category': benchmark_to_taxonomy.get(benchmark, ''),
                        'Benchmark': benchmark,
                        'Subtask': None,
                        'Accuracy': subscores[0]['val'],
                        'Number few shot': num_shot,
                        'Model': model_name
                    }
                    df = pd.concat([df, pd.DataFrame([row])], ignore_index=True)
                else:
                    row = {
                        'Category':
                            benchmark_to_taxonomy.get(benchmark, ''),
                        'Benchmark':
                            benchmark,
                        'Subtask':
                            'Average',
                        'Accuracy':
                            sum(s['val'] for s in subscores) / len(subscores),
                        'Number few shot':
                            num_shot,
                        'Model':
                            model_name
                    }
                    df = pd.concat([df, pd.DataFrame([row])], ignore_index=True)
                    for sub in subscores:
                        row = {
                            'Category':
                                benchmark_to_taxonomy.get(benchmark, ''),
                            'Benchmark':
                                None,
                            'Subtask':
                                sub['subcat'],
                            'Accuracy':
                                sub['val'],
                            'Number few shot':
                                num_shot,
                            'Model':
                                model_name
                        }
                        df = pd.concat([df, pd.DataFrame([row])],
                                       ignore_index=True)
    return df


if __name__ == '__main__':
    yaml_path, args_list = sys.argv[1], sys.argv[2:]
    with open(yaml_path) as f:
        yaml_cfg = om.load(f)
    cli_cfg = om.from_cli(args_list)
    cfg = om.merge(yaml_cfg, cli_cfg)
    assert isinstance(cfg, DictConfig)
    main(cfg)<|MERGE_RESOLUTION|>--- conflicted
+++ resolved
@@ -23,7 +23,7 @@
 
 install()
 from llmfoundry.models.model_registry import COMPOSER_MODEL_REGISTRY
-from llmfoundry.registry import import_file
+from llmfoundry.utils.registry_utils import import_file
 from llmfoundry.utils.builders import (add_metrics_to_eval_loaders,
                                        build_evaluators, build_logger,
                                        build_tokenizer)
@@ -196,17 +196,8 @@
                             must_exist=False,
                             default_value=[],
                             convert=True)
-<<<<<<< HEAD
-    for code_path in code_paths:
-        try:
-            import_file(code_path)
-        except Exception as e:
-            raise ValueError(f'Error importing code from {code_path}: {e}')
-=======
-    # Import any user provided code
     for code_path in code_paths:
         import_file(code_path)
->>>>>>> d61c53d2
 
     om.resolve(cfg)
 
