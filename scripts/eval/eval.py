--- conflicted
+++ resolved
@@ -15,11 +15,7 @@
 from composer.utils import dist, get_device, reproducibility
 from omegaconf import DictConfig
 from omegaconf import OmegaConf as om
-<<<<<<< HEAD
-from transformers import AutoModelForCausalLM, T5ForConditionalGeneration
-=======
-from transformers import PreTrainedTokenizerBase
->>>>>>> 7ac554da
+from transformers import AutoModelForCausalLM, PreTrainedTokenizerBase, T5ForConditionalGeneration
 
 from llmfoundry.callbacks import ModelGauntlet
 from llmfoundry.models.model_registry import COMPOSER_MODEL_REGISTRY
@@ -29,7 +25,6 @@
 from llmfoundry.utils.config_utils import process_init_device
 
 
-<<<<<<< HEAD
 def load_peft_model(model_cfg, tokenizer, num_retries):
     try:
         from peft import PeftModel
@@ -73,14 +68,11 @@
                 )
 
 
-def load_model(model_cfg, tokenizer, num_retries):
-=======
 def load_model(model_cfg: DictConfig, tokenizer: PreTrainedTokenizerBase,
                fsdp_config: Optional[Dict],
                num_retries: int) -> Optional[ComposerModel]:
     init_context = process_init_device(model_cfg, fsdp_config)
 
->>>>>>> 7ac554da
     retries = 0
     with init_context:
         while retries < num_retries:
@@ -123,14 +115,12 @@
         model_gauntlet = None
         model_gauntlet_callback = None
 
-<<<<<<< HEAD
     if hasattr(model_cfg.model, 'pretrained_lora_id_or_path'):
         composer_model = load_peft_model(model_cfg.model, tokenizer,
                                          cfg.get('num_retries', 3))
     else:
         composer_model = load_model(model_cfg.model, tokenizer,
                                     cfg.get('num_retries', 3))
-=======
     fsdp_config = cfg.get('fsdp_config', None)
     fsdp_config = om.to_container(
         fsdp_config, resolve=True) if fsdp_config is not None else None
@@ -138,7 +128,6 @@
 
     composer_model = load_model(model_cfg.model, tokenizer, fsdp_config,
                                 cfg.get('num_retries', 3))
->>>>>>> 7ac554da
 
     if model_gauntlet_df is None and model_gauntlet is not None:
         model_gauntlet_df = pd.DataFrame(
