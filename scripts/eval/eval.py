--- conflicted
+++ resolved
@@ -145,12 +145,8 @@
 
     if eval_gauntlet_df is None and eval_gauntlet_callback is not None:
         eval_gauntlet_df = pd.DataFrame(
-<<<<<<< HEAD
-            columns=['model_name'] + [avg for avg in eval_gauntlet_callback.averages] + 
-=======
             columns=['model_name'] +
             [avg for avg in eval_gauntlet_callback.averages] +
->>>>>>> 966b1bb9
             [t.name for t in eval_gauntlet_callback.categories])
 
     load_path = model_cfg.get('load_path', None)
@@ -318,28 +314,17 @@
         if eval_gauntlet_df is not None and eval_gauntlet_callback is not None:
             assert composite_scores is not None
             row = {'model_name': model_cfg['model_name']}
-<<<<<<< HEAD
-            row.update({k.split('/')[-1]: v for k,v in composite_scores.items()})
-=======
             row.update(
                 {k.split('/')[-1]: v for k, v in composite_scores.items()})
->>>>>>> 966b1bb9
             eval_gauntlet_df = pd.concat(
                 [eval_gauntlet_df, pd.DataFrame([row])], ignore_index=True)
 
             print(f'Printing gauntlet results for all models')
-<<<<<<< HEAD
-            
-            print(
-                eval_gauntlet_df.sort_values(
-                   list(eval_gauntlet_callback.averages.keys())[0], ascending=False).to_markdown(index=False))
-=======
 
             print(
                 eval_gauntlet_df.sort_values(
                     list(eval_gauntlet_callback.averages.keys())[0],
                     ascending=False).to_markdown(index=False))
->>>>>>> 966b1bb9
         print(f'Printing complete results for all models')
         assert models_df is not None
         print(models_df.to_markdown(index=False))
