--- conflicted
+++ resolved
@@ -121,18 +121,12 @@
         model_gauntlet_callback = ModelGauntlet(**
                                                 model_gauntlet)  # type: ignore
 
-<<<<<<< HEAD
-    composer_model = load_model(model_cfg.model, tokenizer, fsdp_config,
-                                num_retries)
-=======
     if hasattr(model_cfg.model, 'pretrained_lora_id_or_path'):
-        composer_model = load_peft_model(model_cfg.model, tokenizer,
-                                         cfg.get('num_retries', 3))
+        composer_model = load_peft_model(model_cfg.model, tokenizer, num_retries)
     else:
         composer_model = load_model(model_cfg.model, tokenizer, fsdp_config,
-                                    cfg.get('num_retries', 3))
->>>>>>> aff3eaa2
-
+                                num_retries)
+      
     if model_gauntlet_df is None and model_gauntlet is not None:
         model_gauntlet_df = pd.DataFrame(
             columns=['model_name', 'average'] +
