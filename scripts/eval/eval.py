# Copyright 2022 MosaicML LLM Foundry authors
# SPDX-License-Identifier: Apache-2.0
import sys
<<<<<<< HEAD
import time
from typing import Any, Dict, List, Optional, Tuple, Union

import pandas as pd
import torch
from composer.core import Callback
from composer.loggers.logger_destination import LoggerDestination
from composer.trainer import Trainer
from composer.utils import dist, get_device, reproducibility
from omegaconf import DictConfig
from omegaconf import OmegaConf as om
from rich.traceback import install

from llmfoundry.utils import (
    find_mosaicml_logger,
    log_eval_analytics,
    maybe_create_mosaicml_logger,
)

install()
from llmfoundry.utils.builders import (
    add_metrics_to_eval_loaders,
    build_callback,
    build_composer_model,
    build_evaluators,
    build_logger,
    build_tokenizer,
)
from llmfoundry.utils.config_utils import (
    EVAL_CONFIG_KEYS,
    EvalConfig,
    log_config,
    make_dataclass_and_log_config,
    process_init_device,
)
from llmfoundry.utils.registry_utils import import_file

log = logging.getLogger(__name__)


def evaluate_model(
    tokenizer: Dict[str, Any],
    model_name: str,
    model: Dict[str, Any],
    dist_timeout: Union[float, int],
    run_name: str,
    seed: int,
    icl_tasks: Union[str, List[Dict[str, Any]]],
    max_seq_len: int,
    device_eval_batch_size: Union[int, float],
    eval_gauntlet_config: Optional[Union[str, Dict[str, Any]]],
    eval_loader_config: Optional[Union[Dict[str, Any], List[Dict[str, Any]]]],
    fsdp_config: Optional[Dict[str, Any]],
    loggers: List[LoggerDestination],
    python_log_level: Optional[str],
    precision: str,
    eval_gauntlet_df: Optional[pd.DataFrame],
    eval_subset_num_batches: int,
    icl_subset_num_batches: Optional[int],
    callback_configs: Optional[Dict[str, Any]],
    metadata: Optional[Dict[str, str]],
    logged_config: Dict[str, Any],
    should_log_config: bool = True,
    load_path: Optional[str] = None,
):
    log.info(f'Evaluating model: {model_name}')
    # Build tokenizer and model
    tokenizer_cfg = tokenizer
    tokenizer_name = tokenizer_cfg['name']
    tokenizer_kwargs = tokenizer_cfg.get('kwargs', {})
    tokenizer = build_tokenizer(tokenizer_name, tokenizer_kwargs)

    evaluators, logger_keys, eval_gauntlet_callback = build_evaluators(
        eval_loader_config,
        icl_tasks,
        eval_gauntlet_config,
        tokenizer=tokenizer,
        device_eval_batch_size=device_eval_batch_size,
        icl_seq_len=max_seq_len,
        icl_subset_num_batches=icl_subset_num_batches,
    )

    # Callbacks
    callbacks: List[Callback] = [
        build_callback(name=str(name), kwargs=callback_cfg)
        for name, callback_cfg in callback_configs.items()
    ] if callback_configs else []

    if eval_gauntlet_callback is not None:
        callbacks.append(eval_gauntlet_callback)

    if metadata is not None:
        # Find the MosaicMLLogger
        mosaicml_logger = find_mosaicml_logger(loggers)

        if mosaicml_logger is not None:
            mosaicml_logger.log_metrics(metadata)
            mosaicml_logger._flush_metadata(force_flush=True)

    if fsdp_config and model.get('load_in_8bit', False):
        raise ValueError(
            'The FSDP config block is not supported when loading ' +
            'Hugging Face models in 8bit.',
        )

    init_context = process_init_device(model, fsdp_config)

    name = model.pop('name')
    composer_model = build_composer_model(
        name=name,
        tokenizer=tokenizer,
        init_context=init_context,
        cfg=model,
    )

    # Now add the eval metrics
    if eval_loader_config is not None:
        train_metrics = composer_model.get_metrics(is_train=True)
        evaluators = add_metrics_to_eval_loaders(
            evaluators,
            list(train_metrics.keys()),
        )

    if eval_gauntlet_df is None and eval_gauntlet_callback is not None:
        eval_gauntlet_df = pd.DataFrame(
            columns=['model_name'] + list(eval_gauntlet_callback.averages) +
            [t['name'] for t in eval_gauntlet_callback.categories],
        )

    if name == 'mpt_causal_lm' and load_path is None:
        raise ValueError(
            'MPT causal LMs require a load_path to the checkpoint for model evaluation.'
            +
            ' Please check your yaml and the model_cfg to ensure that load_path is set.',
        )

    assert composer_model is not None

    log.info(f'Building trainer for {model_name}...')
    trainer = Trainer(
        run_name=run_name,
        seed=seed,
        model=composer_model,
        callbacks=callbacks,
        loggers=loggers,
        precision=precision,
        fsdp_config=fsdp_config,
        load_path=load_path,
        load_weights_only=True,
        progress_bar=False,
        log_to_console=True,
        dist_timeout=dist_timeout,
        python_log_level=python_log_level,
    )

    if should_log_config:
        log.info('Evaluation config:')
        log_config(logged_config)

    log.info(f'Starting eval for {model_name}...')
    if torch.cuda.is_available():
        torch.cuda.synchronize()
    a = time.time()
    trainer.eval(
        eval_dataloader=evaluators,
        subset_num_batches=eval_subset_num_batches,
    )
    if torch.cuda.is_available():
        torch.cuda.synchronize()
    b = time.time()

    log.info(f'Ran {model_name} eval in: {b-a} seconds')
    return (trainer, logger_keys, eval_gauntlet_callback, eval_gauntlet_df)


def allow_toplevel_keys(cfg: Dict[str, Any]) -> Dict[str, Any]:
    """Transform the config to allow top-level keys for model configuration.

    This function allows users to use the 'train.py' syntax in 'eval.py'.
    It converts a config with top-level 'model', 'tokenizer', and (optionally) 'load_path' keys
    into the nested 'models' list format required by 'eval.py'.

    Input config format (train.py style):
    ```yaml
    model:
      <model_kwargs>
    load_path: /path/to/checkpoint
    tokenizer:
      <tokenizer_kwargs>
    ```

    Output config format (eval.py style):
    ```yaml
    models:
      - model:
          <model_kwargs>
        tokenizer:
          <tokenizer_kwargs>
        load_path: /path/to/checkpoint
    ```
    """
    if 'model' in cfg:
        if 'models' in cfg:
            raise ValueError(
                'Please specify either model or models in the config, not both',
            )
        default_name = cfg.get('model').get('name')
        model_cfg = {
            'model': cfg.pop('model'),
            'tokenizer': cfg.pop('tokenizer', None),
            'model_name': cfg.pop('model_name', default_name),
        }
        if 'tokenizer' not in model_cfg or model_cfg['tokenizer'] is None:
            raise ValueError(
                'When specifying model, "tokenizer" must be provided in the config',
            )
        if 'load_path' in cfg:
            model_cfg['load_path'] = cfg.pop('load_path')
        cfg['models'] = [model_cfg]

    return cfg


def main(cfg: DictConfig) -> Tuple[List[Trainer], pd.DataFrame]:
    # Run user provided code if specified
    for code_path in cfg.get('code_paths', []):
        import_file(code_path)

    logged_cfg, eval_config = make_dataclass_and_log_config(
        cfg,
        EvalConfig,
        EVAL_CONFIG_KEYS,
        transforms=[allow_toplevel_keys],
        icl_tasks_required=True,
    )

    model_configs = eval_config.models
    eval_gauntlet_config = eval_config.eval_gauntlet or eval_config.eval_gauntlet_str

    fsdp_config = eval_config.fsdp_config

    # Mandatory Evaluation Parameters
    icl_tasks = eval_config.icl_tasks or eval_config.icl_tasks_str
    if icl_tasks is None:
        raise ValueError('icl_tasks must be specified in the config')

    # Optional Evaluation Parameters with default values
    eval_loader_config = eval_config.eval_loader or eval_config.eval_loaders
    default_run_name: str = os.environ.get('RUN_NAME', 'llm')
    run_name = eval_config.run_name if eval_config.run_name else default_run_name

    reproducibility.seed_all(eval_config.seed)
    dist.initialize_dist(get_device(None), timeout=eval_config.dist_timeout)

    if eval_config.python_log_level is not None:
        logging.basicConfig(
            # Example of format string
            # 2022-06-29 11:22:26,152: rank0[822018][MainThread]: INFO: Message here
            format=
            f'%(asctime)s: rank{dist.get_global_rank()}[%(process)d][%(threadName)s]: %(levelname)s: %(name)s: %(message)s',
        )
        logging.getLogger('llmfoundry').setLevel(
            eval_config.python_log_level.upper(),
        )

    # Default argument values for evaluate_model
    eval_gauntlet_df = None
    models_df = None
    composite_scores = None
    trainers = []

    # Build loggers
    loggers: List[LoggerDestination] = [
        build_logger(name, logger_cfg)
        for name, logger_cfg in (eval_config.loggers or {}).items()
    ]

    mosaicml_logger = find_mosaicml_logger(loggers)
    if mosaicml_logger is None:
        mosaicml_logger = maybe_create_mosaicml_logger()
        # mosaicml_logger will be None if run isn't on MosaicML platform
        if mosaicml_logger is not None:
            loggers.append(mosaicml_logger)

    # mosaicml_logger will be None if the run isn't from the MosaicML platform
    if mosaicml_logger is not None:
        log_eval_analytics(
            mosaicml_logger,
            model_configs,
            icl_tasks,
            eval_gauntlet_config,
        )

    for model_cfg in model_configs:

        attn_config = model_cfg['model'].get('attn_config', None)
        if attn_config is not None:
            seq_parallel_world_size = attn_config.get(
                'seq_parallel_world_size',
                None,
            )
            if seq_parallel_world_size is not None and seq_parallel_world_size != 1:
                raise ValueError(
                    'Offline eval does not support sequence parallelism.',
                )

        (trainer, logger_keys, eval_gauntlet_callback,
         eval_gauntlet_df) = evaluate_model(
             dist_timeout=eval_config.dist_timeout,
             run_name=run_name,
             seed=eval_config.seed,
             icl_tasks=icl_tasks,
             max_seq_len=eval_config.max_seq_len,
             device_eval_batch_size=eval_config.device_eval_batch_size,
             eval_gauntlet_config=eval_gauntlet_config,
             eval_loader_config=eval_loader_config,
             fsdp_config=fsdp_config,
             loggers=loggers,
             python_log_level=eval_config.python_log_level,
             precision=eval_config.precision,
             eval_gauntlet_df=eval_gauntlet_df,
             callback_configs=eval_config.callbacks,
             eval_subset_num_batches=eval_config.eval_subset_num_batches,
             icl_subset_num_batches=eval_config.icl_subset_num_batches,
             metadata=eval_config.metadata,
             logged_config=logged_cfg,
             should_log_config=eval_config.log_config,
             **model_cfg,
         )
        trainers.append(trainer)

        if eval_gauntlet_callback is not None:
            composite_scores = eval_gauntlet_callback.eval_after_all(
                trainer.state,
                trainer.logger,
            )

        benchmark_to_taxonomy = {}
        if eval_gauntlet_callback is not None:
            for t in eval_gauntlet_callback.categories:
                for b in t['benchmarks']:
                    benchmark_to_taxonomy[b['name']] = t['name']

        assert 'model_name' in model_cfg, 'model_name must be specified in model config'
        model_results = calculate_markdown_results(
            logger_keys,
            trainer,
            benchmark_to_taxonomy,
            model_cfg['model_name'],
        )

        if models_df is None:
            models_df = model_results
        else:
            models_df = pd.concat([models_df, model_results], ignore_index=True)

        if eval_gauntlet_df is not None and eval_gauntlet_callback is not None:
            assert composite_scores is not None
            row = {'model_name': model_cfg['model_name']}
            row.update({
                k.split('/')[-1]: v for k, v in composite_scores.items()
            })
            eval_gauntlet_df = pd.concat([
                eval_gauntlet_df,
                pd.DataFrame([row]),
            ],
                                         ignore_index=True)

            print(f'Printing gauntlet results for all models')

            print(
                eval_gauntlet_df.sort_values(
                    list(eval_gauntlet_callback.averages.keys())[0],
                    ascending=False,
                ).to_markdown(index=False),
            )
        print(f'Printing complete results for all models')
        assert models_df is not None
        print(models_df.to_markdown(index=False))

        trainer.close()

    return trainers, eval_gauntlet_df


def calculate_markdown_results(
    logger_keys: List[str],
    trainer: Trainer,
    benchmark_to_taxonomy: Dict[str, str],
    model_name: str,
):
    results = {}

    for key in logger_keys:
        # dl_name is either 2-tuple (benchmark_name, num_fewshot)
        # or 3-tuple (benchmark_name, num_fewshot, subcategory)
        dl_name, metric_name = key.split('/')[1:-1], key.split('/')[-1]
        if 'Accuracy' not in metric_name:
            continue

        metric = trainer.state.eval_metrics.get('/'.join(dl_name),
                                                {}).get(metric_name, None)

        if metric is None:
            continue
        if dl_name[1] not in results:
            results[dl_name[1]] = {}

        if dl_name[0] not in results[dl_name[1]]:
            results[dl_name[1]][dl_name[0]] = {}

        if metric_name not in results[dl_name[1]][dl_name[0]]:
            results[dl_name[1]][dl_name[0]][metric_name] = []

        results[dl_name[1]][dl_name[0]][metric_name].append({
            'val': metric.compute(),
            'subcat': dl_name[-1] if len(dl_name) == 3 else 'no_subcat',
        })

    df = pd.DataFrame(
        columns=[
            'Category',
            'Benchmark',
            'Subtask',
            'Accuracy',
            'Number few shot',
            'Model',
        ],
    )

    for num_shot in results:
        for benchmark in results[num_shot]:
            for metric in results[num_shot][benchmark]:
                subscores = results[num_shot][benchmark][metric]
                if len(subscores) == 1:
                    row = {
                        'Category': benchmark_to_taxonomy.get(benchmark, ''),
                        'Benchmark': benchmark,
                        'Subtask': None,
                        'Accuracy': subscores[0]['val'],
                        'Number few shot': num_shot,
                        'Model': model_name,
                    }
                    df = pd.concat([df, pd.DataFrame([row])], ignore_index=True)
                else:
                    row = {
                        'Category':
                            benchmark_to_taxonomy.get(benchmark, ''),
                        'Benchmark':
                            benchmark,
                        'Subtask':
                            'Average',
                        'Accuracy':
                            sum(s['val'] for s in subscores) / len(subscores),
                        'Number few shot':
                            num_shot,
                        'Model':
                            model_name,
                    }
                    df = pd.concat([df, pd.DataFrame([row])], ignore_index=True)
                    for sub in subscores:
                        row = {
                            'Category':
                                benchmark_to_taxonomy.get(benchmark, ''),
                            'Benchmark':
                                None,
                            'Subtask':
                                sub['subcat'],
                            'Accuracy':
                                sub['val'],
                            'Number few shot':
                                num_shot,
                            'Model':
                                model_name,
                        }
                        df = pd.concat([df, pd.DataFrame([row])],
                                       ignore_index=True)
    return df
=======
>>>>>>> acb55300

from llmfoundry.command_utils import eval_from_yaml

if __name__ == '__main__':
    yaml_path, args_list = sys.argv[1], sys.argv[2:]
    eval_from_yaml(yaml_path, args_list)<|MERGE_RESOLUTION|>--- conflicted
+++ resolved
@@ -1,487 +1,6 @@
 # Copyright 2022 MosaicML LLM Foundry authors
 # SPDX-License-Identifier: Apache-2.0
 import sys
-<<<<<<< HEAD
-import time
-from typing import Any, Dict, List, Optional, Tuple, Union
-
-import pandas as pd
-import torch
-from composer.core import Callback
-from composer.loggers.logger_destination import LoggerDestination
-from composer.trainer import Trainer
-from composer.utils import dist, get_device, reproducibility
-from omegaconf import DictConfig
-from omegaconf import OmegaConf as om
-from rich.traceback import install
-
-from llmfoundry.utils import (
-    find_mosaicml_logger,
-    log_eval_analytics,
-    maybe_create_mosaicml_logger,
-)
-
-install()
-from llmfoundry.utils.builders import (
-    add_metrics_to_eval_loaders,
-    build_callback,
-    build_composer_model,
-    build_evaluators,
-    build_logger,
-    build_tokenizer,
-)
-from llmfoundry.utils.config_utils import (
-    EVAL_CONFIG_KEYS,
-    EvalConfig,
-    log_config,
-    make_dataclass_and_log_config,
-    process_init_device,
-)
-from llmfoundry.utils.registry_utils import import_file
-
-log = logging.getLogger(__name__)
-
-
-def evaluate_model(
-    tokenizer: Dict[str, Any],
-    model_name: str,
-    model: Dict[str, Any],
-    dist_timeout: Union[float, int],
-    run_name: str,
-    seed: int,
-    icl_tasks: Union[str, List[Dict[str, Any]]],
-    max_seq_len: int,
-    device_eval_batch_size: Union[int, float],
-    eval_gauntlet_config: Optional[Union[str, Dict[str, Any]]],
-    eval_loader_config: Optional[Union[Dict[str, Any], List[Dict[str, Any]]]],
-    fsdp_config: Optional[Dict[str, Any]],
-    loggers: List[LoggerDestination],
-    python_log_level: Optional[str],
-    precision: str,
-    eval_gauntlet_df: Optional[pd.DataFrame],
-    eval_subset_num_batches: int,
-    icl_subset_num_batches: Optional[int],
-    callback_configs: Optional[Dict[str, Any]],
-    metadata: Optional[Dict[str, str]],
-    logged_config: Dict[str, Any],
-    should_log_config: bool = True,
-    load_path: Optional[str] = None,
-):
-    log.info(f'Evaluating model: {model_name}')
-    # Build tokenizer and model
-    tokenizer_cfg = tokenizer
-    tokenizer_name = tokenizer_cfg['name']
-    tokenizer_kwargs = tokenizer_cfg.get('kwargs', {})
-    tokenizer = build_tokenizer(tokenizer_name, tokenizer_kwargs)
-
-    evaluators, logger_keys, eval_gauntlet_callback = build_evaluators(
-        eval_loader_config,
-        icl_tasks,
-        eval_gauntlet_config,
-        tokenizer=tokenizer,
-        device_eval_batch_size=device_eval_batch_size,
-        icl_seq_len=max_seq_len,
-        icl_subset_num_batches=icl_subset_num_batches,
-    )
-
-    # Callbacks
-    callbacks: List[Callback] = [
-        build_callback(name=str(name), kwargs=callback_cfg)
-        for name, callback_cfg in callback_configs.items()
-    ] if callback_configs else []
-
-    if eval_gauntlet_callback is not None:
-        callbacks.append(eval_gauntlet_callback)
-
-    if metadata is not None:
-        # Find the MosaicMLLogger
-        mosaicml_logger = find_mosaicml_logger(loggers)
-
-        if mosaicml_logger is not None:
-            mosaicml_logger.log_metrics(metadata)
-            mosaicml_logger._flush_metadata(force_flush=True)
-
-    if fsdp_config and model.get('load_in_8bit', False):
-        raise ValueError(
-            'The FSDP config block is not supported when loading ' +
-            'Hugging Face models in 8bit.',
-        )
-
-    init_context = process_init_device(model, fsdp_config)
-
-    name = model.pop('name')
-    composer_model = build_composer_model(
-        name=name,
-        tokenizer=tokenizer,
-        init_context=init_context,
-        cfg=model,
-    )
-
-    # Now add the eval metrics
-    if eval_loader_config is not None:
-        train_metrics = composer_model.get_metrics(is_train=True)
-        evaluators = add_metrics_to_eval_loaders(
-            evaluators,
-            list(train_metrics.keys()),
-        )
-
-    if eval_gauntlet_df is None and eval_gauntlet_callback is not None:
-        eval_gauntlet_df = pd.DataFrame(
-            columns=['model_name'] + list(eval_gauntlet_callback.averages) +
-            [t['name'] for t in eval_gauntlet_callback.categories],
-        )
-
-    if name == 'mpt_causal_lm' and load_path is None:
-        raise ValueError(
-            'MPT causal LMs require a load_path to the checkpoint for model evaluation.'
-            +
-            ' Please check your yaml and the model_cfg to ensure that load_path is set.',
-        )
-
-    assert composer_model is not None
-
-    log.info(f'Building trainer for {model_name}...')
-    trainer = Trainer(
-        run_name=run_name,
-        seed=seed,
-        model=composer_model,
-        callbacks=callbacks,
-        loggers=loggers,
-        precision=precision,
-        fsdp_config=fsdp_config,
-        load_path=load_path,
-        load_weights_only=True,
-        progress_bar=False,
-        log_to_console=True,
-        dist_timeout=dist_timeout,
-        python_log_level=python_log_level,
-    )
-
-    if should_log_config:
-        log.info('Evaluation config:')
-        log_config(logged_config)
-
-    log.info(f'Starting eval for {model_name}...')
-    if torch.cuda.is_available():
-        torch.cuda.synchronize()
-    a = time.time()
-    trainer.eval(
-        eval_dataloader=evaluators,
-        subset_num_batches=eval_subset_num_batches,
-    )
-    if torch.cuda.is_available():
-        torch.cuda.synchronize()
-    b = time.time()
-
-    log.info(f'Ran {model_name} eval in: {b-a} seconds')
-    return (trainer, logger_keys, eval_gauntlet_callback, eval_gauntlet_df)
-
-
-def allow_toplevel_keys(cfg: Dict[str, Any]) -> Dict[str, Any]:
-    """Transform the config to allow top-level keys for model configuration.
-
-    This function allows users to use the 'train.py' syntax in 'eval.py'.
-    It converts a config with top-level 'model', 'tokenizer', and (optionally) 'load_path' keys
-    into the nested 'models' list format required by 'eval.py'.
-
-    Input config format (train.py style):
-    ```yaml
-    model:
-      <model_kwargs>
-    load_path: /path/to/checkpoint
-    tokenizer:
-      <tokenizer_kwargs>
-    ```
-
-    Output config format (eval.py style):
-    ```yaml
-    models:
-      - model:
-          <model_kwargs>
-        tokenizer:
-          <tokenizer_kwargs>
-        load_path: /path/to/checkpoint
-    ```
-    """
-    if 'model' in cfg:
-        if 'models' in cfg:
-            raise ValueError(
-                'Please specify either model or models in the config, not both',
-            )
-        default_name = cfg.get('model').get('name')
-        model_cfg = {
-            'model': cfg.pop('model'),
-            'tokenizer': cfg.pop('tokenizer', None),
-            'model_name': cfg.pop('model_name', default_name),
-        }
-        if 'tokenizer' not in model_cfg or model_cfg['tokenizer'] is None:
-            raise ValueError(
-                'When specifying model, "tokenizer" must be provided in the config',
-            )
-        if 'load_path' in cfg:
-            model_cfg['load_path'] = cfg.pop('load_path')
-        cfg['models'] = [model_cfg]
-
-    return cfg
-
-
-def main(cfg: DictConfig) -> Tuple[List[Trainer], pd.DataFrame]:
-    # Run user provided code if specified
-    for code_path in cfg.get('code_paths', []):
-        import_file(code_path)
-
-    logged_cfg, eval_config = make_dataclass_and_log_config(
-        cfg,
-        EvalConfig,
-        EVAL_CONFIG_KEYS,
-        transforms=[allow_toplevel_keys],
-        icl_tasks_required=True,
-    )
-
-    model_configs = eval_config.models
-    eval_gauntlet_config = eval_config.eval_gauntlet or eval_config.eval_gauntlet_str
-
-    fsdp_config = eval_config.fsdp_config
-
-    # Mandatory Evaluation Parameters
-    icl_tasks = eval_config.icl_tasks or eval_config.icl_tasks_str
-    if icl_tasks is None:
-        raise ValueError('icl_tasks must be specified in the config')
-
-    # Optional Evaluation Parameters with default values
-    eval_loader_config = eval_config.eval_loader or eval_config.eval_loaders
-    default_run_name: str = os.environ.get('RUN_NAME', 'llm')
-    run_name = eval_config.run_name if eval_config.run_name else default_run_name
-
-    reproducibility.seed_all(eval_config.seed)
-    dist.initialize_dist(get_device(None), timeout=eval_config.dist_timeout)
-
-    if eval_config.python_log_level is not None:
-        logging.basicConfig(
-            # Example of format string
-            # 2022-06-29 11:22:26,152: rank0[822018][MainThread]: INFO: Message here
-            format=
-            f'%(asctime)s: rank{dist.get_global_rank()}[%(process)d][%(threadName)s]: %(levelname)s: %(name)s: %(message)s',
-        )
-        logging.getLogger('llmfoundry').setLevel(
-            eval_config.python_log_level.upper(),
-        )
-
-    # Default argument values for evaluate_model
-    eval_gauntlet_df = None
-    models_df = None
-    composite_scores = None
-    trainers = []
-
-    # Build loggers
-    loggers: List[LoggerDestination] = [
-        build_logger(name, logger_cfg)
-        for name, logger_cfg in (eval_config.loggers or {}).items()
-    ]
-
-    mosaicml_logger = find_mosaicml_logger(loggers)
-    if mosaicml_logger is None:
-        mosaicml_logger = maybe_create_mosaicml_logger()
-        # mosaicml_logger will be None if run isn't on MosaicML platform
-        if mosaicml_logger is not None:
-            loggers.append(mosaicml_logger)
-
-    # mosaicml_logger will be None if the run isn't from the MosaicML platform
-    if mosaicml_logger is not None:
-        log_eval_analytics(
-            mosaicml_logger,
-            model_configs,
-            icl_tasks,
-            eval_gauntlet_config,
-        )
-
-    for model_cfg in model_configs:
-
-        attn_config = model_cfg['model'].get('attn_config', None)
-        if attn_config is not None:
-            seq_parallel_world_size = attn_config.get(
-                'seq_parallel_world_size',
-                None,
-            )
-            if seq_parallel_world_size is not None and seq_parallel_world_size != 1:
-                raise ValueError(
-                    'Offline eval does not support sequence parallelism.',
-                )
-
-        (trainer, logger_keys, eval_gauntlet_callback,
-         eval_gauntlet_df) = evaluate_model(
-             dist_timeout=eval_config.dist_timeout,
-             run_name=run_name,
-             seed=eval_config.seed,
-             icl_tasks=icl_tasks,
-             max_seq_len=eval_config.max_seq_len,
-             device_eval_batch_size=eval_config.device_eval_batch_size,
-             eval_gauntlet_config=eval_gauntlet_config,
-             eval_loader_config=eval_loader_config,
-             fsdp_config=fsdp_config,
-             loggers=loggers,
-             python_log_level=eval_config.python_log_level,
-             precision=eval_config.precision,
-             eval_gauntlet_df=eval_gauntlet_df,
-             callback_configs=eval_config.callbacks,
-             eval_subset_num_batches=eval_config.eval_subset_num_batches,
-             icl_subset_num_batches=eval_config.icl_subset_num_batches,
-             metadata=eval_config.metadata,
-             logged_config=logged_cfg,
-             should_log_config=eval_config.log_config,
-             **model_cfg,
-         )
-        trainers.append(trainer)
-
-        if eval_gauntlet_callback is not None:
-            composite_scores = eval_gauntlet_callback.eval_after_all(
-                trainer.state,
-                trainer.logger,
-            )
-
-        benchmark_to_taxonomy = {}
-        if eval_gauntlet_callback is not None:
-            for t in eval_gauntlet_callback.categories:
-                for b in t['benchmarks']:
-                    benchmark_to_taxonomy[b['name']] = t['name']
-
-        assert 'model_name' in model_cfg, 'model_name must be specified in model config'
-        model_results = calculate_markdown_results(
-            logger_keys,
-            trainer,
-            benchmark_to_taxonomy,
-            model_cfg['model_name'],
-        )
-
-        if models_df is None:
-            models_df = model_results
-        else:
-            models_df = pd.concat([models_df, model_results], ignore_index=True)
-
-        if eval_gauntlet_df is not None and eval_gauntlet_callback is not None:
-            assert composite_scores is not None
-            row = {'model_name': model_cfg['model_name']}
-            row.update({
-                k.split('/')[-1]: v for k, v in composite_scores.items()
-            })
-            eval_gauntlet_df = pd.concat([
-                eval_gauntlet_df,
-                pd.DataFrame([row]),
-            ],
-                                         ignore_index=True)
-
-            print(f'Printing gauntlet results for all models')
-
-            print(
-                eval_gauntlet_df.sort_values(
-                    list(eval_gauntlet_callback.averages.keys())[0],
-                    ascending=False,
-                ).to_markdown(index=False),
-            )
-        print(f'Printing complete results for all models')
-        assert models_df is not None
-        print(models_df.to_markdown(index=False))
-
-        trainer.close()
-
-    return trainers, eval_gauntlet_df
-
-
-def calculate_markdown_results(
-    logger_keys: List[str],
-    trainer: Trainer,
-    benchmark_to_taxonomy: Dict[str, str],
-    model_name: str,
-):
-    results = {}
-
-    for key in logger_keys:
-        # dl_name is either 2-tuple (benchmark_name, num_fewshot)
-        # or 3-tuple (benchmark_name, num_fewshot, subcategory)
-        dl_name, metric_name = key.split('/')[1:-1], key.split('/')[-1]
-        if 'Accuracy' not in metric_name:
-            continue
-
-        metric = trainer.state.eval_metrics.get('/'.join(dl_name),
-                                                {}).get(metric_name, None)
-
-        if metric is None:
-            continue
-        if dl_name[1] not in results:
-            results[dl_name[1]] = {}
-
-        if dl_name[0] not in results[dl_name[1]]:
-            results[dl_name[1]][dl_name[0]] = {}
-
-        if metric_name not in results[dl_name[1]][dl_name[0]]:
-            results[dl_name[1]][dl_name[0]][metric_name] = []
-
-        results[dl_name[1]][dl_name[0]][metric_name].append({
-            'val': metric.compute(),
-            'subcat': dl_name[-1] if len(dl_name) == 3 else 'no_subcat',
-        })
-
-    df = pd.DataFrame(
-        columns=[
-            'Category',
-            'Benchmark',
-            'Subtask',
-            'Accuracy',
-            'Number few shot',
-            'Model',
-        ],
-    )
-
-    for num_shot in results:
-        for benchmark in results[num_shot]:
-            for metric in results[num_shot][benchmark]:
-                subscores = results[num_shot][benchmark][metric]
-                if len(subscores) == 1:
-                    row = {
-                        'Category': benchmark_to_taxonomy.get(benchmark, ''),
-                        'Benchmark': benchmark,
-                        'Subtask': None,
-                        'Accuracy': subscores[0]['val'],
-                        'Number few shot': num_shot,
-                        'Model': model_name,
-                    }
-                    df = pd.concat([df, pd.DataFrame([row])], ignore_index=True)
-                else:
-                    row = {
-                        'Category':
-                            benchmark_to_taxonomy.get(benchmark, ''),
-                        'Benchmark':
-                            benchmark,
-                        'Subtask':
-                            'Average',
-                        'Accuracy':
-                            sum(s['val'] for s in subscores) / len(subscores),
-                        'Number few shot':
-                            num_shot,
-                        'Model':
-                            model_name,
-                    }
-                    df = pd.concat([df, pd.DataFrame([row])], ignore_index=True)
-                    for sub in subscores:
-                        row = {
-                            'Category':
-                                benchmark_to_taxonomy.get(benchmark, ''),
-                            'Benchmark':
-                                None,
-                            'Subtask':
-                                sub['subcat'],
-                            'Accuracy':
-                                sub['val'],
-                            'Number few shot':
-                                num_shot,
-                            'Model':
-                                model_name,
-                        }
-                        df = pd.concat([df, pd.DataFrame([row])],
-                                       ignore_index=True)
-    return df
-=======
->>>>>>> acb55300
 
 from llmfoundry.command_utils import eval_from_yaml
 
