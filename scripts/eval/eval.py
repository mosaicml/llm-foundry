# Copyright 2022 MosaicML LLM Foundry authors
# SPDX-License-Identifier: Apache-2.0

import os
import sys
import time
import warnings
from typing import Any, Dict, List, Optional, Union

import pandas as pd
import torch
from composer.loggers.logger_destination import LoggerDestination
from composer.models.base import ComposerModel
from composer.trainer import Trainer
from composer.utils import dist, get_device, reproducibility
from omegaconf import DictConfig, ListConfig
from omegaconf import OmegaConf as om
from transformers import (AutoModelForCausalLM, PreTrainedTokenizerBase,
                          T5ForConditionalGeneration)

from llmfoundry.models import MPTForCausalLM
from llmfoundry.models.model_registry import COMPOSER_MODEL_REGISTRY
from llmfoundry.utils.builders import (build_icl_data_and_gauntlet,
                                       build_logger, build_tokenizer)
from llmfoundry.utils.config_utils import pop_config, process_init_device


def load_peft_model(model_cfg: DictConfig, tokenizer: PreTrainedTokenizerBase,
                    num_retries: int) -> Optional[ComposerModel]:
    try:
        from peft import PeftModel
    except ImportError as e:
        raise ImportError(
            f'Error importing from peft. Run `pip install -e .[gpu,peft]`. \n {e}'
        )

    model_registry = {
        'mpt_causal_lm': MPTForCausalLM,
        'hf_causal_lm': AutoModelForCausalLM,
        'hf_prefix_lm': AutoModelForCausalLM,
        'hf_t5': T5ForConditionalGeneration,
    }

    retries = 0
    while retries < num_retries:
        try:
            trust_remote_code = model_cfg.get('trust_remote_code', True)
            use_auth_token = model_cfg.get('use_auth_token', False)
            underlying_model = model_registry[model_cfg.name].from_pretrained(
                model_cfg.pretrained_model_name_or_path,
                trust_remote_code=trust_remote_code,
                use_auth_token=use_auth_token,
            )

            peft_model = PeftModel.from_pretrained(
                underlying_model, model_cfg.pretrained_lora_id_or_path)

            composer_model_wrapper = COMPOSER_MODEL_REGISTRY[model_cfg.name](
                peft_model, tokenizer)
            return composer_model_wrapper
        except Exception as e:
            retries += 1
            if retries >= num_retries:
                raise e
            else:
                print(
                    f'Got exception {str(e)} while loading model {model_cfg.name}. {num_retries-retries} retries remaining'
                )


def load_model(model_cfg: DictConfig, tokenizer: PreTrainedTokenizerBase,
               fsdp_config: Optional[Dict],
               num_retries: int) -> Optional[ComposerModel]:
    init_context = process_init_device(model_cfg, fsdp_config)

    retries = 0
    with init_context:
        while retries < num_retries:
            try:
                composer_model = COMPOSER_MODEL_REGISTRY[model_cfg.name](
                    model_cfg, tokenizer)
                return composer_model
            except Exception as e:
                retries += 1
                if retries >= num_retries:
                    raise e
                else:
                    print(
                        f'Got exception {str(e)} while loading model {model_cfg.name}. {num_retries-retries} retries remaining'
                    )


def evaluate_model(model_cfg: DictConfig, dist_timeout: Union[float, int],
                   run_name: str, icl_tasks: Union[str, ListConfig],
                   max_seq_len: int, device_eval_batch_size: int,
                   model_gauntlet_config: Optional[Union[str, DictConfig]],
                   fsdp_config: Optional[Dict], num_retries: int,
<<<<<<< HEAD
                   loggers_cfg: Dict[str, Any], precision: str,
                   model_gauntlet_df: Optional[pd.DataFrame],
                   icl_subset_num_batches: Optional[int]):
=======
                   loggers_cfg: Dict[str, Any], python_log_level: str,
                   precision: str, model_gauntlet_df: Optional[pd.DataFrame]):
>>>>>>> 78b796bd
    print(f'Evaluating model: {model_cfg.model_name}', flush=True)
    # Build tokenizer and model
    tokenizer = build_tokenizer(model_cfg.tokenizer)

    evaluators, logger_keys, model_gauntlet_callback = build_icl_data_and_gauntlet(
        icl_tasks, model_gauntlet_config, tokenizer, device_eval_batch_size,
        max_seq_len, icl_subset_num_batches)

    callbacks = []
    if model_gauntlet_callback is not None:
        callbacks.append(model_gauntlet_callback)

    loggers: List[LoggerDestination] = [
        build_logger(name, logger_cfg)
        for name, logger_cfg in loggers_cfg.items()
    ]

    if hasattr(model_cfg.model, 'pretrained_lora_id_or_path'):
        composer_model = load_peft_model(model_cfg.model, tokenizer,
                                         num_retries)
    else:
        composer_model = load_model(model_cfg.model, tokenizer, fsdp_config,
                                    num_retries)

    if model_gauntlet_df is None and model_gauntlet_callback is not None:
        model_gauntlet_df = pd.DataFrame(
            columns=['model_name', 'average'] +
            [t.name for t in model_gauntlet_callback.categories])

    load_path = model_cfg.get('load_path', None)

    assert composer_model is not None

    trainer = Trainer(
        run_name=run_name,
        model=composer_model,
        callbacks=callbacks,
        loggers=loggers,
        precision=precision,
        fsdp_config=fsdp_config,  # type: ignore
        load_path=load_path,
        load_weights_only=True,
        progress_bar=False,
        log_to_console=True,
        dist_timeout=dist_timeout,
        python_log_level=python_log_level,
    )

    if torch.cuda.is_available():
        torch.cuda.synchronize()
    a = time.time()
    trainer.eval(eval_dataloader=evaluators)
    if torch.cuda.is_available():
        torch.cuda.synchronize()
    b = time.time()
    print(f'Ran {model_cfg.model_name} eval in: {b-a} seconds')
    return (trainer, logger_keys, model_gauntlet_callback, model_gauntlet_df)


def main(cfg: DictConfig):
    om.resolve(cfg)
    model_configs: ListConfig = pop_config(cfg, 'models', must_exist=True)
    model_gauntlet_config: Optional[Union[str, DictConfig]] = pop_config(
        cfg, 'model_gauntlet', must_exist=False, default_value=None)
    fsdp_dict_cfg: Optional[DictConfig] = pop_config(cfg,
                                                     'fsdp_config',
                                                     must_exist=False,
                                                     default_value=None)
    fsdp_config: Optional[Dict] = om.to_container(
        fsdp_dict_cfg,
        resolve=True) if fsdp_dict_cfg is not None else None  # type: ignore
    assert isinstance(fsdp_config, Dict) or fsdp_config is None

    # Mandatory Evaluation Parameters
    icl_tasks: Union[str, ListConfig] = pop_config(cfg,
                                                   'icl_tasks',
                                                   must_exist=True)
    max_seq_len: int = pop_config(cfg, 'max_seq_len', must_exist=True)
    device_eval_batch_size: int = pop_config(cfg,
                                             'device_eval_batch_size',
                                             must_exist=True)
    precision: str = pop_config(cfg, 'precision', must_exist=True)
    python_log_level: str = pop_config(cfg,
                                       'python_log_level',
                                       must_exist=False,
                                       default_value='debug')

    # Optional Evaluation Parameters with default values
    seed: int = pop_config(cfg, 'seed', must_exist=False, default_value=17)
    dist_timeout: Union[float, int] = pop_config(cfg,
                                                 'dist_timeout',
                                                 must_exist=False,
                                                 default_value=600.0)
    default_run_name: str = os.environ.get('RUN_NAME', 'llm')
    run_name: str = pop_config(cfg,
                               'run_name',
                               must_exist=False,
                               default_value=default_run_name)
    num_retries: int = pop_config(cfg,
                                  'num_retries',
                                  must_exist=False,
                                  default_value=3)
    loggers_cfg: Dict[str, Any] = pop_config(cfg,
                                             'loggers',
                                             must_exist=False,
                                             default_value={})
    icl_subset_num_batches: int = pop_config(cfg,
                                             'icl_subset_num_batches',
                                             must_exist=False,
                                             default_value=None)
    # Pop out interpolation variables.
    pop_config(cfg, 'model_name_or_path', must_exist=False, default_value=None)

    # Warn for unused parameters
    for key in cfg:
        warnings.warn(
            f'Unused parameter {key} found in cfg. Please check your yaml to ensure this parameter is necessary.'
        )

    reproducibility.seed_all(seed)
    dist.initialize_dist(get_device(None), timeout=dist_timeout)

    model_gauntlet_df = None
    models_df = None
    composite_scores = None
    for model_cfg in model_configs:
        (trainer, logger_keys, model_gauntlet_callback,
         model_gauntlet_df) = evaluate_model(
             model_cfg=model_cfg,
             dist_timeout=dist_timeout,
             run_name=run_name,
             icl_tasks=icl_tasks,
             max_seq_len=max_seq_len,
             device_eval_batch_size=device_eval_batch_size,
             model_gauntlet_config=model_gauntlet_config,
             fsdp_config=fsdp_config,
             num_retries=num_retries,
             loggers_cfg=loggers_cfg,
             python_log_level=python_log_level,
             precision=precision,
             model_gauntlet_df=model_gauntlet_df,
<<<<<<< HEAD
             icl_subset_num_batches=icl_subset_num_batches)
=======
         )
>>>>>>> 78b796bd

        if model_gauntlet_callback is not None:
            composite_scores = model_gauntlet_callback.eval_after_all(
                trainer.state, trainer.logger)

        benchmark_to_taxonomy = {}
        if model_gauntlet_callback is not None:
            for t in model_gauntlet_callback.categories:
                for b in t.benchmarks:
                    benchmark_to_taxonomy[b.name] = t.name

        model_results = calculate_markdown_results(logger_keys, trainer,
                                                   benchmark_to_taxonomy,
                                                   model_cfg.model_name)

        if models_df is None:
            models_df = model_results
        else:
            models_df = pd.concat([models_df, model_results], ignore_index=True)

        if model_gauntlet_df is not None and model_gauntlet_callback is not None:
            assert composite_scores is not None
            row = {'model_name': model_cfg['model_name']}
            row.update({
                t.name:
                composite_scores.get(f'icl/metrics/model_gauntlet/{t.name}',
                                     None)
                for t in model_gauntlet_callback.categories
            })
            row.update({
                'average':
                    composite_scores[f'icl/metrics/model_gauntlet/average']
            })
            model_gauntlet_df = pd.concat(
                [model_gauntlet_df, pd.DataFrame([row])], ignore_index=True)

            print(f'Printing gauntlet results for all models')
            print(
                model_gauntlet_df.sort_values(
                    'average', ascending=False).to_markdown(index=False))
        print(f'Printing complete results for all models')
        assert models_df is not None
        print(models_df.to_markdown(index=False))


def calculate_markdown_results(logger_keys: List[str], trainer: Trainer,
                               benchmark_to_taxonomy: Dict[str, str],
                               model_name: str):
    results = {}

    for key in logger_keys:
        # dl_name consists is either 2-tuple (benchmark_name, num_fewshot)
        # or 3-tuple (benchmark_name, num_fewshot, subcategory)
        dl_name, metric_name = key.split('/')[1:-1], key.split('/')[-1]
        if 'Accuracy' not in metric_name:
            continue

        metric = trainer.state.eval_metrics.get('/'.join(dl_name),
                                                {}).get(metric_name, None)

        if metric is None:
            continue
        if dl_name[1] not in results:
            results[dl_name[1]] = {}

        if dl_name[0] not in results[dl_name[1]]:
            results[dl_name[1]][dl_name[0]] = {}

        if metric_name not in results[dl_name[1]][dl_name[0]]:
            results[dl_name[1]][dl_name[0]][metric_name] = []

        results[dl_name[1]][dl_name[0]][metric_name].append({
            'val': metric.compute(),
            'subcat': dl_name[-1] if len(dl_name) == 3 else 'no_subcat'
        })

    df = pd.DataFrame(columns=[
        'Category', 'Benchmark', 'Subtask', 'Accuracy', 'Number few shot',
        'Model'
    ])

    for num_shot in results:
        for benchmark in results[num_shot]:
            for metric in results[num_shot][benchmark]:
                subscores = results[num_shot][benchmark][metric]
                if len(subscores) == 1:
                    row = {
                        'Category': benchmark_to_taxonomy.get(benchmark, ''),
                        'Benchmark': benchmark,
                        'Subtask': None,
                        'Accuracy': subscores[0]['val'],
                        'Number few shot': num_shot,
                        'Model': model_name
                    }
                    df = pd.concat([df, pd.DataFrame([row])], ignore_index=True)
                else:
                    row = {
                        'Category':
                            benchmark_to_taxonomy.get(benchmark, ''),
                        'Benchmark':
                            benchmark,
                        'Subtask':
                            'Average',
                        'Accuracy':
                            sum(s['val'] for s in subscores) / len(subscores),
                        'Number few shot':
                            num_shot,
                        'Model':
                            model_name
                    }
                    df = pd.concat([df, pd.DataFrame([row])], ignore_index=True)
                    for sub in subscores:
                        row = {
                            'Category':
                                benchmark_to_taxonomy.get(benchmark, ''),
                            'Benchmark':
                                None,
                            'Subtask':
                                sub['subcat'],
                            'Accuracy':
                                sub['val'],
                            'Number few shot':
                                num_shot,
                            'Model':
                                model_name
                        }
                        df = pd.concat([df, pd.DataFrame([row])],
                                       ignore_index=True)
    return df


if __name__ == '__main__':
    yaml_path, args_list = sys.argv[1], sys.argv[2:]
    with open(yaml_path) as f:
        yaml_cfg = om.load(f)
    cli_cfg = om.from_cli(args_list)
    cfg = om.merge(yaml_cfg, cli_cfg)
    assert isinstance(cfg, DictConfig)
    main(cfg)<|MERGE_RESOLUTION|>--- conflicted
+++ resolved
@@ -95,14 +95,9 @@
                    max_seq_len: int, device_eval_batch_size: int,
                    model_gauntlet_config: Optional[Union[str, DictConfig]],
                    fsdp_config: Optional[Dict], num_retries: int,
-<<<<<<< HEAD
-                   loggers_cfg: Dict[str, Any], precision: str,
-                   model_gauntlet_df: Optional[pd.DataFrame],
+                   loggers_cfg: Dict[str, Any], python_log_level: str,
+                   precision: str, model_gauntlet_df: Optional[pd.DataFrame],
                    icl_subset_num_batches: Optional[int]):
-=======
-                   loggers_cfg: Dict[str, Any], python_log_level: str,
-                   precision: str, model_gauntlet_df: Optional[pd.DataFrame]):
->>>>>>> 78b796bd
     print(f'Evaluating model: {model_cfg.model_name}', flush=True)
     # Build tokenizer and model
     tokenizer = build_tokenizer(model_cfg.tokenizer)
@@ -244,11 +239,7 @@
              python_log_level=python_log_level,
              precision=precision,
              model_gauntlet_df=model_gauntlet_df,
-<<<<<<< HEAD
              icl_subset_num_batches=icl_subset_num_batches)
-=======
-         )
->>>>>>> 78b796bd
 
         if model_gauntlet_callback is not None:
             composite_scores = model_gauntlet_callback.eval_after_all(
