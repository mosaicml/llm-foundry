--- conflicted
+++ resolved
@@ -7,11 +7,7 @@
 import time
 from typing import List
 
-<<<<<<< HEAD
-import numpy as np
-=======
 import pandas as pd
->>>>>>> ebe52948
 import torch
 from composer.loggers import InMemoryLogger, LoggerDestination
 from composer.trainer import Trainer
@@ -24,21 +20,11 @@
                                        build_tokenizer)
 
 
-<<<<<<< HEAD
-def main(cfg: DictConfig):
-    cfg.dist_timeout = cfg.get('dist_timeout', 600.0)
-
-    reproducibility.seed_all(cfg.seed)
-    dist.initialize_dist(get_device(None), timeout=cfg.dist_timeout)
-
-=======
 def load_model(model_cfg, tokenizer, num_retries):
     retries = 0
     while retries < num_retries:
         try:
-            composer_model = COMPOSER_MODEL_REGISTRY[model_cfg.name](model_cfg,
-                                                                     tokenizer)
-            return composer_model
+            return COMPOSER_MODEL_REGISTRY[model_cfg.name](model_cfg, tokenizer)
         except Exception as e:
             retries += 1
             if retries >= num_retries:
@@ -51,14 +37,12 @@
 
 def evaluate_model(model_cfg, run_name, model_gauntlet_df):
     print(f'Evaluating model: {model_cfg.model_name}', flush=True)
->>>>>>> ebe52948
     # Build tokenizer and model
     tokenizer = build_tokenizer(model_cfg.tokenizer)
 
     evaluators, logger_keys = build_icl_evaluators(cfg.icl_tasks, tokenizer,
                                                    cfg.max_seq_len,
-                                                   cfg.device_eval_batch_size,
-                                                   cfg.destination_dir)
+                                                   cfg.device_eval_batch_size)
 
     if hasattr(cfg, 'model_gauntlet'):
         if isinstance(cfg.model_gauntlet, str):
@@ -121,15 +105,6 @@
             model_gauntlet, model_gauntlet_df)
 
 
-<<<<<<< HEAD
-    all_result = []
-    for key in logger_keys:
-        if key in in_memory_logger.data:
-            result = in_memory_logger.data[key][0][1].item()
-            print(f'{key}: {result}')
-            all_result.append(result)
-    print(f'Acc-all: {np.mean(all_result)}')
-=======
 def main(cfg):
     cfg.dist_timeout = cfg.get('dist_timeout', 600.0)
     if cfg.get('run_name') is None:
@@ -167,25 +142,23 @@
                 models_df = pd.concat([models_df, model_results],
                                       ignore_index=True)
 
-            row = {'model_name': model_cfg['model_name']}
-
-            row.update({
+            row = {
+                'model_name': model_cfg['model_name']
+            } | {
                 t.name: composite_scores[f'metrics/model_gauntlet/{t.name}']
                 for t in model_gauntlet.categories
-            })
-            row.update({
-                'average': composite_scores[f'metrics/model_gauntlet/average']
-            })
+            }
+            row['average'] = composite_scores['metrics/model_gauntlet/average']
 
             if model_gauntlet_df is not None:
                 model_gauntlet_df = pd.concat(
                     [model_gauntlet_df, pd.DataFrame([row])], ignore_index=True)
 
-                print(f'Printing gauntlet results for all models')
+                print('Printing gauntlet results for all models')
                 print(
                     model_gauntlet_df.sort_values(
                         'average', ascending=False).to_markdown(index=False))
-            print(f'Printing complete results for all models')
+            print('Printing complete results for all models')
             print(models_df.to_markdown(index=False))
         except Exception as e:
             print(
@@ -201,14 +174,11 @@
         match = pat.match(key)
         val = logger_data[key][0][1].item()
         if match:
-            eval_name = match.group(1)
-            num_shot = match.group(2)
-            subcat = match.group(3)
-            if subcat is not None:
-                subcat = subcat[1:]
-            else:
-                subcat = 'no_subcat'
-            metric = match.group(4)
+            eval_name = match[1]
+            num_shot = match[2]
+            subcat = match[3]
+            subcat = subcat[1:] if subcat is not None else 'no_subcat'
+            metric = match[4]
             if num_shot not in results:
                 results[num_shot] = {}
             if eval_name not in results[num_shot]:
@@ -266,7 +236,6 @@
                         df = pd.concat([df, pd.DataFrame([row])],
                                        ignore_index=True)
     return df
->>>>>>> ebe52948
 
 
 if __name__ == '__main__':
