--- conflicted
+++ resolved
@@ -112,7 +112,6 @@
     - name: boolq
       num_fewshot: 10
       random_baseline: 0.5
-<<<<<<< HEAD
   - name: programming
     benchmarks:
     - name: human_eval
@@ -124,7 +123,6 @@
     - name: human_eval_js
       num_fewshot: [0, 3]
       random_baseline: 0.0
-=======
   - name: world_knowledge_lm_task_subscore
     benchmarks:
     - name: jeopardy
@@ -169,7 +167,6 @@
     - name: squad
       num_fewshot: 10
       random_baseline: 0
->>>>>>> 68835627
   - name: world_knowledge_lite
     benchmarks:
     - name: jeopardy
