--- conflicted
+++ resolved
@@ -43,16 +43,11 @@
 #   forward_prefetch: True
 #   limit_all_gathers: True
 
-<<<<<<< HEAD
-icl_tasks: 'eval/yamls/tasks_light.yaml'
-eval_gauntlet: 'eval/yamls/eval_gauntlet.yaml'
 
 callbacks:
   eval_output_logging:
       print_only_incorrect: false
       subset_sample: 100
       output_directory: s3://mosaicml-internal-checkpoints-test/test_icl_output_logger_30b
-=======
 icl_tasks: 'eval/yamls/tasks_v0.1.yaml'
-eval_gauntlet: 'eval/yamls/eval_gauntlet_v0.1.yaml'
->>>>>>> f56f1228
+eval_gauntlet: 'eval/yamls/eval_gauntlet_v0.1.yaml'