--- conflicted
+++ resolved
@@ -37,7 +37,6 @@
 device_eval_batch_size: 4
 
 # FSDP config for model sharding
-<<<<<<< HEAD
 fsdp_config:
   sharding_strategy: FULL_SHARD
   mixed_precision: FULL
@@ -45,14 +44,4 @@
   limit_all_gathers: True
 
 icl_tasks: 'eval/yamls/tasks.yaml'
-model_gauntlet: 'eval/yamls/model_gauntlet.yaml'
-=======
-# fsdp_config:
-#   sharding_strategy: FULL_SHARD
-#   mixed_precision: FULL
-#   forward_prefetch: True
-#   limit_all_gathers: True
-
-icl_tasks: 'eval/yamls/tasks.yaml'
-eval_gauntlet: 'eval/yamls/eval_gauntlet.yaml'
->>>>>>> a2a1b143
+model_gauntlet: 'eval/yamls/model_gauntlet.yaml'