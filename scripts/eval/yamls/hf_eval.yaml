max_seq_len: 2048
seed: 1
precision: amp_fp16


models:
-
  model_name: EleutherAI/gpt-neo-125m
  model:
    name: hf_causal_lm
    pretrained_model_name_or_path: EleutherAI/gpt-neo-125m
    init_device: cpu
    pretrained: true
  tokenizer:
    name: EleutherAI/gpt-neo-125m
    kwargs:
      model_max_length: ${max_seq_len}

# load_path: # Add your (optional) Composer checkpoint path here!

device_eval_batch_size: 4

# FSDP config for model sharding
fsdp_config:
  sharding_strategy: FULL_SHARD
  mixed_precision: FULL

<<<<<<< HEAD
icl_tasks:
-
  label: mmlu
  dataset_uri: eval/local_data/mmlu.jsonl # ADD YOUR OWN DATASET URI
  num_fewshot: [5]
  icl_task_type: multiple_choice
  continuation_delimiter: "\nAnswer: " # this separates questions from answers
  has_categories: true

destination_dir: eval/test_data
=======
icl_tasks: 'eval/yamls/tasks_light.yaml'
model_gauntlet: 'eval/yamls/model_gauntlet.yaml'
>>>>>>> ebe52948
<|MERGE_RESOLUTION|>--- conflicted
+++ resolved
@@ -25,18 +25,5 @@
   sharding_strategy: FULL_SHARD
   mixed_precision: FULL
 
-<<<<<<< HEAD
-icl_tasks:
--
-  label: mmlu
-  dataset_uri: eval/local_data/mmlu.jsonl # ADD YOUR OWN DATASET URI
-  num_fewshot: [5]
-  icl_task_type: multiple_choice
-  continuation_delimiter: "\nAnswer: " # this separates questions from answers
-  has_categories: true
-
-destination_dir: eval/test_data
-=======
 icl_tasks: 'eval/yamls/tasks_light.yaml'
-model_gauntlet: 'eval/yamls/model_gauntlet.yaml'
->>>>>>> ebe52948
+model_gauntlet: 'eval/yamls/model_gauntlet.yaml'