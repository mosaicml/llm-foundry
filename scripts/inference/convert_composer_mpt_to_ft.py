# Copyright 2022 MosaicML LLM Foundry authors
# SPDX-License-Identifier: Apache-2.0

# Note: This script is specifically for converting MPT Composer checkpoints to FasterTransformer format.

import configparser
import os
import tempfile
from argparse import ArgumentParser, Namespace
from pathlib import Path
from typing import Any, Optional, Union

import torch
from composer.utils import get_file, safe_torch_load
from transformers import PreTrainedTokenizer

from llmfoundry.utils import (
    convert_and_save_ft_weights,
    get_hf_tokenizer_from_composer_state_dict,
)


def save_ft_config(
    composer_config: dict[str, Any],
    tokenizer: PreTrainedTokenizer,
    save_dir: str,
    infer_gpu_num: int = 1,
    weight_data_type: str = 'fp32',
    force: bool = False,
):

    config = configparser.ConfigParser()
    config['gpt'] = {}
    try:
        config['gpt']['model_name'] = 'mpt'
        config['gpt']['head_num'] = str(composer_config['n_heads'])
        n_embd = composer_config['d_model']
        config['gpt']['size_per_head'] = str(
            n_embd // composer_config['n_heads'],
        )
        config['gpt']['inter_size'] = str(n_embd * composer_config['mlp_ratio'])
        config['gpt']['max_pos_seq_len'] = str(composer_config['max_seq_len'])
        config['gpt']['num_layer'] = str(composer_config['n_layers'])
        config['gpt']['vocab_size'] = str(composer_config['vocab_size'])
        config['gpt']['start_id'] = str(tokenizer.bos_token_id)
        config['gpt']['end_id'] = str(tokenizer.eos_token_id)
        config['gpt']['weight_data_type'] = weight_data_type
        config['gpt']['tensor_para_size'] = str(infer_gpu_num)
        # nn.LayerNorm default eps is 1e-5
        config['gpt']['layernorm_eps'] = str(1e-5)
        if composer_config['alibi']:
            config['gpt']['has_positional_encoding'] = str(False)
            config['gpt']['use_attention_linear_bias'] = str(True)
        if composer_config['attn_clip_qkv'] and not force:
            raise RuntimeError(
                'clip_qkv is enabled for this MPT model. This may not work as expected in FT. Use --force to force a conversion.',
            )
        if composer_config['attn_qk_ln'] and not force:
            raise RuntimeError(
                'qk_ln is enabled for this MPT model. This may not work as expected in FT. Use --force to force a conversion.',
            )

        with open(os.path.join(save_dir, 'config.ini'), 'w') as configfile:
            config.write(configfile)
        return config
    except:
        print(f'Failed to save the config in config.ini.')
        raise


def write_ft_checkpoint_from_composer_checkpoint(
    checkpoint_path: Union[Path, str],
    infer_gpu_num: int,
    save_dir: str,
    trust_remote_code: bool,
    output_precision: str = 'fp32',
    local_checkpoint_save_location: Optional[Union[Path, str]] = None,
) -> None:
    """Convert a Composer checkpoint to a FasterTransformer checkpoint folder.

    .. note:: This function may not work properly if you used surgery algorithms when you trained your model. In that case you may need to
        edit the parameter conversion methods to properly convert your custom model.

    Args:
        checkpoint_path (Union[Path, str]): Path to the composer checkpoint, can be a local path, or a remote path beginning with ``s3://``, or another backend
            supported by Composer.
        infer_gpu_num (int): The number of gpus you are planning to use for inference.
        trust_remote_code (bool): Whether or not to use code outside of the transformers module.
        save_dir (str): Path of the directory to save the checkpoint in FT format.
        output_precision (str, optional): The precision of the output weights saved to the FasterTransformer model. Can be either ``fp32`` or ``fp16``.
        local_checkpoint_save_location (Optional[Union[Path, str]], optional): If specified, where to save the checkpoint file to locally.
                                                                                If the input ``checkpoint_path`` is already a local path, this will be a symlink.
                                                                   Defaults to None, which will use a temporary file.
    """
    dtype = {
        'fp32': torch.float32,
        'fp16': torch.float16,
    }[output_precision]

    # default local path to a tempfile if path is not provided
    if local_checkpoint_save_location is None:
        tmp_dir = tempfile.TemporaryDirectory()
        local_checkpoint_save_location = Path(
            tmp_dir.name,
        ) / 'local-composer-checkpoint.pt'

    # download the checkpoint file
    print(
        f'Downloading checkpoint from {checkpoint_path} -> {local_checkpoint_save_location}',
    )
    get_file(str(checkpoint_path), str(local_checkpoint_save_location))

    # Load the Composer checkpoint. Use it to get the
    # Composer state dict and weights
    print('Loading checkpoint into CPU RAM...')
    composer_state_dict = safe_torch_load(local_checkpoint_save_location)

    # Extract Composer config from state dict
    if 'state' not in composer_state_dict:
        raise RuntimeError(
            f'"state" is not an available key in the provided composer checkpoint. Is {local_checkpoint_save_location} ill-formed?',
        )
    if 'integrations' not in composer_state_dict[
        'state'] or 'huggingface' not in composer_state_dict['state'][
            'integrations']:
        raise RuntimeError(
            'Did not find HuggingFace related state (e.g., tokenizer) in the provided composer checkpoint!',
        )
    composer_config = composer_state_dict['state']['integrations'][
        'huggingface']['model']['config']['content']

    # Extract the HF tokenizer
    print('#' * 30)
    print('Extracting HF Tokenizer...')
    hf_tokenizer = get_hf_tokenizer_from_composer_state_dict(  # pyright: ignore
        composer_state_dict,
        trust_remote_code,
    )
    if hf_tokenizer is None:
        print('Warning! No HF Tokenizer found!')

    # Extract the model weights
    weights_state_dict = composer_state_dict['state']['model']
<<<<<<< HEAD
    torch.nn.modules.utils.consume_prefix_in_state_dict_if_present( # pyright: ignore
=======
    torch.nn.modules.utils.consume_prefix_in_state_dict_if_present(  # pyright: ignore
>>>>>>> a0d63755
        weights_state_dict,
        prefix='model.',
    )

    # Converting weights to desired dtype
    for k, v in weights_state_dict.items():
        if isinstance(v, torch.Tensor):
            weights_state_dict[k] = v.to(dtype=dtype)

    # Convert the weights using the config and tokenizer to FasterTransformer format
    print('#' * 30)
    print('Saving FasterTransformer config...')
    save_ft_config(
        composer_config,
        tokenizer=hf_tokenizer,
        save_dir=save_dir,
        weight_data_type=output_precision,
    )
    print('#' * 30)
    print('Converting weights to FasterTransformer format...')
    convert_and_save_ft_weights(
        named_params=weights_state_dict,
        config=composer_config,
        infer_gpu_num=infer_gpu_num,
        weight_data_type=output_precision,
        save_dir=save_dir,
    )

    print('#' * 30)
    print(
        f'FasterTransformer checkpoint folder successfully created at {save_dir}.',
    )

    print('Done.')
    print('#' * 30)


def parse_args() -> Namespace:
    """Parse commandline arguments."""
    parser = ArgumentParser(
        description=
        'Convert an MPT Composer checkpoint into a standard FasterTransformer checkpoint folder.',
    )
    parser.add_argument(
        '--composer_path',
        '-i',
        type=str,
        help='Composer checkpoint path. Can be a local file path or cloud URI',
        required=True,
    )
    parser.add_argument(
        '--local_checkpoint_save_location',
        type=str,
        help='If specified, where to save the checkpoint file to locally. \
                            If the input ``checkpoint_path`` is already a local path, this will be a symlink. \
                            Defaults to None, which will use a temporary file.',
        default=None,
    )
    parser.add_argument(
        '--ft_save_dir',
        '-o',
        type=str,
        help='Directory to save FasterTransformer converted checkpoint in',
        required=True,
    )
    parser.add_argument(
        '--infer_gpu_num',
        '-i_g',
        type=int,
        help='How many gpus for inference?',
        required=True,
    )
    parser.add_argument(
        '--force',
        action='store_true',
        help=
        'Force conversion to FT even if some features may not work as expected in FT',
    )
    parser.add_argument(
        '--output_precision',
        type=str,
        help=
        'Data type of weights in the FasterTransformer output model. Input checkpoint weights will be converted to this dtype.',
        choices=['fp32', 'fp16'],
        default='fp32',
    )
    parser.add_argument(
        '--trust_remote_code',
        action='store_true',
        help='Whether or not to use code outside of transformers module.',
    )

    return parser.parse_args()


if __name__ == '__main__':
    args = parse_args()
    print('\n=============== Argument ===============')
    for key in vars(args):
        print('{}: {}'.format(key, vars(args)[key]))
    print('========================================')

    save_dir = os.path.join(args.ft_save_dir, f'{args.infer_gpu_num}-gpu')

    if os.path.exists(save_dir) == False:
        os.makedirs(save_dir)
    else:
        raise RuntimeError(f'Output path {save_dir} already exists!')

    write_ft_checkpoint_from_composer_checkpoint(
        checkpoint_path=args.composer_path,
        infer_gpu_num=args.infer_gpu_num,
        save_dir=save_dir,
        output_precision=args.output_precision,
        local_checkpoint_save_location=args.local_checkpoint_save_location,
        trust_remote_code=args.trust_remote_code,
    )<|MERGE_RESOLUTION|>--- conflicted
+++ resolved
@@ -141,11 +141,7 @@
 
     # Extract the model weights
     weights_state_dict = composer_state_dict['state']['model']
-<<<<<<< HEAD
-    torch.nn.modules.utils.consume_prefix_in_state_dict_if_present( # pyright: ignore
-=======
     torch.nn.modules.utils.consume_prefix_in_state_dict_if_present(  # pyright: ignore
->>>>>>> a0d63755
         weights_state_dict,
         prefix='model.',
     )
