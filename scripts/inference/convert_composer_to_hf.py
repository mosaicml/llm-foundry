--- conflicted
+++ resolved
@@ -133,11 +133,7 @@
     weights_state_dict = composer_state_dict
     if 'state' in weights_state_dict:
         weights_state_dict = weights_state_dict['state']['model']
-<<<<<<< HEAD
-    torch.nn.modules.utils.consume_prefix_in_state_dict_if_present( # pyright: ignore
-=======
     torch.nn.modules.utils.consume_prefix_in_state_dict_if_present(  # pyright: ignore
->>>>>>> a0d63755
         weights_state_dict,
         prefix='model.',
     )
