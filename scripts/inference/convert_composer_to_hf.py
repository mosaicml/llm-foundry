--- conflicted
+++ resolved
@@ -1,177 +1,23 @@
 # Copyright 2022 MosaicML LLM Foundry authors
 # SPDX-License-Identifier: Apache-2.0
 
-<<<<<<< HEAD
-# Note: This script is specifically for converting MPT composer checkpoints to HuggingFace format
-# For composer checkpoints containing model that are in the transformers library, see
-# https://docs.mosaicml.com/projects/composer/en/latest/api_reference/generated/composer.models.write_huggingface_pretrained_from_composer_checkpoint.html
-
-=======
-import json
->>>>>>> 66700688
 import os
-import random
-import string
 import tempfile
 from argparse import ArgumentParser, Namespace
 from pathlib import Path
-from typing import Any, Dict, Optional, Tuple, Union
+from typing import Optional, Tuple, Union
 
 import torch
 import transformers
 from composer.models.huggingface import get_hf_config_from_composer_state_dict
 from composer.utils import (get_file, maybe_create_object_store_from_uri,
                             parse_uri, safe_torch_load)
-<<<<<<< HEAD
-from transformers import AutoConfig, PretrainedConfig
-=======
-from transformers import (AutoConfig, AutoTokenizer, PretrainedConfig,
-                          PreTrainedTokenizer, PreTrainedTokenizerBase)
->>>>>>> 66700688
+from transformers import AutoConfig, PretrainedConfig, PreTrainedTokenizerBase
 
 from llmfoundry import MPTConfig, MPTForCausalLM
 from llmfoundry.models.utils import get_hf_tokenizer_from_composer_state_dict
 from llmfoundry.utils.huggingface_hub_utils import \
     edit_files_for_hf_compatibility
-
-
-<<<<<<< HEAD
-# TODO: maybe move this functionality to Composer
-def get_hf_config_from_composer_state_dict(
-        state_dict: Dict[str, Any]) -> PretrainedConfig:
-=======
-# TODO: move this functionality to composer once the bug fixes are upstreamed
-def get_hf_tokenizer_from_composer_state_dict(
-        state_dict: Dict[str, Any],
-        tokenizer_save_dir: Optional[str] = None
-) -> Optional[PreTrainedTokenizer]:
->>>>>>> 66700688
-    if 'state' not in state_dict:
-        raise RuntimeError(
-            'Unexpected composer state dictionary. Did you pass in a full composer checkpoint?'
-        )
-    if 'integrations' not in state_dict[
-            'state'] or 'huggingface' not in state_dict['state']['integrations']:
-        raise RuntimeError(
-            'Did not find HuggingFace related state (e.g., tokenizer) in the provided composer checkpoint!'
-        )
-<<<<<<< HEAD
-    hf_config_dict = state_dict['state']['integrations']['huggingface'][
-        'model']['config']['content']
-
-    # Always set init_device='cpu'
-    hf_config_dict['init_device'] = 'cpu'
-
-    AutoConfig.register('mpt', MPTConfig)
-
-    # backwards compatibility changes
-    if hf_config_dict['model_type'] == 'mosaic_gpt':
-        hf_config_dict['model_type'] = 'mpt'
-
-    if 'attn_config' not in hf_config_dict:
-        attn_config = {}
-        attn_config['attn_type'] = 'multihead_attention'
-        attn_config['attn_pdrop'] = hf_config_dict['attn_pdrop']
-        del hf_config_dict['attn_pdrop']
-        attn_config['attn_impl'] = hf_config_dict['attn_impl']
-        del hf_config_dict['attn_impl']
-        attn_config['qk_ln'] = hf_config_dict['attn_qk_ln']
-        del hf_config_dict['attn_qk_ln']
-        attn_config['clip_qkv'] = hf_config_dict['attn_clip_qkv']
-        del hf_config_dict['attn_clip_qkv']
-        attn_config['softmax_scale'] = hf_config_dict['softmax_scale']
-        del hf_config_dict['softmax_scale']
-        attn_config['prefix_lm'] = hf_config_dict['prefix_lm']
-        del hf_config_dict['prefix_lm']
-        attn_config['attn_uses_sequence_id'] = hf_config_dict[
-            'attn_uses_sequence_id']
-        del hf_config_dict['attn_uses_sequence_id']
-        attn_config['alibi'] = hf_config_dict['alibi']
-        del hf_config_dict['alibi']
-        attn_config['alibi_bias_max'] = hf_config_dict['alibi_bias_max']
-        del hf_config_dict['alibi_bias_max']
-
-        hf_config_dict['attn_config'] = attn_config
-
-    if 'init_config' not in hf_config_dict:
-        init_config = {}
-
-        init_config['name'] = hf_config_dict['param_init_fn']
-        del hf_config_dict['param_init_fn']
-        init_config['fan_mode'] = hf_config_dict['fan_mode']
-        del hf_config_dict['fan_mode']
-        init_config['init_nonlinearity'] = hf_config_dict['init_nonlinearity']
-        del hf_config_dict['init_nonlinearity']
-        init_config['init_gain'] = hf_config_dict['init_gain']
-        del hf_config_dict['init_gain']
-        init_config['init_std'] = hf_config_dict['init_std']
-        del hf_config_dict['init_std']
-        init_config['init_div_is_residual'] = hf_config_dict[
-            'init_div_is_residual']
-        del hf_config_dict['init_div_is_residual']
-        init_config['emb_init_std'] = hf_config_dict['emb_init_std']
-        del hf_config_dict['emb_init_std']
-        init_config['emb_init_uniform_lim'] = hf_config_dict[
-            'emb_init_uniform_lim']
-        del hf_config_dict['emb_init_uniform_lim']
-
-        hf_config_dict['init_config'] = init_config
-
-    if 'mlp_ratio' in hf_config_dict:
-        hf_config_dict['expansion_ratio'] = hf_config_dict['mlp_ratio']
-        del hf_config_dict['mlp_ratio']
-
-    if 'low_precision_layernorm' in hf_config_dict:
-        if hf_config_dict['low_precision_layernorm']:
-            hf_config_dict['norm_type'] = 'low_precision_layernorm'
-        else:
-            hf_config_dict['norm_type'] = 'layernorm'
-        del hf_config_dict['low_precision_layernorm']
-
-    return AutoConfig.for_model(**hf_config_dict)
-=======
-    hf_tokenizer_state = state_dict['state']['integrations']['huggingface'][
-        'tokenizer']
-    hf_tokenizer = None
-    if hf_tokenizer_state != {}:
-        if tokenizer_save_dir is None:
-            unique_suffix = ''.join(
-                random.choices(string.ascii_letters + string.digits, k=6))
-            tokenizer_save_dir = os.path.join(
-                os.getcwd(), f'tokenizer-save-dir-{unique_suffix}')
-        os.makedirs(tokenizer_save_dir, exist_ok=True)
-
-        for filename, saved_content in hf_tokenizer_state.items():
-            # This cannot be a temporary directory because huggingface relies on the slow tokenizer file
-            # being persistent on disk
-            tokenizer_file_path = Path(
-                tokenizer_save_dir
-            ) / f'{filename}{saved_content["file_extension"]}'
-            if saved_content['file_extension'] == '.json':
-                with open(tokenizer_file_path, 'w') as _tmp_file:
-                    json.dump(saved_content['content'], _tmp_file)
-            elif saved_content['file_extension'] == '.txt':
-                with open(tokenizer_file_path, 'w') as _tmp_file:
-                    for line in saved_content['content']:
-                        _tmp_file.write(line)
-                        _tmp_file.write('\n')
-            elif saved_content['file_extension'] == '.py':
-                with open(tokenizer_file_path, 'w') as _tmp_file:
-                    _tmp_file.write(saved_content['content'])
-            elif saved_content['file_extension'] == '.model':
-                s = spm.SentencePieceProcessor()
-                s.load_from_serialized_proto(saved_content['content'])
-                with open(tokenizer_file_path, 'wb') as _tmp_file:
-                    _tmp_file.write(s.serialized_model_proto())
-
-        hf_tokenizer = AutoTokenizer.from_pretrained(tokenizer_save_dir)
-
-        # remove 'name_or_path'
-        hf_tokenizer.name_or_path = ''
-        hf_tokenizer.init_kwargs['name_or_path'] = ''
-
-    return hf_tokenizer
->>>>>>> 66700688
 
 
 def write_huggingface_pretrained_from_composer_checkpoint(
