--- conflicted
+++ resolved
@@ -588,16 +588,8 @@
     if eval_first and trainer.state.timestamp.batch.value == 0:
         trainer.eval()
 
-<<<<<<< HEAD
-    print('Starting training...')
-    print('model.n_active_params ',model.n_active_params)
-    print('model_config.tie_word_embeddings ',model_config.tie_word_embeddings)
-    print('model_config.vocab_size ',model_config.vocab_size)
-    trainer.fit() # reset_time=True,duration=max_duration) # JP Added
-=======
     log.info('Starting training...')
     trainer.fit()
->>>>>>> 73033ee2
 
     log.info('Done.')
     return trainer
