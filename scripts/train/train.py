--- conflicted
+++ resolved
@@ -158,14 +158,6 @@
     print('Initializing model...')
     with init_context:
         model = build_composer_model(cfg.model, tokenizer)
-<<<<<<< HEAD
-        if cfg.model.get('bf16_master_weights'):
-            for p in model.parameters():
-                p.to_(torch.bfloat16)
-=======
-        if cfg.model.get('16b_master_weights'):
-            model.to(dtype=torch.float16)
->>>>>>> d81f5c29
     cfg.n_params = sum(p.numel() for p in model.parameters())
     print(f'{cfg.n_params=:.2e}')
 
