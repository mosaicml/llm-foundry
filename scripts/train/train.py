--- conflicted
+++ resolved
@@ -259,54 +259,25 @@
     )
 
     # Optional fsdp data, fine-tuning, and eval configs
-<<<<<<< HEAD
-    fsdp_config: Optional[Dict[str, Any]] = pop_config(cfg,
-                                                       'fsdp_config',
-                                                       must_exist=False,
-                                                       default_value=None,
-                                                       convert=True)
-    eval_loader_config: Optional[Union[DictConfig, ListConfig]] = pop_config(
-        cfg, 'eval_loader', must_exist=False, default_value=None)
-    icl_tasks_config: Optional[Union[ListConfig,
-                                     str]] = pop_config(cfg,
-                                                        'icl_tasks',
-                                                        must_exist=False,
-                                                        default_value=None)
-
+    fsdp_config: Optional[Dict[str, Any]] = pop_config(
+        cfg,
+        'fsdp_config',
+        must_exist=False,
+        default_value=None,
+        convert=True,
+    )
+    eval_loader_config: Optional[
+        Union[DictConfig, ListConfig]
+    ] = pop_config(cfg, 'eval_loader', must_exist=False, default_value=None)
+    icl_tasks_config: Optional[
+        Union[ListConfig, str]
+    ] = pop_config(cfg, 'icl_tasks', must_exist=False, default_value=None)
     if icl_tasks_config is not None:
         seq_parallel_replication = train_loader_config.dataset.get(
             'seq_parallel_replication', None)
         if seq_parallel_replication is not None and seq_parallel_replication != 1:
             raise ValueError(
                 'icl eval tasks are not supported with sequence parallelism')
-
-    eval_gauntlet_config: Optional[Union[DictConfig,
-                                         str]] = pop_config(cfg,
-                                                            'eval_gauntlet',
-                                                            must_exist=False,
-                                                            default_value=None)
-    icl_subset_num_batches: Optional[int] = pop_config(cfg,
-                                                       'icl_subset_num_batches',
-                                                       must_exist=False,
-                                                       default_value=None)
-    icl_seq_len: Optional[int] = pop_config(cfg,
-                                            'icl_seq_len',
-                                            must_exist=False,
-                                            default_value=None)
-=======
-    fsdp_config: Optional[Dict[str, Any]] = pop_config(
-        cfg,
-        'fsdp_config',
-        must_exist=False,
-        default_value=None,
-        convert=True,
-    )
-    eval_loader_config: Optional[
-        Union[DictConfig, ListConfig]
-    ] = pop_config(cfg, 'eval_loader', must_exist=False, default_value=None)
-    icl_tasks_config: Optional[
-        Union[ListConfig, str]
-    ] = pop_config(cfg, 'icl_tasks', must_exist=False, default_value=None)
     eval_gauntlet_config: Optional[
         Union[DictConfig, str]
     ] = pop_config(cfg, 'eval_gauntlet', must_exist=False, default_value=None)
@@ -322,7 +293,6 @@
         must_exist=False,
         default_value=None,
     )
->>>>>>> 10b7caf7
     # Optional logging, evaluation and callback configs
     logger_configs: Optional[DictConfig] = pop_config(
         cfg,
