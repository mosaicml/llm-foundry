--- conflicted
+++ resolved
@@ -462,11 +462,7 @@
         tokenizer,
         device_train_batch_size,
     )
-<<<<<<< HEAD
     ## Evaluation
-=======
-     ## Evaluation
->>>>>>> cffbacb5
     print('Building eval loader...')
     evaluators = []
     eval_loader = None
@@ -490,10 +486,6 @@
 
     if eval_gauntlet_callback is not None:
         callbacks.append(eval_gauntlet_callback)
-<<<<<<< HEAD
-=======
-
->>>>>>> cffbacb5
 
     # Now add the eval metrics
     if eval_loader_config is not None:
@@ -501,12 +493,6 @@
         assert model.train_metrics is not None
         eval_metric_names = list(model.train_metrics.keys())
         eval_loader.metric_names = eval_metric_names
-<<<<<<< HEAD
-
-=======
-    
-    
->>>>>>> cffbacb5
     # Build the Trainer
     print('Building trainer...')
     trainer = Trainer(
