--- conflicted
+++ resolved
@@ -157,23 +157,14 @@
         act_ckpt = fsdp_config.get('activation_checkpointing',
                                    False) if fsdp_config else False
         act_ckpt_reentrant = fsdp_config.get(
-<<<<<<< HEAD
-            'activation_checkpointing_reentrant', True) if fsdp_config else True
-        if fsdp_config is not None and act_ckpt == True and act_ckpt_reentrant == False and cfg.fsdp_config is not None:
-=======
             'activation_checkpointing_reentrant', False)
         if fsdp_config is not None and act_ckpt == True and act_ckpt_reentrant == True:
->>>>>>> f01f6256
             warnings.warn(
                 '`te.Linear` layers do not support activation_checkpointing with '
                 + '`activation_checkpointing_reentrant = True`. ' +
                 'Setting cfg.fsdp_config.activation_checkpointing_reentrant=False.'
             )
-<<<<<<< HEAD
-            cfg.fsdp_config['activation_checkpointing_reentrant'] = True
-=======
             cfg.fsdp_config.activation_checkpointing_reentrant = False
->>>>>>> f01f6256
 
     if cfg.model.get('ffn_config', {}).get('ffn_type', 'mptmlp') == 'te_ln_mlp':
         warnings.warn(
