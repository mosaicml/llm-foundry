--- conflicted
+++ resolved
@@ -390,32 +390,6 @@
     # Build tokenizer
     tokenizer = build_tokenizer(tokenizer_config)
 
-<<<<<<< HEAD
-=======
-    # Build Model
-    print('Initializing model...')
-    with init_context:
-        if lora_config is not None:  # frozen model + trainable lora modules
-            model: ComposerHFCausalLM = build_composer_peft_model(
-                model_config.pretrained_model_name_or_path, lora_config['args'],
-                tokenizer)
-            print_trainable_parameters(model)  # should not be 100%
-        else:  # standard model
-            model = build_composer_model(model_config, tokenizer)
-        if model_config.get('master_weights_dtype') in ('bf16', 'bfloat16'):
-            model = model.to(dtype=torch.bfloat16)
-        elif model_config.get('master_weights_dtype') in ('f16', 'float16'):
-            model = model.to(dtype=torch.float16)
-
-    # Log number of parameters
-    n_params = sum(p.numel() for p in model.parameters())
-    logged_cfg.update({'n_params': n_params})
-
-    # Optimizer
-    optimizer_name: str = optimizer_config.pop('name')
-    optimizer = build_optimizer(model, optimizer_name, optimizer_config)
-
->>>>>>> 795ab4a0
     # Scheduler
     scheduler_name: str = scheduler_config.pop('name')
     scheduler = build_scheduler(scheduler_name, scheduler_config)
@@ -475,6 +449,11 @@
             print_trainable_parameters(model)  # should not be 100%
         else:  # standard model
             model = build_composer_model(model_config, tokenizer)
+
+        if model_config.get('master_weights_dtype') in ('bf16', 'bfloat16'):
+            model = model.to(dtype=torch.bfloat16)
+        elif model_config.get('master_weights_dtype') in ('f16', 'float16'):
+            model = model.to(dtype=torch.float16)
 
     # Log number of parameters
     n_params = sum(p.numel() for p in model.parameters())
