--- conflicted
+++ resolved
@@ -21,15 +21,12 @@
 from omegaconf import DictConfig, ListConfig
 from omegaconf import OmegaConf as om
 from rich.traceback import install
+
+install()
+
 from transformers import PreTrainedTokenizerBase
 
-<<<<<<< HEAD
 from llmfoundry import COMPOSER_MODEL_REGISTRY
-=======
-install()
-from llmfoundry import (COMPOSER_MODEL_REGISTRY, ComposerHFCausalLM,
-                        MPTForCausalLM)
->>>>>>> 4b82876d
 from llmfoundry.callbacks import AsyncEval
 from llmfoundry.data.dataloader import build_dataloader
 from llmfoundry.utils.builders import (add_metrics_to_eval_loaders,
