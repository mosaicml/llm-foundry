--- conflicted
+++ resolved
@@ -12,12 +12,9 @@
 import torch
 from composer import Trainer
 from composer.core.callback import Callback
-<<<<<<< HEAD
 from composer.loggers import MosaicMLLogger, MLFlowLogger
 from composer.loggers.mosaicml_logger import (MOSAICML_ACCESS_TOKEN_ENV_VAR,
                                               MOSAICML_PLATFORM_ENV_VAR)
-=======
->>>>>>> 28467bba
 from composer.metrics.nlp import InContextLearningMetric
 from composer.profiler import (JSONTraceHandler, Profiler, TraceHandler,
                                cyclic_schedule)
