--- conflicted
+++ resolved
@@ -532,35 +532,7 @@
         mosaicml_logger.log_metrics({'data_validated': time.time()})
 
     ## Evaluation
-<<<<<<< HEAD
     log.info('Building eval loader...')
-    evaluators = []
-    eval_loaders = []
-    if eval_loader_config is not None:
-        is_multi_eval = isinstance(eval_loader_config, ListConfig)
-        eval_configs = eval_loader_config if is_multi_eval else [
-            eval_loader_config
-        ]
-        for eval_config in eval_configs:
-            eval_dataloader = build_dataloader(eval_config, tokenizer,
-                                               device_eval_batch_size)
-            eval_loader = Evaluator(
-                label=f'eval/{eval_config.label}' if is_multi_eval else 'eval',
-                dataloader=eval_dataloader,
-                metric_names=[],  # we will add these after model is created
-            )
-            eval_loaders.append(eval_loader)
-
-    eval_gauntlet_callback = None
-
-    if icl_tasks_config is not None:
-        icl_evaluators, _, eval_gauntlet_callback = build_icl_data_and_gauntlet(
-            icl_tasks_config, eval_gauntlet_config, tokenizer,
-            device_eval_batch_size, icl_seq_len if icl_seq_len else max_seq_len,
-            icl_subset_num_batches)
-        evaluators.extend(icl_evaluators)
-=======
-    print('Building eval loader...')
     eval_icl_seq_len: int = icl_seq_len if icl_seq_len else max_seq_len
     evaluators, _, eval_gauntlet_callback = build_evaluators(
         eval_loader_config,
@@ -571,7 +543,6 @@
         icl_seq_len=eval_icl_seq_len,
         icl_subset_num_batches=icl_subset_num_batches,
     )
->>>>>>> 5fdcc43b
 
     if eval_gauntlet_callback is not None:
         callbacks.append(eval_gauntlet_callback)
