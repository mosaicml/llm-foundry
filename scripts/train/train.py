# Copyright 2022 MosaicML LLM Foundry authors
# SPDX-License-Identifier: Apache-2.0
import gc
import logging
import os
import sys
import time
import warnings
from typing import Any, Dict, List, Optional, Union

import torch
import torch.distributed
from composer import ComposerModel, Trainer
from composer.core.callback import Callback
from composer.profiler import (JSONTraceHandler, Profiler, TraceHandler,
                               cyclic_schedule)
from composer.utils import dist, get_device, reproducibility
from omegaconf import DictConfig
from omegaconf import OmegaConf as om
from rich.traceback import install

from llmfoundry.eval.metrics.nlp import InContextLearningMetric
from llmfoundry.utils import (find_mosaicml_logger, log_train_analytics,
                              maybe_create_mosaicml_logger)

install()

from llmfoundry.callbacks import AsyncEval
from llmfoundry.data.dataloader import build_dataloader
from llmfoundry.layers_registry import ffns_with_megablocks
from llmfoundry.utils.builders import (add_metrics_to_eval_loaders,
                                       build_algorithm, build_callback,
                                       build_composer_model, build_evaluators,
                                       build_logger, build_optimizer,
                                       build_scheduler, build_tokenizer)
from llmfoundry.utils.config_utils import (TRAIN_CONFIG_KEYS, TrainConfig,
                                           log_config,
                                           make_dataclass_and_log_config,
                                           pop_config, process_init_device,
                                           update_batch_size_info)
from llmfoundry.utils.registry_utils import import_file

log = logging.getLogger(__name__)


def validate_config(train_config: TrainConfig):
    """Validates compatible model and dataloader selection."""
    # Validate the rest of the config
    loaders = [train_config.train_loader]
    if train_config.eval_loaders is not None:
        for loader in (train_config.eval_loaders or []):  # pyright
            if 'label' not in loader or loader['label'] is None:
                raise ValueError(
                    'When specifying multiple evaluation datasets, each one must include the \
                            `label` attribute.')
            loaders.append(loader)
    if train_config.eval_loader is not None:
        loaders.append(train_config.eval_loader)
    for loader in loaders:
        if loader['name'] == 'text':
            if train_config.model['name'] == 'hf_t5':
                raise ValueError(
                    f'Model type "{train_config.model["name"]}" is not supported when using the "text " ' +\
                    f'dataloader. Only finetuning is supported.')

    if train_config.icl_tasks is not None or train_config.icl_tasks_str is not None:
        if train_config.model['name'] == 'hf_t5':
            raise ValueError(
                'ICL evaluation does not currently support Encoder-Decoder models, such as "hf_t5".'
            )

    if (train_config.model.get('fc_type', 'torch') != 'te' and
            'te' not in train_config.model.get('ffn_config', {}).get(
                'ffn_type', 'mptmlp') and 'fp8' in train_config.precision):
        warnings.warn(
            "fp8 only supported for te.Linear layers. Either set `cfg.model.fc_typ='te'` or "
            +
            "`cfg.model.ffn_config.ffn_type='te_ln_mlp'` to enable layers using fp8 precision."
        )

    if (train_config.model.get('fc_type', 'torch') == 'te' or
            'te' in train_config.model.get('ffn_config', {}).get(
                'ffn_type', 'mptmlp')):
        fsdp_config = train_config.fsdp_config
        act_ckpt = fsdp_config.get('activation_checkpointing',
                                   False) if fsdp_config else False
        act_ckpt_reentrant = fsdp_config.get(
            'activation_checkpointing_reentrant',
            False) if fsdp_config else False
        if fsdp_config is not None and act_ckpt == True and act_ckpt_reentrant == True:
            warnings.warn(
                '`te.Linear` layers do not support activation_checkpointing with '
                + '`activation_checkpointing_reentrant = True`. ' +
                'Setting cfg.fsdp_config.activation_checkpointing_reentrant=False.'
            )
            assert train_config.fsdp_config is not None  # pyright (this is known because fsdp_config is not None)
            train_config.fsdp_config[
                'activation_checkpointing_reentrant'] = False

    if train_config.model.get('ffn_config', {}).get('ffn_type',
                                                    'mptmlp') == 'te_ln_mlp':
        warnings.warn(
            '`te.LayerNormMLP` requires has issues with torch._dynamo. ' +
            'Setting `torch._dynamo.config.suppress_errors = True` and falling back to eager.'
        )
        torch._dynamo.config.suppress_errors = True  # type: ignore (third-party)

    if train_config.model.get('load_in_8bit', False):
        raise ValueError(
            '`load_in_8bit` is only supported for evaluation rather than training.'
        )

    if train_config.model.get('ffn_config',
                              {}).get('ffn_type',
                                      'mptmlp') in ffns_with_megablocks:
        moe_world_size = train_config.model.get('ffn_config',
                                                {}).get('moe_world_size', 1)
        use_orig_params = train_config.fsdp_config.get(
            'use_orig_params',
            True) if train_config.fsdp_config is not None else True
        if moe_world_size > 1 and not use_orig_params:
            raise ValueError(
                f'MoEs with expert parallelism (moe_world_size {moe_world_size} > 1) require `use_orig_params=True`.'
            )


<<<<<<< HEAD
def _log_num_params(model: ComposerModel, logged_cfg: Dict[str, Any]):
    # Log number of parameters
    if hasattr(model, 'n_total_params'):
        n_params = model.n_total_params
        n_trainable_params = n_params  # TODO: we currently assume all parameters are trainable.
    else:
        n_params = sum(p.numel() for p in model.parameters())
        n_trainable_params = sum(
            p.numel() for p in model.parameters() if p.requires_grad)
    if hasattr(model, 'n_active_params'):
        n_active_params = model.n_active_params
    else:
        n_active_params = n_params
    logged_cfg.update({
        'n_params': n_params,
        'n_active_params': n_active_params,
        'n_trainable_params': n_trainable_params,
    })
=======
def _initialize_dist_with_barrier(dist_timeout: Union[int, float]):
    """Initialize distributed and test setup with a barrier.

    Args:
        dist_timeout (Union[int, float]): Timeout for initializing the process group
    """
    log.debug('Initializing dist with device...')
    dist.initialize_dist(get_device(None), timeout=dist_timeout)
    log.debug('Testing barrier with device...')
    dist.barrier()
    log.debug('Barrier test passed with device.')
>>>>>>> 6cfd2a35


def main(cfg: DictConfig) -> Trainer:
    code_paths = cfg.get('code_paths', [])
    # Import any user provided code
    for code_path in code_paths:
        import_file(code_path)

    logged_cfg, train_cfg = make_dataclass_and_log_config(
        cfg,
        TrainConfig,
        TRAIN_CONFIG_KEYS,
        transforms=[update_batch_size_info])

    # Filter deprecation warning from torch internal usage
    warnings.filterwarnings(
        action='ignore',
        category=UserWarning,
        message=
        'torch.distributed.*_base is a private function and will be deprecated.*'
    )

    # Check for incompatibilities between the model and data loaders
    validate_config(train_cfg)

    cuda_alloc_conf = []
    # Get max split size mb
    max_split_size_mb: Optional[int] = train_cfg.max_split_size_mb
    if max_split_size_mb is not None:
        cuda_alloc_conf.append(f'max_split_size_mb:{max_split_size_mb}')

    # Expandable segments
    if train_cfg.expandable_segments:
        cuda_alloc_conf.append('expandable_segments:True')

    if len(cuda_alloc_conf) > 0:
        os.environ['PYTORCH_CUDA_ALLOC_CONF'] = ','.join(cuda_alloc_conf)

    # Set CUDA lazy loading
    # This can save a bit of memory if not all modules are needed
    cuda_load_lazy: bool = train_cfg.cuda_load_lazy
    if cuda_load_lazy:
        os.environ['CUDA_MODULE_LOADING'] = 'LAZY'

    # Set seed first
    seed: int = train_cfg.seed
    reproducibility.seed_all(seed)

    # Initialize pytorch distributed training process groups
<<<<<<< HEAD
    dist_timeout: Union[int, float] = train_cfg.dist_timeout
    dist.initialize_dist(get_device(None), timeout=dist_timeout)
=======
    dist_timeout: Union[int, float] = pop_config(cfg,
                                                 'dist_timeout',
                                                 must_exist=False,
                                                 default_value=600.0)
    python_log_level: Optional[str] = pop_config(cfg,
                                                 'python_log_level',
                                                 must_exist=False,
                                                 default_value='debug')
    # Set logging level
    if python_log_level is not None:
        logging.basicConfig(
            # Example of format string
            # 2022-06-29 11:22:26,152: rank0[822018][MainThread]: INFO: Message here
            format=
            f'%(asctime)s: rank{dist.get_global_rank()}[%(process)d][%(threadName)s]: %(levelname)s: %(name)s: %(message)s'
        )
        logging.getLogger('llmfoundry').setLevel(
            python_log_level.upper())  # Foundry module
        logging.getLogger(__name__).setLevel(
            python_log_level.upper())  # Train script

    _initialize_dist_with_barrier(dist_timeout=dist_timeout)
>>>>>>> 6cfd2a35

    if train_cfg.python_log_level is not None:
        # Set logging level
        logging.basicConfig(
            # Example of format string
            # 2022-06-29 11:22:26,152: rank0[822018][MainThread]: INFO: Message here
            format=
            f'%(asctime)s: rank{dist.get_global_rank()}[%(process)d][%(threadName)s]: %(levelname)s: %(name)s: %(message)s'
        )
        logging.getLogger('llmfoundry').setLevel(
            train_cfg.python_log_level.upper())  # Foundry module
        logging.getLogger(__name__).setLevel(
            train_cfg.python_log_level.upper())  # Train script

    # Mandatory model training configs
    model_config = train_cfg.model
    train_loader_config = train_cfg.train_loader

    # Optional fsdp data, fine-tuning, and eval configs
    fsdp_config: Optional[Dict[str, Any]] = train_cfg.fsdp_config

    eval_loader_config = train_cfg.eval_loader if train_cfg.eval_loader is not None else train_cfg.eval_loaders
    icl_tasks_config = train_cfg.icl_tasks
    eval_gauntlet_config = train_cfg.eval_gauntlet

    # Optional parameters will be set to default values if not specified.
    default_run_name: str = os.environ.get('RUN_NAME', 'llm')
    run_name: str = train_cfg.run_name if train_cfg.run_name else default_run_name
    is_state_dict_sharded: bool = (fsdp_config.get('state_dict_type', 'full')
                                   == 'sharded') if fsdp_config else False
<<<<<<< HEAD
    save_latest_filename: str = train_cfg.save_latest_filename if train_cfg.save_latest_filename else 'latest-sharded-rank{rank}' if is_state_dict_sharded else 'latest-rank{rank}.pt'
    save_filename: str = train_cfg.save_filename if train_cfg.save_filename else 'ep{epoch}-ba{batch}-rank{rank}.pt'
=======
    save_latest_filename: str = pop_config(
        cfg,
        'save_latest_filename',
        must_exist=False,
        default_value='latest-sharded-rank{rank}'
        if is_state_dict_sharded else 'latest-rank{rank}.pt')
    save_overwrite: bool = pop_config(cfg,
                                      'save_overwrite',
                                      must_exist=False,
                                      default_value=False)
    save_weights_only: bool = pop_config(cfg,
                                         'save_weights_only',
                                         must_exist=False,
                                         default_value=False)
    save_filename: str = pop_config(
        cfg,
        'save_filename',
        must_exist=False,
        default_value='ep{epoch}-ba{batch}-rank{rank}.pt')
    save_interval: Union[str, int] = pop_config(cfg,
                                                'save_interval',
                                                must_exist=False,
                                                default_value='1000ba')
    save_num_checkpoints_to_keep: int = pop_config(
        cfg, 'save_num_checkpoints_to_keep', must_exist=False, default_value=-1)
    progress_bar = pop_config(cfg,
                              'progress_bar',
                              must_exist=False,
                              default_value=False)
    log_to_console: bool = pop_config(cfg,
                                      'log_to_console',
                                      must_exist=False,
                                      default_value=True)
    console_log_interval: Union[int, str] = pop_config(cfg,
                                                       'console_log_interval',
                                                       must_exist=False,
                                                       default_value='1ba')
    device_train_microbatch_size: Union[str, int] = pop_config(
        cfg,
        'device_train_microbatch_size',
        must_exist=False,
        default_value='auto')
    eval_subset_num_batches: int = pop_config(cfg,
                                              'eval_subset_num_batches',
                                              must_exist=False,
                                              default_value=-1)
    eval_first: bool = pop_config(cfg,
                                  'eval_first',
                                  must_exist=False,
                                  default_value=False)
    load_path: str = pop_config(cfg,
                                'load_path',
                                must_exist=False,
                                default_value=None)
    load_weights_only: bool = pop_config(cfg,
                                         'load_weights_only',
                                         must_exist=False,
                                         default_value=False)
    load_strict_model_weights: bool = pop_config(cfg,
                                                 'load_strict_model_weights',
                                                 must_exist=False,
                                                 default_value=True)
    load_ignore_keys: Optional[List[str]] = pop_config(cfg,
                                                       'load_ignore_keys',
                                                       must_exist=False,
                                                       default_value=None)
    save_ignore_keys: Optional[List[str]] = pop_config(cfg,
                                                       'save_ignore_keys',
                                                       must_exist=False,
                                                       default_value=None)
    compile_config: Optional[Dict[str, Any]] = pop_config(cfg,
                                                          'compile_config',
                                                          must_exist=False,
                                                          default_value=None)
    metadata: Optional[Dict[str, str]] = pop_config(cfg,
                                                    'metadata',
                                                    must_exist=False,
                                                    default_value=None,
                                                    convert=True)
    should_log_config: bool = pop_config(cfg,
                                         'log_config',
                                         must_exist=False,
                                         default_value=True)
>>>>>>> 6cfd2a35

    # Enable autoresume from model checkpoints if possible
    autoresume_default: bool = False
    if logged_cfg.get('run_name', None) is not None \
        and train_cfg.save_folder is not None \
        and not train_cfg.save_overwrite \
        and not train_cfg.save_weights_only:
        autoresume_default = True

    if not train_cfg.autoresume and autoresume_default:
        log.info('As run_name, save_folder, and save_latest_filename are set, \
                changing autoresume default to True...')

    # Warn if fsdp is enabled but user only has 1 GPU
    if dist.get_world_size() == 1 and fsdp_config is not None:
        warnings.warn(
            'FSDP is not applicable for single-GPU training. Reverting to DDP.')
        fsdp_config = None

<<<<<<< HEAD
    # set logging level
    if train_cfg.python_log_level is not None:
        logging.basicConfig(
            # Example of format string
            # 2022-06-29 11:22:26,152: rank0[822018][MainThread]: INFO: Message here
            format=
            f'%(asctime)s: rank{dist.get_global_rank()}[%(process)d][%(threadName)s]: %(levelname)s: %(name)s: %(message)s'
        )
        logging.getLogger('llmfoundry').setLevel(
            train_cfg.python_log_level.upper())  # Foundry module
        logging.getLogger(__name__).setLevel(
            train_cfg.python_log_level.upper())  # Train script

=======
>>>>>>> 6cfd2a35
    # Initialize context
    init_context = process_init_device(model_config, fsdp_config)
    logged_cfg.update({'fsdp_config': fsdp_config}, merge=True)

    # Build tokenizer
    log.info('Building tokenizer...')
    tokenizer_name = train_cfg.tokenizer['name']
    tokenizer_kwargs = train_cfg.tokenizer.get('kwargs', {})
    tokenizer = build_tokenizer(tokenizer_name, tokenizer_kwargs)

    # Scheduler
    scheduler_name: str = train_cfg.scheduler.pop('name')
    scheduler = build_scheduler(scheduler_name, train_cfg.scheduler)

    # Loggers
    loggers = [
        build_logger(str(name), logger_cfg)
        for name, logger_cfg in train_cfg.loggers.items()
    ] if train_cfg.loggers else []

    mosaicml_logger = find_mosaicml_logger(loggers)
    if mosaicml_logger is None:
        mosaicml_logger = maybe_create_mosaicml_logger()
        if mosaicml_logger is not None:
            # mosaicml_logger will be None if run isn't on MosaicML platform
            loggers.append(mosaicml_logger)

    if train_cfg.metadata is not None:
        # Flatten the metadata for logging
        logged_cfg.pop('metadata', None)
        logged_cfg.update(train_cfg.metadata, merge=True)
        if mosaicml_logger is not None:
            mosaicml_logger.log_metrics(train_cfg.metadata)
            mosaicml_logger._flush_metadata(force_flush=True)

    # Profiling
    profiler: Optional[Profiler] = None
    profiler_cfg = train_cfg.profiler
    if profiler_cfg:
        profiler_schedule_cfg: Dict = pop_config(profiler_cfg,
                                                 'schedule',
                                                 must_exist=True)
        profiler_schedule = cyclic_schedule(**profiler_schedule_cfg)
        # Only support json trace handler
        profiler_trace_handlers: List[TraceHandler] = []
        profiler_trace_cfg: Optional[Dict] = pop_config(profiler_cfg,
                                                        'json_trace_handler',
                                                        must_exist=False,
                                                        default_value=None)
        if profiler_trace_cfg:
            profiler_trace_handlers.append(
                JSONTraceHandler(**profiler_trace_cfg))
        profiler = Profiler(**profiler_cfg,
                            trace_handlers=profiler_trace_handlers,
                            schedule=profiler_schedule)

    callback_configs = train_cfg.callbacks or {}

    # Callbacks
    callbacks: List[Callback] = [
        build_callback(str(name), callback_cfg, logged_cfg)
        for name, callback_cfg in callback_configs.items()
    ]

    use_async_eval = any(isinstance(c, AsyncEval) for c in callbacks)

    algorithm_configs = train_cfg.algorithms or {}

    # Algorithms
    algorithms = [
        build_algorithm(str(name), algorithm_cfg)
        for name, algorithm_cfg in algorithm_configs.items()
    ]

    # Dataloaders
    log.info('Building train loader...')
    try:
        train_loader = build_dataloader(
            train_loader_config,
            tokenizer,
            train_cfg.device_train_batch_size,
        )
    except Exception as e:
        if mosaicml_logger is not None:
            mosaicml_logger.log_exception(e)
        raise e

    if mosaicml_logger is not None:
        mosaicml_logger.log_metrics({'data_validated': time.time()})

    ## Evaluation
    if use_async_eval:
        evaluators = []
        if train_cfg.eval_first:
            warnings.warn(
                'AsyncEval callback does not support eval_first=True. Ignoring.'
            )
            train_cfg.eval_first = False

    else:
        log.info('Building eval loader...')
        eval_icl_seq_len: int = train_cfg.icl_seq_len if train_cfg.icl_seq_len else train_cfg.max_seq_len
        evaluators, _, eval_gauntlet_callback = build_evaluators(
            eval_loader_config,
            icl_tasks_config,
            eval_gauntlet_config,
            tokenizer=tokenizer,
            device_eval_batch_size=train_cfg.device_eval_batch_size,
            icl_seq_len=eval_icl_seq_len,
            icl_subset_num_batches=train_cfg.icl_subset_num_batches,
        )
        if eval_gauntlet_callback is not None:
            callbacks.append(eval_gauntlet_callback)

    if mosaicml_logger is not None:
        log_train_analytics(mosaicml_logger, model_config, train_loader_config,
                            eval_loader_config, train_cfg.callbacks,
                            tokenizer_name, train_cfg.load_path,
                            icl_tasks_config, eval_gauntlet_config)
    # Build Model
    log.info('Initializing model...')
    name = model_config.pop('name')
    assert isinstance(name, str)
    assert isinstance(model_config, dict)
    model = build_composer_model(
        name=name,
        tokenizer=tokenizer,
        init_context=init_context,
        master_weights_dtype=model_config.get('master_weights_dtype', None),
        cfg=model_config,
    )

    _log_num_params(model, logged_cfg)

    # Optimizer
    optimizer_name: str = train_cfg.optimizer.pop('name')
    optimizer_cfg = train_cfg.optimizer
    optimizer = build_optimizer(model, optimizer_name, optimizer_cfg)

    # Now add the eval metrics
    try:
        if eval_loader_config is not None and not use_async_eval:
            eval_metrics = model.get_metrics(is_train=False)
            non_icl_metrics = [
                metric_name for metric_name, metric in eval_metrics.items()
                if not isinstance(metric, InContextLearningMetric)
            ]
            evaluators = add_metrics_to_eval_loaders(evaluators,
                                                     non_icl_metrics)
    except Exception as e:
        if mosaicml_logger is not None:
            mosaicml_logger.log_exception(e)
        raise e

    compile_config = train_cfg.compile_config
    # Build the Trainer
    log.info('Building trainer...')
    trainer = Trainer(
        run_name=run_name,
        seed=seed,
        model=model,
        train_dataloader=train_loader,
        eval_dataloader=evaluators,
        optimizers=optimizer,
        schedulers=scheduler,
        max_duration=train_cfg.max_duration,
        eval_interval=train_cfg.eval_interval,
        eval_subset_num_batches=train_cfg.eval_subset_num_batches,
        progress_bar=train_cfg.progress_bar,
        log_to_console=train_cfg.log_to_console,
        console_log_interval=train_cfg.console_log_interval,
        loggers=loggers,
        callbacks=callbacks,
        precision=train_cfg.precision,
        algorithms=algorithms,
        device_train_microbatch_size=train_cfg.device_train_microbatch_size,
        fsdp_config=fsdp_config,
        save_folder=train_cfg.save_folder,
        save_filename=save_filename,
        save_latest_filename=save_latest_filename,
        save_interval=train_cfg.save_interval,
        save_num_checkpoints_to_keep=train_cfg.save_num_checkpoints_to_keep,
        save_overwrite=train_cfg.save_overwrite,
        save_weights_only=train_cfg.save_weights_only,
        load_path=train_cfg.load_path,
        load_weights_only=train_cfg.load_weights_only,
        load_strict_model_weights=train_cfg.load_strict_model_weights,
        load_ignore_keys=train_cfg.load_ignore_keys,
        save_ignore_keys=train_cfg.save_ignore_keys,
        autoresume=train_cfg.autoresume,
        python_log_level=train_cfg.python_log_level,
        dist_timeout=dist_timeout,
        profiler=profiler,
        compile_config=compile_config,
    )

    if train_cfg.log_config:
        log.info('Logging config')
        log_config(logged_cfg)
    torch.cuda.empty_cache()
    gc.collect()

    # Eval first if requested
    if train_cfg.eval_first and trainer.state.timestamp.batch.value == 0:
        trainer.eval()

    log.info('Starting training...')
    trainer.fit()

    log.info('Done.')
    return trainer


if __name__ == '__main__':
    yaml_path, args_list = sys.argv[1], sys.argv[2:]

    # Disable resolving environment variables through omegaconf.
    om.clear_resolver('oc.env')

    # Load yaml and cli arguments.
    with open(yaml_path) as f:
        yaml_cfg = om.load(f)
    cli_cfg = om.from_cli(args_list)
    cfg = om.merge(yaml_cfg, cli_cfg)
    om.resolve(cfg)
    assert isinstance(cfg, DictConfig)
    main(cfg)<|MERGE_RESOLUTION|>--- conflicted
+++ resolved
@@ -124,7 +124,6 @@
             )
 
 
-<<<<<<< HEAD
 def _log_num_params(model: ComposerModel, logged_cfg: Dict[str, Any]):
     # Log number of parameters
     if hasattr(model, 'n_total_params'):
@@ -143,7 +142,8 @@
         'n_active_params': n_active_params,
         'n_trainable_params': n_trainable_params,
     })
-=======
+
+
 def _initialize_dist_with_barrier(dist_timeout: Union[int, float]):
     """Initialize distributed and test setup with a barrier.
 
@@ -155,7 +155,6 @@
     log.debug('Testing barrier with device...')
     dist.barrier()
     log.debug('Barrier test passed with device.')
->>>>>>> 6cfd2a35
 
 
 def main(cfg: DictConfig) -> Trainer:
@@ -204,35 +203,6 @@
     seed: int = train_cfg.seed
     reproducibility.seed_all(seed)
 
-    # Initialize pytorch distributed training process groups
-<<<<<<< HEAD
-    dist_timeout: Union[int, float] = train_cfg.dist_timeout
-    dist.initialize_dist(get_device(None), timeout=dist_timeout)
-=======
-    dist_timeout: Union[int, float] = pop_config(cfg,
-                                                 'dist_timeout',
-                                                 must_exist=False,
-                                                 default_value=600.0)
-    python_log_level: Optional[str] = pop_config(cfg,
-                                                 'python_log_level',
-                                                 must_exist=False,
-                                                 default_value='debug')
-    # Set logging level
-    if python_log_level is not None:
-        logging.basicConfig(
-            # Example of format string
-            # 2022-06-29 11:22:26,152: rank0[822018][MainThread]: INFO: Message here
-            format=
-            f'%(asctime)s: rank{dist.get_global_rank()}[%(process)d][%(threadName)s]: %(levelname)s: %(name)s: %(message)s'
-        )
-        logging.getLogger('llmfoundry').setLevel(
-            python_log_level.upper())  # Foundry module
-        logging.getLogger(__name__).setLevel(
-            python_log_level.upper())  # Train script
-
-    _initialize_dist_with_barrier(dist_timeout=dist_timeout)
->>>>>>> 6cfd2a35
-
     if train_cfg.python_log_level is not None:
         # Set logging level
         logging.basicConfig(
@@ -246,6 +216,10 @@
         logging.getLogger(__name__).setLevel(
             train_cfg.python_log_level.upper())  # Train script
 
+    # Initialize pytorch distributed training process groups
+    dist_timeout: Union[int, float] = train_cfg.dist_timeout
+    _initialize_dist_with_barrier(dist_timeout=dist_timeout)
+
     # Mandatory model training configs
     model_config = train_cfg.model
     train_loader_config = train_cfg.train_loader
@@ -262,94 +236,8 @@
     run_name: str = train_cfg.run_name if train_cfg.run_name else default_run_name
     is_state_dict_sharded: bool = (fsdp_config.get('state_dict_type', 'full')
                                    == 'sharded') if fsdp_config else False
-<<<<<<< HEAD
     save_latest_filename: str = train_cfg.save_latest_filename if train_cfg.save_latest_filename else 'latest-sharded-rank{rank}' if is_state_dict_sharded else 'latest-rank{rank}.pt'
     save_filename: str = train_cfg.save_filename if train_cfg.save_filename else 'ep{epoch}-ba{batch}-rank{rank}.pt'
-=======
-    save_latest_filename: str = pop_config(
-        cfg,
-        'save_latest_filename',
-        must_exist=False,
-        default_value='latest-sharded-rank{rank}'
-        if is_state_dict_sharded else 'latest-rank{rank}.pt')
-    save_overwrite: bool = pop_config(cfg,
-                                      'save_overwrite',
-                                      must_exist=False,
-                                      default_value=False)
-    save_weights_only: bool = pop_config(cfg,
-                                         'save_weights_only',
-                                         must_exist=False,
-                                         default_value=False)
-    save_filename: str = pop_config(
-        cfg,
-        'save_filename',
-        must_exist=False,
-        default_value='ep{epoch}-ba{batch}-rank{rank}.pt')
-    save_interval: Union[str, int] = pop_config(cfg,
-                                                'save_interval',
-                                                must_exist=False,
-                                                default_value='1000ba')
-    save_num_checkpoints_to_keep: int = pop_config(
-        cfg, 'save_num_checkpoints_to_keep', must_exist=False, default_value=-1)
-    progress_bar = pop_config(cfg,
-                              'progress_bar',
-                              must_exist=False,
-                              default_value=False)
-    log_to_console: bool = pop_config(cfg,
-                                      'log_to_console',
-                                      must_exist=False,
-                                      default_value=True)
-    console_log_interval: Union[int, str] = pop_config(cfg,
-                                                       'console_log_interval',
-                                                       must_exist=False,
-                                                       default_value='1ba')
-    device_train_microbatch_size: Union[str, int] = pop_config(
-        cfg,
-        'device_train_microbatch_size',
-        must_exist=False,
-        default_value='auto')
-    eval_subset_num_batches: int = pop_config(cfg,
-                                              'eval_subset_num_batches',
-                                              must_exist=False,
-                                              default_value=-1)
-    eval_first: bool = pop_config(cfg,
-                                  'eval_first',
-                                  must_exist=False,
-                                  default_value=False)
-    load_path: str = pop_config(cfg,
-                                'load_path',
-                                must_exist=False,
-                                default_value=None)
-    load_weights_only: bool = pop_config(cfg,
-                                         'load_weights_only',
-                                         must_exist=False,
-                                         default_value=False)
-    load_strict_model_weights: bool = pop_config(cfg,
-                                                 'load_strict_model_weights',
-                                                 must_exist=False,
-                                                 default_value=True)
-    load_ignore_keys: Optional[List[str]] = pop_config(cfg,
-                                                       'load_ignore_keys',
-                                                       must_exist=False,
-                                                       default_value=None)
-    save_ignore_keys: Optional[List[str]] = pop_config(cfg,
-                                                       'save_ignore_keys',
-                                                       must_exist=False,
-                                                       default_value=None)
-    compile_config: Optional[Dict[str, Any]] = pop_config(cfg,
-                                                          'compile_config',
-                                                          must_exist=False,
-                                                          default_value=None)
-    metadata: Optional[Dict[str, str]] = pop_config(cfg,
-                                                    'metadata',
-                                                    must_exist=False,
-                                                    default_value=None,
-                                                    convert=True)
-    should_log_config: bool = pop_config(cfg,
-                                         'log_config',
-                                         must_exist=False,
-                                         default_value=True)
->>>>>>> 6cfd2a35
 
     # Enable autoresume from model checkpoints if possible
     autoresume_default: bool = False
@@ -369,7 +257,6 @@
             'FSDP is not applicable for single-GPU training. Reverting to DDP.')
         fsdp_config = None
 
-<<<<<<< HEAD
     # set logging level
     if train_cfg.python_log_level is not None:
         logging.basicConfig(
@@ -383,8 +270,6 @@
         logging.getLogger(__name__).setLevel(
             train_cfg.python_log_level.upper())  # Train script
 
-=======
->>>>>>> 6cfd2a35
     # Initialize context
     init_context = process_init_device(model_config, fsdp_config)
     logged_cfg.update({'fsdp_config': fsdp_config}, merge=True)
