# Copyright 2022 MosaicML LLM Foundry authors
# SPDX-License-Identifier: Apache-2.0
import gc
import logging
import os
import sys
import time
import warnings
from typing import Any, Dict, List, Optional, Union

import torch
import torch.distributed
from composer import ComposerModel, Trainer
from composer.core.callback import Callback
from composer.profiler import (
    JSONTraceHandler,
    Profiler,
    TraceHandler,
    cyclic_schedule,
)
from composer.utils import dist, get_device, reproducibility
from omegaconf import DictConfig
from omegaconf import OmegaConf as om
from rich.traceback import install

from llmfoundry.eval.metrics.nlp import InContextLearningMetric
from llmfoundry.utils import (
    find_mosaicml_logger,
    log_train_analytics,
    maybe_create_mosaicml_logger,
)
from llmfoundry.utils.exceptions import ContextualError

install()

from llmfoundry.callbacks import AsyncEval
from llmfoundry.data.dataloader import build_dataloader
from llmfoundry.layers_registry import ffns_with_megablocks
from llmfoundry.utils.builders import (
    add_metrics_to_eval_loaders,
    build_algorithm,
    build_callback,
    build_composer_model,
    build_evaluators,
    build_logger,
    build_optimizer,
    build_scheduler,
    build_tokenizer,
)
from llmfoundry.utils.config_utils import (
    TRAIN_CONFIG_KEYS,
    TrainConfig,
    log_config,
    make_dataclass_and_log_config,
    pop_config,
    process_init_device,
    update_batch_size_info,
)
from llmfoundry.utils.registry_utils import import_file

log = logging.getLogger(__name__)


def validate_config(train_config: TrainConfig):
    """Validates compatible model and dataloader selection."""
    # Validate the rest of the config
    loaders = [train_config.train_loader]
    if train_config.eval_loaders is not None:
        for loader in (train_config.eval_loaders or []):  # pyright
            if 'label' not in loader or loader['label'] is None:
                raise ValueError(
                    'When specifying multiple evaluation datasets, each one must include the \
                            `label` attribute.',
                )
            loaders.append(loader)
    if train_config.eval_loader is not None:
        loaders.append(train_config.eval_loader)
    for loader in loaders:
        if loader['name'] == 'text':
            if train_config.model['name'] == 'hf_t5':
                raise ValueError(
                    f'Model type "{train_config.model["name"]}" is not supported when using the "text " ' +\
                    f'dataloader. Only finetuning is supported.')

    if train_config.icl_tasks is not None or train_config.icl_tasks_str is not None:
        if train_config.model['name'] == 'hf_t5':
            raise ValueError(
                'ICL evaluation does not currently support Encoder-Decoder models, such as "hf_t5".',
            )

    if (
        train_config.model.get('fc_type', 'torch') != 'te' and
        'te' not in train_config.model.get('ffn_config',
                                           {}).get('ffn_type', 'mptmlp') and
        'fp8' in train_config.precision
    ):
        warnings.warn(
            "fp8 only supported for te.Linear layers. Either set `cfg.model.fc_typ='te'` or "
            +
            "`cfg.model.ffn_config.ffn_type='te_ln_mlp'` to enable layers using fp8 precision.",
        )

    if (
        train_config.model.get('fc_type', 'torch') == 'te' or 'te'
        in train_config.model.get('ffn_config', {}).get('ffn_type', 'mptmlp')
    ):
        fsdp_config = train_config.fsdp_config
        act_ckpt = fsdp_config.get(
            'activation_checkpointing',
            False,
        ) if fsdp_config else False
        act_ckpt_reentrant = fsdp_config.get(
            'activation_checkpointing_reentrant',
            False,
        ) if fsdp_config else False
        if fsdp_config is not None and act_ckpt == True and act_ckpt_reentrant == True:
            warnings.warn(
                '`te.Linear` layers do not support activation_checkpointing with '
                + '`activation_checkpointing_reentrant = True`. ' +
                'Setting cfg.fsdp_config.activation_checkpointing_reentrant=False.',
            )
            assert train_config.fsdp_config is not None  # pyright (this is known because fsdp_config is not None)
            train_config.fsdp_config['activation_checkpointing_reentrant'
                                    ] = False

    if train_config.model.get('ffn_config',
                              {}).get('ffn_type', 'mptmlp') == 'te_ln_mlp':
        warnings.warn(
            '`te.LayerNormMLP` requires has issues with torch._dynamo. ' +
            'Setting `torch._dynamo.config.suppress_errors = True` and falling back to eager.',
        )
        torch._dynamo.config.suppress_errors = True  # type: ignore (third-party)

    if train_config.model.get('load_in_8bit', False):
        raise ValueError(
            '`load_in_8bit` is only supported for evaluation rather than training.',
        )

    if train_config.model.get('ffn_config', {}).get(
        'ffn_type',
        'mptmlp',
    ) in ffns_with_megablocks:
        moe_world_size = train_config.model.get('ffn_config',
                                                {}).get('moe_world_size', 1)
        use_orig_params = train_config.fsdp_config.get(
            'use_orig_params',
            True,
        ) if train_config.fsdp_config is not None else True
        if moe_world_size > 1 and not use_orig_params:
            raise ValueError(
                f'MoEs with expert parallelism (moe_world_size {moe_world_size} > 1) require `use_orig_params=True`.',
            )

    attn_config = train_config.model.get('attn_config', None)
    if attn_config is not None:
        seq_parallel_world_size = attn_config.get(
            'seq_parallel_world_size',
            None,
        )
        if seq_parallel_world_size is not None:
            raise ValueError('Training does not support sequence parallelism.')


def _log_num_params(model: ComposerModel, logged_cfg: Dict[str, Any]):
    # Log number of parameters
    if hasattr(model, 'n_total_params'):
        n_params = model.n_total_params
        n_trainable_params = n_params  # TODO: we currently assume all parameters are trainable.
    else:
        n_params = sum(p.numel() for p in model.parameters())
        n_trainable_params = sum(
            p.numel() for p in model.parameters() if p.requires_grad
        )
    if hasattr(model, 'n_active_params'):
        n_active_params = model.n_active_params
    else:
        n_active_params = n_params
    logged_cfg.update({
        'n_params': n_params,
        'n_active_params': n_active_params,
        'n_trainable_params': n_trainable_params,
    })


def _initialize_dist_with_barrier(dist_timeout: Union[int, float]):
    """Initialize distributed and test setup with a barrier.

    Args:
        dist_timeout (Union[int, float]): Timeout for initializing the process group
    """
    log.debug('Initializing dist with device...')
    dist.initialize_dist(get_device(None), timeout=dist_timeout)
    log.debug('Testing barrier with device...')
    dist.barrier()
    log.debug('Barrier test passed with device.')


def main(cfg: DictConfig) -> Trainer:
    code_paths = cfg.get('code_paths', [])
    # Import any user provided code
    for code_path in code_paths:
        import_file(code_path)

    logged_cfg, train_cfg = make_dataclass_and_log_config(
        cfg,
        TrainConfig,
        TRAIN_CONFIG_KEYS,
        transforms=[update_batch_size_info],
    )

    # Set logging level
    if train_cfg.python_log_level is not None:
        logging.basicConfig(
            # Example of format string
            # 2022-06-29 11:22:26,152: rank0[822018][MainThread]: INFO: Message here
            format=
            f'%(asctime)s: rank{dist.get_global_rank()}[%(process)d][%(threadName)s]: %(levelname)s: %(name)s: %(message)s',
        )
        logging.getLogger('llmfoundry').setLevel(
            train_cfg.python_log_level.upper(),
        )  # Foundry module
        logging.getLogger(__name__).setLevel(
            train_cfg.python_log_level.upper(),
        )  # Train script

    _initialize_dist_with_barrier(dist_timeout=train_cfg.dist_timeout)

    # Filter deprecation warning from torch internal usage
    warnings.filterwarnings(
        action='ignore',
        category=UserWarning,
        message=
        'torch.distributed.*_base is a private function and will be deprecated.*',
    )

    # Check for incompatibilities between the model and data loaders
    validate_config(train_cfg)

    cuda_alloc_conf = []
    # Get max split size mb
    max_split_size_mb: Optional[int] = train_cfg.max_split_size_mb
    if max_split_size_mb is not None:
        cuda_alloc_conf.append(f'max_split_size_mb:{max_split_size_mb}')

    # Expandable segments
    if train_cfg.expandable_segments:
        cuda_alloc_conf.append('expandable_segments:True')

    if len(cuda_alloc_conf) > 0:
        os.environ['PYTORCH_CUDA_ALLOC_CONF'] = ','.join(cuda_alloc_conf)

    # Set CUDA lazy loading
    # This can save a bit of memory if not all modules are needed
    cuda_load_lazy: bool = train_cfg.cuda_load_lazy
    if cuda_load_lazy:
        os.environ['CUDA_MODULE_LOADING'] = 'LAZY'

    # Set seed first
    seed: int = train_cfg.seed
    reproducibility.seed_all(seed)

    # Mandatory model training configs
    model_config = train_cfg.model
    train_loader_config = train_cfg.train_loader

    # Optional fsdp data, fine-tuning, and eval configs
    fsdp_config: Optional[Dict[str, Any]] = train_cfg.fsdp_config

    eval_loader_config = train_cfg.eval_loader if train_cfg.eval_loader is not None else train_cfg.eval_loaders
    icl_tasks_config = train_cfg.icl_tasks
    eval_gauntlet_config = train_cfg.eval_gauntlet

    # Optional parameters will be set to default values if not specified.
    default_run_name: str = os.environ.get('RUN_NAME', 'llm')
    run_name: str = train_cfg.run_name if train_cfg.run_name else default_run_name
    is_state_dict_sharded: bool = (
        fsdp_config.get('state_dict_type', 'full') == 'sharded'
    ) if fsdp_config else False
    save_latest_filename: str = train_cfg.save_latest_filename if train_cfg.save_latest_filename else 'latest-sharded-rank{rank}' if is_state_dict_sharded else 'latest-rank{rank}.pt'
    save_filename: str = train_cfg.save_filename if train_cfg.save_filename else 'ep{epoch}-ba{batch}-rank{rank}.pt'

    # Enable autoresume from model checkpoints if possible
    autoresume_default: bool = False
    if logged_cfg.get('run_name', None) is not None \
        and train_cfg.save_folder is not None \
        and not train_cfg.save_overwrite \
        and not train_cfg.save_weights_only:
        autoresume_default = True

    if not train_cfg.autoresume and autoresume_default:
        log.info(
            'As run_name, save_folder, and save_latest_filename are set, \
                changing autoresume default to True...',
        )

    # Warn if fsdp is enabled but user only has 1 GPU
    if dist.get_world_size() == 1 and fsdp_config is not None:
        warnings.warn(
            'FSDP is not applicable for single-GPU training. Reverting to DDP.',
        )
        fsdp_config = None

    # Initialize context
    init_context = process_init_device(model_config, fsdp_config)
    logged_cfg.update({'fsdp_config': fsdp_config}, merge=True)

    # Build tokenizer
    log.info('Building tokenizer...')
    tokenizer_name = train_cfg.tokenizer['name']
    tokenizer_kwargs = train_cfg.tokenizer.get('kwargs', {})
    tokenizer = build_tokenizer(tokenizer_name, tokenizer_kwargs)

    # Scheduler
    scheduler_name: str = train_cfg.scheduler.pop('name')
    scheduler = build_scheduler(scheduler_name, train_cfg.scheduler)

    # Loggers
    loggers = [
        build_logger(str(name), logger_cfg)
        for name, logger_cfg in train_cfg.loggers.items()
    ] if train_cfg.loggers else []

    mosaicml_logger = find_mosaicml_logger(loggers)
    if mosaicml_logger is None:
        mosaicml_logger = maybe_create_mosaicml_logger()
        if mosaicml_logger is not None:
            # mosaicml_logger will be None if run isn't on MosaicML platform
            loggers.append(mosaicml_logger)

    if train_cfg.metadata is not None:
        # Flatten the metadata for logging
        logged_cfg.pop('metadata', None)
        logged_cfg.update(train_cfg.metadata, merge=True)
        if mosaicml_logger is not None:
            mosaicml_logger.log_metrics(train_cfg.metadata)
            mosaicml_logger._flush_metadata(force_flush=True)

    # Profiling
    profiler: Optional[Profiler] = None
    profiler_cfg = train_cfg.profiler
    if profiler_cfg:
        profiler_schedule_cfg: Dict = pop_config(
            profiler_cfg,
            'schedule',
            must_exist=True,
        )
        profiler_schedule = cyclic_schedule(**profiler_schedule_cfg)
        # Only support json trace handler
        profiler_trace_handlers: List[TraceHandler] = []
        profiler_trace_cfg: Optional[Dict] = pop_config(
            profiler_cfg,
            'json_trace_handler',
            must_exist=False,
            default_value=None,
        )
        if profiler_trace_cfg:
            profiler_trace_handlers.append(
                JSONTraceHandler(**profiler_trace_cfg),
            )
        profiler = Profiler(
            **profiler_cfg,
            trace_handlers=profiler_trace_handlers,
            schedule=profiler_schedule,
        )

    callback_configs = train_cfg.callbacks or {}

    # Callbacks
    callbacks: List[Callback] = [
        build_callback(
            name=str(name),
            kwargs=callback_cfg,
            train_config=logged_cfg,
        ) for name, callback_cfg in callback_configs.items()
    ]

    use_async_eval = any(isinstance(c, AsyncEval) for c in callbacks)

    algorithm_configs = train_cfg.algorithms or {}

    # Algorithms
    algorithms = [
        build_algorithm(str(name), algorithm_cfg)
        for name, algorithm_cfg in algorithm_configs.items()
    ]

    # Dataloaders
    log.info('Building train loader...')
    try:
        train_loader = build_dataloader(
            train_loader_config,
            tokenizer,
            train_cfg.device_train_batch_size,
        )
    except ContextualError as e:
        if mosaicml_logger is not None:
            e.context = 'TrainContext'
            mosaicml_logger.log_exception(e)
        raise e

    if mosaicml_logger is not None:
        mosaicml_logger.log_metrics({'data_validated': time.time()})

    ## Evaluation
    if use_async_eval:
        evaluators = []
        if train_cfg.eval_first:
            warnings.warn(
                'AsyncEval callback does not support eval_first=True. Ignoring.',
            )
            train_cfg.eval_first = False

    else:
<<<<<<< HEAD
        try:
            log.info('Building eval loader...')
            eval_icl_seq_len: int = icl_seq_len if icl_seq_len else max_seq_len
            evaluators, _, eval_gauntlet_callback = build_evaluators(
                eval_loader_config,
                icl_tasks_config,
                eval_gauntlet_config,
                tokenizer=tokenizer,
                device_eval_batch_size=device_eval_batch_size,
                icl_seq_len=eval_icl_seq_len,
                icl_subset_num_batches=icl_subset_num_batches,
            )
            if eval_gauntlet_callback is not None:
                callbacks.append(eval_gauntlet_callback)
        except ContextualError as e:
            if mosaicml_logger is not None:
                e.context = 'EvalContext'
                mosaicml_logger.log_exception(e)
            raise e
=======
        log.info('Building eval loader...')
        eval_icl_seq_len: int = train_cfg.icl_seq_len if train_cfg.icl_seq_len else train_cfg.max_seq_len
        evaluators, _, eval_gauntlet_callback = build_evaluators(
            eval_loader_config,
            icl_tasks_config,
            eval_gauntlet_config,
            tokenizer=tokenizer,
            device_eval_batch_size=train_cfg.device_eval_batch_size,
            icl_seq_len=eval_icl_seq_len,
            icl_subset_num_batches=train_cfg.icl_subset_num_batches,
        )
        if eval_gauntlet_callback is not None:
            callbacks.append(eval_gauntlet_callback)
>>>>>>> 1dd37c5b

    if mosaicml_logger is not None:
        log_train_analytics(
            mosaicml_logger,
            model_config,
            train_loader_config,
            eval_loader_config,
            train_cfg.callbacks,
            tokenizer_name,
            train_cfg.load_path,
            icl_tasks_config,
            eval_gauntlet_config,
        )
    # Build Model
    log.info('Initializing model...')
    name = model_config.pop('name')
    assert isinstance(name, str)
    assert isinstance(model_config, dict)
    model = build_composer_model(
        name=name,
        tokenizer=tokenizer,
        init_context=init_context,
        master_weights_dtype=model_config.get('master_weights_dtype', None),
        cfg=model_config,
    )

    _log_num_params(model, logged_cfg)

    # Optimizer
    optimizer_name: str = train_cfg.optimizer.pop('name')
    optimizer_cfg = train_cfg.optimizer
    optimizer = build_optimizer(model, optimizer_name, optimizer_cfg)

    # Now add the eval metrics
    try:
        if eval_loader_config is not None and not use_async_eval:
            eval_metrics = model.get_metrics(is_train=False)
            non_icl_metrics = [
                metric_name for metric_name, metric in eval_metrics.items()
                if not isinstance(metric, InContextLearningMetric)
            ]
            evaluators = add_metrics_to_eval_loaders(
                evaluators,
                non_icl_metrics,
            )
    except ContextualError as e:
        if mosaicml_logger is not None:
            e.context = 'EvalContext'
            mosaicml_logger.log_exception(e)
        raise e

    compile_config = train_cfg.compile_config
    # Build the Trainer
    log.info('Building trainer...')
    trainer = Trainer(
        run_name=run_name,
        seed=seed,
        model=model,
        train_dataloader=train_loader,
        eval_dataloader=evaluators,
        optimizers=optimizer,
        schedulers=scheduler,
        max_duration=train_cfg.max_duration,
        eval_interval=train_cfg.eval_interval,
        eval_subset_num_batches=train_cfg.eval_subset_num_batches,
        progress_bar=train_cfg.progress_bar,
        log_to_console=train_cfg.log_to_console,
        console_log_interval=train_cfg.console_log_interval,
        loggers=loggers,
        callbacks=callbacks,
        precision=train_cfg.precision,
        algorithms=algorithms,
        device_train_microbatch_size=train_cfg.device_train_microbatch_size,
        fsdp_config=fsdp_config,
        save_folder=train_cfg.save_folder,
        save_filename=save_filename,
        save_latest_filename=save_latest_filename,
        save_interval=train_cfg.save_interval,
        save_num_checkpoints_to_keep=train_cfg.save_num_checkpoints_to_keep,
        save_overwrite=train_cfg.save_overwrite,
        save_weights_only=train_cfg.save_weights_only,
        load_path=train_cfg.load_path,
        load_weights_only=train_cfg.load_weights_only,
        load_strict_model_weights=train_cfg.load_strict_model_weights,
        load_ignore_keys=train_cfg.load_ignore_keys,
        save_ignore_keys=train_cfg.save_ignore_keys,
        autoresume=train_cfg.autoresume,
        python_log_level=train_cfg.python_log_level,
        dist_timeout=train_cfg.dist_timeout,
        profiler=profiler,
        compile_config=compile_config,
    )

    if train_cfg.log_config:
        log.info('Logging config')
        log_config(logged_cfg)
    torch.cuda.empty_cache()
    gc.collect()

    # Eval first if requested
    if train_cfg.eval_first and trainer.state.timestamp.batch.value == 0:
        trainer.eval()

    log.info('Starting training...')
    trainer.fit()

    log.info('Done.')
    return trainer


if __name__ == '__main__':
    yaml_path, args_list = sys.argv[1], sys.argv[2:]

    # Disable resolving environment variables through omegaconf.
    om.clear_resolver('oc.env')

    # Load yaml and cli arguments.
    with open(yaml_path) as f:
        yaml_cfg = om.load(f)
    cli_cfg = om.from_cli(args_list)
    cfg = om.merge(yaml_cfg, cli_cfg)
    om.resolve(cfg)
    assert isinstance(cfg, DictConfig)
    main(cfg)<|MERGE_RESOLUTION|>--- conflicted
+++ resolved
@@ -411,18 +411,17 @@
             train_cfg.eval_first = False
 
     else:
-<<<<<<< HEAD
         try:
             log.info('Building eval loader...')
-            eval_icl_seq_len: int = icl_seq_len if icl_seq_len else max_seq_len
+            eval_icl_seq_len: int = train_cfg.icl_seq_len if train_cfg.icl_seq_len else train_cfg.max_seq_len
             evaluators, _, eval_gauntlet_callback = build_evaluators(
                 eval_loader_config,
                 icl_tasks_config,
                 eval_gauntlet_config,
                 tokenizer=tokenizer,
-                device_eval_batch_size=device_eval_batch_size,
+                device_eval_batch_size=train_cfg.device_eval_batch_size,
                 icl_seq_len=eval_icl_seq_len,
-                icl_subset_num_batches=icl_subset_num_batches,
+                icl_subset_num_batches=train_cfg.icl_subset_num_batches,
             )
             if eval_gauntlet_callback is not None:
                 callbacks.append(eval_gauntlet_callback)
@@ -431,21 +430,6 @@
                 e.context = 'EvalContext'
                 mosaicml_logger.log_exception(e)
             raise e
-=======
-        log.info('Building eval loader...')
-        eval_icl_seq_len: int = train_cfg.icl_seq_len if train_cfg.icl_seq_len else train_cfg.max_seq_len
-        evaluators, _, eval_gauntlet_callback = build_evaluators(
-            eval_loader_config,
-            icl_tasks_config,
-            eval_gauntlet_config,
-            tokenizer=tokenizer,
-            device_eval_batch_size=train_cfg.device_eval_batch_size,
-            icl_seq_len=eval_icl_seq_len,
-            icl_subset_num_batches=train_cfg.icl_subset_num_batches,
-        )
-        if eval_gauntlet_callback is not None:
-            callbacks.append(eval_gauntlet_callback)
->>>>>>> 1dd37c5b
 
     if mosaicml_logger is not None:
         log_train_analytics(
