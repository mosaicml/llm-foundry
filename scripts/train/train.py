# Copyright 2022 MosaicML LLM Foundry authors
# SPDX-License-Identifier: Apache-2.0
import gc
import logging
import os
import sys
import time
import warnings
from typing import Any, Dict, List, Optional, Union

import torch
import torch.distributed
from composer import ComposerModel, Trainer
from composer.core.callback import Callback
from composer.profiler import (
    JSONTraceHandler,
    Profiler,
    TraceHandler,
    cyclic_schedule,
)
from composer.utils import dist, get_device, reproducibility
from omegaconf import DictConfig
from omegaconf import OmegaConf as om

from llmfoundry.callbacks import AsyncEval
from llmfoundry.data.dataloader import build_dataloader
from llmfoundry.eval.metrics.nlp import InContextLearningMetric
from llmfoundry.layers_registry import ffns_with_megablocks
from llmfoundry.utils import (
    find_mosaicml_logger,
    log_train_analytics,
    maybe_create_mosaicml_logger,
)
<<<<<<< HEAD
=======
from llmfoundry.utils.exceptions import (
    BaseContextualError,
    EvalDataLoaderLocation,
    TrainDataLoaderLocation,
)

install()

from llmfoundry.callbacks import AsyncEval
from llmfoundry.data.dataloader import build_dataloader
from llmfoundry.layers_registry import ffns_with_megablocks
>>>>>>> 867e58fe
from llmfoundry.utils.builders import (
    add_metrics_to_eval_loaders,
    build_algorithm,
    build_callback,
    build_composer_model,
    build_evaluators,
    build_logger,
    build_optimizer,
    build_scheduler,
    build_tokenizer,
)
from llmfoundry.utils.config_utils import (
    TRAIN_CONFIG_KEYS,
    TrainConfig,
    log_config,
    log_dataset_uri,
    make_dataclass_and_log_config,
    pop_config,
    process_init_device,
    update_batch_size_info,
)
from llmfoundry.utils.registry_utils import import_file

log = logging.getLogger(__name__)


def validate_config(train_config: TrainConfig):
    """Validates compatible model and dataloader selection."""
    # Validate the rest of the config
    loaders = [train_config.train_loader]
    if train_config.eval_loaders is not None:
        for loader in (train_config.eval_loaders or []):  # pyright
            if 'label' not in loader or loader['label'] is None:
                raise ValueError(
                    'When specifying multiple evaluation datasets, each one must include the \
                            `label` attribute.',
                )
            loaders.append(loader)
    if train_config.eval_loader is not None:
        loaders.append(train_config.eval_loader)
    for loader in loaders:
        if loader['name'] == 'text':
            if train_config.model['name'] == 'hf_t5':
                raise ValueError(
                    f'Model type "{train_config.model["name"]}" is not supported when using the "text " ' +\
                    f'dataloader. Only finetuning is supported.')

    if train_config.icl_tasks is not None or train_config.icl_tasks_str is not None:
        if train_config.model['name'] == 'hf_t5':
            raise ValueError(
                'ICL evaluation does not currently support Encoder-Decoder models, such as "hf_t5".',
            )

    if (
        train_config.model.get('fc_type', 'torch') != 'te' and
        'te' not in train_config.model.get('ffn_config',
                                           {}).get('ffn_type', 'mptmlp') and
        'fp8' in train_config.precision
    ):
        warnings.warn(
            "fp8 only supported for te.Linear layers. Either set `cfg.model.fc_typ='te'` or "
            +
            "`cfg.model.ffn_config.ffn_type='te_ln_mlp'` to enable layers using fp8 precision.",
        )

    if (
        train_config.model.get('fc_type', 'torch') == 'te' or 'te'
        in train_config.model.get('ffn_config', {}).get('ffn_type', 'mptmlp')
    ):
        fsdp_config = train_config.fsdp_config
        act_ckpt = fsdp_config.get(
            'activation_checkpointing',
            False,
        ) if fsdp_config else False
        act_ckpt_reentrant = fsdp_config.get(
            'activation_checkpointing_reentrant',
            False,
        ) if fsdp_config else False
        if fsdp_config is not None and act_ckpt == True and act_ckpt_reentrant == True:
            warnings.warn(
                '`te.Linear` layers do not support activation_checkpointing with '
                + '`activation_checkpointing_reentrant = True`. ' +
                'Setting cfg.fsdp_config.activation_checkpointing_reentrant=False.',
            )
            assert train_config.fsdp_config is not None  # pyright (this is known because fsdp_config is not None)
            train_config.fsdp_config['activation_checkpointing_reentrant'
                                    ] = False

    if train_config.model.get('ffn_config',
                              {}).get('ffn_type', 'mptmlp') == 'te_ln_mlp':
        warnings.warn(
            '`te.LayerNormMLP` requires has issues with torch._dynamo. ' +
            'Setting `torch._dynamo.config.suppress_errors = True` and falling back to eager.',
        )
        torch._dynamo.config.suppress_errors = True  # type: ignore (third-party)

    if train_config.model.get('load_in_8bit', False):
        raise ValueError(
            '`load_in_8bit` is only supported for evaluation rather than training.',
        )

    if train_config.model.get('ffn_config', {}).get(
        'ffn_type',
        'mptmlp',
    ) in ffns_with_megablocks:
        moe_world_size = train_config.model.get('ffn_config',
                                                {}).get('moe_world_size', 1)
        use_orig_params = train_config.fsdp_config.get(
            'use_orig_params',
            True,
        ) if train_config.fsdp_config is not None else True
        if moe_world_size > 1 and not use_orig_params:
            raise ValueError(
                f'MoEs with expert parallelism (moe_world_size {moe_world_size} > 1) require `use_orig_params=True`.',
            )

    attn_config = train_config.model.get('attn_config', None)
    if attn_config is not None:
        seq_parallel_world_size = attn_config.get(
            'seq_parallel_world_size',
            None,
        )
        if seq_parallel_world_size is not None:
            raise ValueError('Training does not support sequence parallelism.')


def _log_num_params(model: ComposerModel, logged_cfg: Dict[str, Any]):
    # Log number of parameters
    if hasattr(model, 'n_total_params'):
        n_params = model.n_total_params
        n_trainable_params = n_params  # TODO: we currently assume all parameters are trainable.
    else:
        n_params = sum(p.numel() for p in model.parameters())
        n_trainable_params = sum(
            p.numel() for p in model.parameters() if p.requires_grad
        )
    if hasattr(model, 'n_active_params'):
        n_active_params = model.n_active_params
    else:
        n_active_params = n_params
    logged_cfg.update({
        'n_params': n_params,
        'n_active_params': n_active_params,
        'n_trainable_params': n_trainable_params,
    })


def _initialize_dist_with_barrier(dist_timeout: Union[int, float]):
    """Initialize distributed and test setup with a barrier.

    Args:
        dist_timeout (Union[int, float]): Timeout for initializing the process group
    """
    log.debug('Initializing dist with device...')
    dist.initialize_dist(get_device(None), timeout=dist_timeout)
    log.debug('Testing barrier with device...')
    dist.barrier()
    log.debug('Barrier test passed with device.')


def main(cfg: DictConfig) -> Trainer:
    code_paths = cfg.get('code_paths', [])
    # Import any user provided code
    for code_path in code_paths:
        import_file(code_path)

    logged_cfg, train_cfg = make_dataclass_and_log_config(
        cfg,
        TrainConfig,
        TRAIN_CONFIG_KEYS,
        transforms=[update_batch_size_info],
    )

    # Set logging level
    if train_cfg.python_log_level is not None:
        logging.basicConfig(
            # Example of format string
            # 2022-06-29 11:22:26,152: rank0[822018][MainThread]: INFO: Message here
            format=
            f'%(asctime)s: rank{dist.get_global_rank()}[%(process)d][%(threadName)s]: %(levelname)s: %(name)s: %(message)s',
        )
        logging.getLogger('llmfoundry').setLevel(
            train_cfg.python_log_level.upper(),
        )  # Foundry module
        logging.getLogger(__name__).setLevel(
            train_cfg.python_log_level.upper(),
        )  # Train script

    _initialize_dist_with_barrier(dist_timeout=train_cfg.dist_timeout)

    # Filter deprecation warning from torch internal usage
    warnings.filterwarnings(
        action='ignore',
        category=UserWarning,
        message=
        'torch.distributed.*_base is a private function and will be deprecated.*',
    )

    # Check for incompatibilities between the model and data loaders
    validate_config(train_cfg)

    cuda_alloc_conf = []
    # Get max split size mb
    max_split_size_mb: Optional[int] = train_cfg.max_split_size_mb
    if max_split_size_mb is not None:
        cuda_alloc_conf.append(f'max_split_size_mb:{max_split_size_mb}')

    # Expandable segments
    if train_cfg.expandable_segments:
        cuda_alloc_conf.append('expandable_segments:True')

    if len(cuda_alloc_conf) > 0:
        os.environ['PYTORCH_CUDA_ALLOC_CONF'] = ','.join(cuda_alloc_conf)

    # Set CUDA lazy loading
    # This can save a bit of memory if not all modules are needed
    cuda_load_lazy: bool = train_cfg.cuda_load_lazy
    if cuda_load_lazy:
        os.environ['CUDA_MODULE_LOADING'] = 'LAZY'

    # Set seed first
    seed: int = train_cfg.seed
    reproducibility.seed_all(seed)

    # Mandatory model training configs
    model_config = train_cfg.model
    train_loader_config = train_cfg.train_loader

    # Optional fsdp data, fine-tuning, and eval configs
    fsdp_config: Optional[Dict[str, Any]] = train_cfg.fsdp_config

    eval_loader_config = train_cfg.eval_loader if train_cfg.eval_loader is not None else train_cfg.eval_loaders
    icl_tasks_config = train_cfg.icl_tasks or train_cfg.icl_tasks_str
    eval_gauntlet_config = train_cfg.eval_gauntlet or train_cfg.eval_gauntlet_str

    # Optional parameters will be set to default values if not specified.
    default_run_name: str = os.environ.get('RUN_NAME', 'llm')
    run_name: str = train_cfg.run_name if train_cfg.run_name else default_run_name
    is_state_dict_sharded: bool = (
        fsdp_config.get('state_dict_type', 'full') == 'sharded'
    ) if fsdp_config else False
    save_latest_filename: str = train_cfg.save_latest_filename if train_cfg.save_latest_filename else 'latest-sharded-rank{rank}' if is_state_dict_sharded else 'latest-rank{rank}.pt'
    save_filename: str = train_cfg.save_filename if train_cfg.save_filename else 'ep{epoch}-ba{batch}-rank{rank}.pt'

    # Enable autoresume from model checkpoints if possible
    autoresume_default: bool = False
    if logged_cfg.get('run_name', None) is not None \
        and train_cfg.save_folder is not None \
        and not train_cfg.save_overwrite \
        and not train_cfg.save_weights_only:
        autoresume_default = True

    if not train_cfg.autoresume and autoresume_default:
        log.info(
            'As run_name, save_folder, and save_latest_filename are set, \
                changing autoresume default to True...',
        )

    # Warn if fsdp is enabled but user only has 1 GPU
    if dist.get_world_size() == 1 and fsdp_config is not None:
        warnings.warn(
            'FSDP is not applicable for single-GPU training. Reverting to DDP.',
        )
        fsdp_config = None

    # Initialize context
    init_context = process_init_device(model_config, fsdp_config)
    logged_cfg.update({'fsdp_config': fsdp_config}, merge=True)

    # Build tokenizer
    log.info('Building tokenizer...')
    tokenizer_name = train_cfg.tokenizer['name']
    tokenizer_kwargs = train_cfg.tokenizer.get('kwargs', {})
    tokenizer = build_tokenizer(tokenizer_name, tokenizer_kwargs)

    # Scheduler
    scheduler_name: str = train_cfg.scheduler.pop('name')
    scheduler = build_scheduler(scheduler_name, train_cfg.scheduler)

    # Loggers
    loggers = [
        build_logger(str(name), logger_cfg)
        for name, logger_cfg in train_cfg.loggers.items()
    ] if train_cfg.loggers else []

    mosaicml_logger = find_mosaicml_logger(loggers)
    if mosaicml_logger is None:
        mosaicml_logger = maybe_create_mosaicml_logger()
        if mosaicml_logger is not None:
            # mosaicml_logger will be None if run isn't on MosaicML platform
            loggers.append(mosaicml_logger)

    if train_cfg.metadata is not None:
        # Flatten the metadata for logging
        logged_cfg.pop('metadata', None)
        logged_cfg.update(train_cfg.metadata, merge=True)
        if mosaicml_logger is not None:
            mosaicml_logger.log_metrics(train_cfg.metadata)
            mosaicml_logger._flush_metadata(force_flush=True)

    # Profiling
    profiler: Optional[Profiler] = None
    profiler_cfg = train_cfg.profiler
    if profiler_cfg:
        profiler_schedule_cfg: Dict = pop_config(
            profiler_cfg,
            'schedule',
            must_exist=True,
        )
        profiler_schedule = cyclic_schedule(**profiler_schedule_cfg)
        # Only support json trace handler
        profiler_trace_handlers: List[TraceHandler] = []
        profiler_trace_cfg: Optional[Dict] = pop_config(
            profiler_cfg,
            'json_trace_handler',
            must_exist=False,
            default_value=None,
        )
        if profiler_trace_cfg:
            profiler_trace_handlers.append(
                JSONTraceHandler(**profiler_trace_cfg),
            )
        profiler = Profiler(
            **profiler_cfg,
            trace_handlers=profiler_trace_handlers,
            schedule=profiler_schedule,
        )

    callback_configs = train_cfg.callbacks or {}

    # Callbacks
    callbacks: List[Callback] = [
        build_callback(
            name=str(name),
            kwargs=callback_cfg,
            train_config=logged_cfg,
        ) for name, callback_cfg in callback_configs.items()
    ]

    use_async_eval = any(isinstance(c, AsyncEval) for c in callbacks)

    algorithm_configs = train_cfg.algorithms or {}

    # Algorithms
    algorithms = [
        build_algorithm(str(name), algorithm_cfg)
        for name, algorithm_cfg in algorithm_configs.items()
    ]

    # Dataloaders
    log.info('Building train loader...')
    try:
        train_loader = build_dataloader(
            train_loader_config,
            tokenizer,
            train_cfg.device_train_batch_size,
        )
    except BaseContextualError as e:
        if mosaicml_logger is not None:
            e.location = TrainDataLoaderLocation
            mosaicml_logger.log_exception(e)
        raise e

    if mosaicml_logger is not None:
        mosaicml_logger.log_metrics({'data_validated': time.time()})

    ## Evaluation
    if use_async_eval:
        evaluators = []
        if train_cfg.eval_first:
            warnings.warn(
                'AsyncEval callback does not support eval_first=True. Ignoring.',
            )
            train_cfg.eval_first = False

    else:
        try:
            log.info('Building eval loader...')
            eval_icl_seq_len: int = train_cfg.icl_seq_len if train_cfg.icl_seq_len else train_cfg.max_seq_len
            evaluators, _, eval_gauntlet_callback = build_evaluators(
                eval_loader_config,
                icl_tasks_config,
                eval_gauntlet_config,
                tokenizer=tokenizer,
                device_eval_batch_size=train_cfg.device_eval_batch_size,
                icl_seq_len=eval_icl_seq_len,
                icl_subset_num_batches=train_cfg.icl_subset_num_batches,
            )
            if eval_gauntlet_callback is not None:
                callbacks.append(eval_gauntlet_callback)
        except BaseContextualError as e:
            if mosaicml_logger is not None:
                e.location = EvalDataLoaderLocation
                mosaicml_logger.log_exception(e)
            raise e

    if mosaicml_logger is not None:
        log_train_analytics(
            mosaicml_logger,
            model_config,
            train_loader_config,
            eval_loader_config,
            train_cfg.callbacks,
            tokenizer_name,
            train_cfg.load_path,
            icl_tasks_config,
            eval_gauntlet_config,
        )
    # Build Model
    log.info('Initializing model...')
    name = model_config.pop('name')
    assert isinstance(name, str)
    assert isinstance(model_config, dict)
    model = build_composer_model(
        name=name,
        tokenizer=tokenizer,
        init_context=init_context,
        master_weights_dtype=model_config.get('master_weights_dtype', None),
        cfg=model_config,
    )

    _log_num_params(model, logged_cfg)

    # Optimizer
    optimizer_name: str = train_cfg.optimizer.pop('name')
    optimizer_cfg = train_cfg.optimizer
    optimizer = build_optimizer(model, optimizer_name, optimizer_cfg)

    # Now add the eval metrics
    try:
        if eval_loader_config is not None and not use_async_eval:
            eval_metrics = model.get_metrics(is_train=False)
            non_icl_metrics = [
                metric_name for metric_name, metric in eval_metrics.items()
                if not isinstance(metric, InContextLearningMetric)
            ]
            evaluators = add_metrics_to_eval_loaders(
                evaluators,
                non_icl_metrics,
            )
    except BaseContextualError as e:
        if mosaicml_logger is not None:
            e.location = EvalDataLoaderLocation
            mosaicml_logger.log_exception(e)
        raise e

    compile_config = train_cfg.compile_config
    # Build the Trainer
    log.info('Building trainer...')
    trainer = Trainer(
        run_name=run_name,
        seed=seed,
        model=model,
        train_dataloader=train_loader,
        eval_dataloader=evaluators,
        optimizers=optimizer,
        schedulers=scheduler,
        max_duration=train_cfg.max_duration,
        eval_interval=train_cfg.eval_interval,
        eval_subset_num_batches=train_cfg.eval_subset_num_batches,
        progress_bar=train_cfg.progress_bar,
        log_to_console=train_cfg.log_to_console,
        console_log_interval=train_cfg.console_log_interval,
        loggers=loggers,
        callbacks=callbacks,
        precision=train_cfg.precision,
        algorithms=algorithms,
        device_train_microbatch_size=train_cfg.device_train_microbatch_size,
        fsdp_config=fsdp_config,
        save_folder=train_cfg.save_folder,
        save_filename=save_filename,
        save_latest_filename=save_latest_filename,
        save_interval=train_cfg.save_interval,
        save_num_checkpoints_to_keep=train_cfg.save_num_checkpoints_to_keep,
        save_overwrite=train_cfg.save_overwrite,
        save_weights_only=train_cfg.save_weights_only,
        load_path=train_cfg.load_path,
        load_weights_only=train_cfg.load_weights_only,
        load_strict_model_weights=train_cfg.load_strict_model_weights,
        load_ignore_keys=train_cfg.load_ignore_keys,
        save_ignore_keys=train_cfg.save_ignore_keys,
        autoresume=train_cfg.autoresume,
        python_log_level=train_cfg.python_log_level,
        dist_timeout=train_cfg.dist_timeout,
        profiler=profiler,
        compile_config=compile_config,
    )

    if train_cfg.log_config:
        log.info('Logging config')
        log_config(logged_cfg)
    log_dataset_uri(logged_cfg)
    torch.cuda.empty_cache()
    gc.collect()

    # Eval first if requested
    if train_cfg.eval_first and trainer.state.timestamp.batch.value == 0:
        trainer.eval()

    log.info('Starting training...')
    trainer.fit()

    log.info('Done.')
    return trainer


if __name__ == '__main__':
    yaml_path, args_list = sys.argv[1], sys.argv[2:]

    # Disable resolving environment variables through omegaconf.
    om.clear_resolver('oc.env')

    # Load yaml and cli arguments.
    with open(yaml_path) as f:
        yaml_cfg = om.load(f)
    cli_cfg = om.from_cli(args_list)
    cfg = om.merge(yaml_cfg, cli_cfg)
    om.resolve(cfg)
    assert isinstance(cfg, DictConfig)
    main(cfg)<|MERGE_RESOLUTION|>--- conflicted
+++ resolved
@@ -31,20 +31,6 @@
     log_train_analytics,
     maybe_create_mosaicml_logger,
 )
-<<<<<<< HEAD
-=======
-from llmfoundry.utils.exceptions import (
-    BaseContextualError,
-    EvalDataLoaderLocation,
-    TrainDataLoaderLocation,
-)
-
-install()
-
-from llmfoundry.callbacks import AsyncEval
-from llmfoundry.data.dataloader import build_dataloader
-from llmfoundry.layers_registry import ffns_with_megablocks
->>>>>>> 867e58fe
 from llmfoundry.utils.builders import (
     add_metrics_to_eval_loaders,
     build_algorithm,
@@ -65,6 +51,11 @@
     pop_config,
     process_init_device,
     update_batch_size_info,
+)
+from llmfoundry.utils.exceptions import (
+    BaseContextualError,
+    EvalDataLoaderLocation,
+    TrainDataLoaderLocation,
 )
 from llmfoundry.utils.registry_utils import import_file
 
