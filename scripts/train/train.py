# Copyright 2022 MosaicML LLM Foundry authors
# SPDX-License-Identifier: Apache-2.0
import copy
import logging
import os
import sys
import time
import warnings
from typing import Any, Dict, List, Optional, Union

import torch
from composer import Trainer
from composer.core import Evaluator
from composer.core.callback import Callback
<<<<<<< HEAD
from composer.loggers import MosaicMLLogger
from composer.loggers.mosaicml_logger import (MOSAICML_ACCESS_TOKEN_ENV_VAR,
                                              MOSAICML_PLATFORM_ENV_VAR)
=======
from composer.profiler import (JSONTraceHandler, Profiler, TraceHandler,
                               cyclic_schedule)
>>>>>>> 3e5b9604
from composer.utils import dist, get_device, reproducibility
from omegaconf import DictConfig, ListConfig
from omegaconf import OmegaConf as om
from transformers import PreTrainedTokenizerBase

from llmfoundry import (COMPOSER_MODEL_REGISTRY, ComposerHFCausalLM,
                        MPTForCausalLM, build_finetuning_dataloader,
                        build_text_denoising_dataloader)
from llmfoundry.data.text_data import build_text_dataloader
from llmfoundry.utils.builders import (build_algorithm, build_callback,
                                       build_icl_data_and_gauntlet,
                                       build_logger, build_optimizer,
                                       build_scheduler, build_tokenizer)
from llmfoundry.utils.config_utils import (log_config, pop_config,
                                           process_init_device,
                                           update_batch_size_info)


def validate_config(cfg: DictConfig):
    """Validates compatible model and dataloader selection."""
    loaders = [cfg.train_loader]
    if 'eval_loader' in cfg:
        eval_loader = cfg.eval_loader
        if isinstance(eval_loader, ListConfig):
            for loader in eval_loader:
                if loader.label is None:
                    raise ValueError(
                        'When specifying multiple evaluation datasets, each one must include the \
                            `label` attribute.')
                loaders.append(loader)
        else:
            loaders.append(eval_loader)
    for loader in loaders:
        if loader.name == 'text':
            if cfg.model.name in ['hf_prefix_lm', 'hf_t5']:
                raise ValueError(
                    f'Model type "{cfg.model.name}" is not supported when using the "text " ' +\
                    f'dataloader. Please use the "text_denoising" dataloader to pre-train that model type.')
        elif loader.name == 'text_denoising':
            if cfg.model.name == 'hf_causal_lm':
                raise ValueError(
                    f'Model type "{cfg.model.name}" is not supported when using the "text_denoising" ' +\
                    f'dataloader. Please use the "text" dataloader to pre-train that model type.')
            if loader.mixture_of_denoisers.decoder_only_format and cfg.model.name == 'hf_t5':
                warnings.warn(
                    'Model type "hf_t5" requires `decoder_only_format` to be ``False``. ' +\
                    'Overriding `decoder_only_format` from ``True`` to ``False``.')
                loader.mixture_of_denoisers.decoder_only_format = False
            if (not loader.mixture_of_denoisers.decoder_only_format
               ) and cfg.model.name == 'hf_prefix_lm':
                warnings.warn(
                    'Model type "hf_prefix_lm" requires `decoder_only_format` to be ``True``. ' +\
                    'Overriding `decoder_only_format` from ``False`` to ``True``.')
                loader.mixture_of_denoisers.decoder_only_format = True

    if 'icl_tasks' in cfg:
        if cfg.model.name == 'hf_t5':
            raise ValueError(
                'ICL evaluation does not currently support Encoder-Decoder models, such as "hf_t5".'
            )

    if (cfg.model.get('fc_type', 'torch') != 'te' and 'te' not in cfg.model.get(
            'ffn_config', {}).get('ffn_type', 'mptmlp') and
            'fp8' in cfg.precision):
        warnings.warn(
            "fp8 only supported for te.Linear layers. Either set `cfg.model.fc_typ='te'` or "
            +
            "`cfg.model.ffn_config.ffn_type='te_ln_mlp'` to enable layers using fp8 precision."
        )

    if (cfg.model.get('fc_type', 'torch') == 'te' or
            'te' in cfg.model.get('ffn_config', {}).get('ffn_type', 'mptmlp')):
        fsdp_config = cfg.get('fsdp_config', None)
        act_ckpt = fsdp_config.get('activation_checkpointing', False)
        act_ckpt_reentrant = fsdp_config.get(
            'activation_checkpointing_reentrant', True)
        if fsdp_config is not None and act_ckpt == True and act_ckpt_reentrant == False:
            warnings.warn(
                '`te.Linear` layers do not support activation_checkpointing with '
                + '`activation_checkpointing_reentrant = False`. ' +
                'Setting cfg.fsdp_config.activation_checkpointing_reentrant=True.'
            )
            cfg.fsdp_config.activation_checkpointing_reentrant = True

    if 'te' in cfg.model.get('ffn_config', {}).get('ffn_type', 'mptmlp'):
        warnings.warn(
            '`te.LayerNormMLP` requires has issues with torch._dynamo. ' +
            'Setting `torch._dynamo.config.suppress_errors = True` and falling back to eager.'
        )
        torch._dynamo.config.suppress_errors = True  # type: ignore (third-party)

    if cfg.model.get('load_in_8bit', False):
        raise ValueError(
            '`load_in_8bit` is only supported for evaluation rather than training.'
        )


def build_composer_model(model_cfg: DictConfig,
                         tokenizer: PreTrainedTokenizerBase):
    warnings.filterwarnings(
        action='ignore',
        message='Torchmetrics v0.9 introduced a new argument class property')
    if model_cfg.name not in COMPOSER_MODEL_REGISTRY:
        raise ValueError(
            f'Not sure how to build model with name={model_cfg.name}')
    return COMPOSER_MODEL_REGISTRY[model_cfg.name](model_cfg, tokenizer)


def build_composer_peft_model(
        pretrained_model_name_or_path: str, lora_args: Dict[str, Any],
        tokenizer: PreTrainedTokenizerBase) -> ComposerHFCausalLM:
    try:
        from peft import LoraConfig, get_peft_model
    except ImportError as e:
        raise ImportError(
            'Error importing from peft. Please verify that peft and peft utils '
            +
            'are installed by running `pip install -e .[peft]` from `llm-foundry/`. '
            + f'Error encountered: {e}')

    # 1) loads a hf model, 2) adds peft modules, 3) wraps it in a ComposerHFCausalLM.
    print('Building Lora config...')
    lora_cfg = LoraConfig(**lora_args)

    print('Building model from HuggingFace checkpoint...')
    model = MPTForCausalLM.from_pretrained(pretrained_model_name_or_path,
                                           trust_remote_code=True)
    print('Model built!')

    print('Adding Lora modules...')
    model = get_peft_model(model, lora_cfg)
    print('Lora modules added!')

    model = ComposerHFCausalLM(model, tokenizer)

    return model


def print_trainable_parameters(model: torch.nn.Module) -> None:
    # Prints the number of trainable parameters in the model.
    trainable_params = 0
    all_param = 0
    for _, param in model.named_parameters():
        all_param += param.numel()
        if param.requires_grad:
            trainable_params += param.numel()
    print(
        f'trainable params: {trainable_params} || all params: {all_param} || trainable%: {100 * trainable_params / all_param}'
    )


def build_dataloader(cfg: DictConfig, tokenizer: PreTrainedTokenizerBase,
                     device_batch_size: int):
    if cfg.name == 'text':
        return build_text_dataloader(
            cfg,
            tokenizer,
            device_batch_size,
        )
    elif cfg.name == 'text_denoising':
        return build_text_denoising_dataloader(
            cfg,
            tokenizer,
            device_batch_size,
        )
    elif cfg.name == 'finetuning':
        return build_finetuning_dataloader(
            cfg,
            tokenizer,
            device_batch_size,
        )
    else:
        raise ValueError(f'Not sure how to build dataloader with config: {cfg}')


def main(cfg: DictConfig) -> Trainer:
    # Filter deprecation warning from torch internal usage
    warnings.filterwarnings(
        action='ignore',
        category=UserWarning,
        message=
        'torch.distributed.*_base is a private function and will be deprecated.*'
    )

    # Check for incompatibilities between the model and data loaders
    validate_config(cfg)

    # Resolve all interpolation variables as early as possible
    om.resolve(cfg)

    # Create copy of config for logging
    logged_cfg: DictConfig = copy.deepcopy(cfg)

    # Get max split size mb
    max_split_size_mb: Optional[int] = cfg.pop('max_split_size_mb', None)
    if max_split_size_mb is not None:
        os.environ[
            'PYTORCH_CUDA_ALLOC_CONF'] = f'max_split_size_mb:{max_split_size_mb}'

    # Set seed first
    seed: int = pop_config(cfg, 'seed', must_exist=True)
    reproducibility.seed_all(seed)

    # Initialize pytorch distributed training process groups
    dist_timeout: Union[int, float] = pop_config(cfg,
                                                 'dist_timeout',
                                                 must_exist=False,
                                                 default_value=600.0)
    dist.initialize_dist(get_device(None), timeout=dist_timeout)

    # Get global and device batch size information from distributed/single node setting
    cfg = update_batch_size_info(cfg)
    logged_cfg.update(cfg, merge=True)

    # Mandatory model training configs
    model_config: DictConfig = pop_config(cfg, 'model', must_exist=True)
    tokenizer_config: Dict[str, Any] = pop_config(cfg,
                                                  'tokenizer',
                                                  must_exist=True,
                                                  convert=True)
    optimizer_config: Dict[str, Any] = pop_config(cfg,
                                                  'optimizer',
                                                  must_exist=True,
                                                  convert=True)
    scheduler_config: Dict[str, Any] = pop_config(cfg,
                                                  'scheduler',
                                                  must_exist=True,
                                                  convert=True)
    train_loader_config: DictConfig = pop_config(cfg,
                                                 'train_loader',
                                                 must_exist=True)

    # Optional fsdp data, fine-tuning, and eval configs
    fsdp_config: Optional[Dict[str, Any]] = pop_config(cfg,
                                                       'fsdp_config',
                                                       must_exist=False,
                                                       default_value=None,
                                                       convert=True)
    lora_config: Optional[Dict[str, Any]] = pop_config(cfg,
                                                       'lora',
                                                       must_exist=False,
                                                       default_value=None,
                                                       convert=True)
    eval_loader_config: Optional[Union[DictConfig, ListConfig]] = pop_config(
        cfg, 'eval_loader', must_exist=False, default_value=None)
    icl_tasks_config: Optional[Union[ListConfig,
                                     str]] = pop_config(cfg,
                                                        'icl_tasks',
                                                        must_exist=False,
                                                        default_value=None)
    eval_gauntlet_config: Optional[Union[DictConfig,
                                         str]] = pop_config(cfg,
                                                            'eval_gauntlet',
                                                            must_exist=False,
                                                            default_value=None)
    if eval_gauntlet_config is None:
        eval_gauntlet_config = pop_config(cfg,
                                          'model_gauntlet',
                                          must_exist=False,
                                          default_value=None)
        if eval_gauntlet_config is not None:
            print(
                'Use of the key `model_gauntlet` is deprecated, please use the key `eval_gauntlet`'
            )
    icl_subset_num_batches: Optional[int] = pop_config(cfg,
                                                       'icl_subset_num_batches',
                                                       must_exist=False,
                                                       default_value=None)
    icl_seq_len: Optional[int] = pop_config(cfg,
                                            'icl_seq_len',
                                            must_exist=False,
                                            default_value=None)
    # Optional logging, evaluation and callback configs
    logger_configs: Optional[DictConfig] = pop_config(cfg,
                                                      'loggers',
                                                      must_exist=False,
                                                      default_value=None)
    callback_configs: Optional[DictConfig] = pop_config(cfg,
                                                        'callbacks',
                                                        must_exist=False,
                                                        default_value=None)
    algorithm_configs: Optional[DictConfig] = pop_config(cfg,
                                                         'algorithms',
                                                         must_exist=False,
                                                         default_value=None)

    # Mandatory hyperparameters for training
    device_train_batch_size: int = pop_config(cfg,
                                              'device_train_batch_size',
                                              must_exist=True)
    device_eval_batch_size: int = pop_config(cfg,
                                             'device_eval_batch_size',
                                             must_exist=True)
    max_duration: Union[int, str] = pop_config(cfg,
                                               'max_duration',
                                               must_exist=True)
    eval_interval: Union[int, str] = pop_config(cfg,
                                                'eval_interval',
                                                must_exist=True)
    precision: str = pop_config(cfg, 'precision', must_exist=True)
    max_seq_len: int = pop_config(cfg, 'max_seq_len', must_exist=True)

    # Optional parameters will be set to default values if not specified.
    default_run_name: str = os.environ.get('RUN_NAME', 'llm')
    run_name: str = pop_config(cfg,
                               'run_name',
                               must_exist=False,
                               default_value=default_run_name)
    save_folder: Optional[str] = pop_config(cfg,
                                            'save_folder',
                                            must_exist=False,
                                            default_value=None)
    save_latest_filename: str = pop_config(cfg,
                                           'save_latest_filename',
                                           must_exist=False,
                                           default_value='latest-rank{rank}.pt')
    save_overwrite: bool = pop_config(cfg,
                                      'save_overwrite',
                                      must_exist=False,
                                      default_value=False)
    save_weights_only: bool = pop_config(cfg,
                                         'save_weights_only',
                                         must_exist=False,
                                         default_value=False)
    save_filename: str = pop_config(
        cfg,
        'save_filename',
        must_exist=False,
        default_value='ep{epoch}-ba{batch}-rank{rank}.pt')
    save_interval: Union[str, int] = pop_config(cfg,
                                                'save_interval',
                                                must_exist=False,
                                                default_value='1000ba')
    save_num_checkpoints_to_keep: int = pop_config(
        cfg, 'save_num_checkpoints_to_keep', must_exist=False, default_value=-1)
    progress_bar = pop_config(cfg,
                              'progress_bar',
                              must_exist=False,
                              default_value=False)
    log_to_console: bool = pop_config(cfg,
                                      'log_to_console',
                                      must_exist=False,
                                      default_value=True)
    python_log_level: Optional[str] = pop_config(cfg,
                                                 'python_log_level',
                                                 must_exist=False,
                                                 default_value='debug')
    console_log_interval: Union[int, str] = pop_config(cfg,
                                                       'console_log_interval',
                                                       must_exist=False,
                                                       default_value='1ba')
    device_train_microbatch_size: Union[str, int] = pop_config(
        cfg,
        'device_train_microbatch_size',
        must_exist=False,
        default_value='auto')
    eval_subset_num_batches: int = pop_config(cfg,
                                              'eval_subset_num_batches',
                                              must_exist=False,
                                              default_value=-1)
    eval_first: bool = pop_config(cfg,
                                  'eval_first',
                                  must_exist=False,
                                  default_value=False)
    load_path: str = pop_config(cfg,
                                'load_path',
                                must_exist=False,
                                default_value=None)
    load_weights_only: bool = pop_config(cfg,
                                         'load_weights_only',
                                         must_exist=False,
                                         default_value=False)
    load_strict_model_weights: bool = pop_config(cfg,
                                                 'load_strict_model_weights',
                                                 must_exist=False,
                                                 default_value=True)
    load_ignore_keys: Optional[List[str]] = pop_config(cfg,
                                                       'load_ignore_keys',
                                                       must_exist=False,
                                                       default_value=None)
    compile_config: Optional[Dict[str, Any]] = pop_config(cfg,
                                                          'compile_config',
                                                          must_exist=False,
                                                          default_value=None)
    # Enable autoresume from model checkpoints if possible
    autoresume_default: bool = False
    if logged_cfg.get('run_name', None) is not None \
        and save_folder is not None \
        and not save_overwrite \
        and not save_weights_only:
        autoresume_default = True

    if cfg.get('autoresume') is None and autoresume_default:
        print('As run_name, save_folder, and save_latest_filename are set, \
                changing autoresume default to True...')

    autoresume: bool = pop_config(cfg,
                                  'autoresume',
                                  must_exist=False,
                                  default_value=autoresume_default)

    # Pop known unused parameters that are used as interpolation variables or
    # created by update_batch_size_info.
    pop_config(cfg, 'data_local', must_exist=False)
    pop_config(cfg, 'data_remote', must_exist=False)
    pop_config(cfg, 'global_seed', must_exist=False)
    pop_config(cfg, 'global_train_batch_size', must_exist=False)
    pop_config(cfg, 'n_gpus', must_exist=False)
    pop_config(cfg, 'device_train_grad_accum', must_exist=False)

    # Warn users for unused parameters
    for key in cfg:
        warnings.warn(
            f'Unused parameter {key} found in cfg. Please check your yaml to ensure this parameter is necessary.'
        )

    # Warn if fsdp is enabled but user only has 1 GPU
    if dist.get_world_size() == 1 and fsdp_config is not None:
        warnings.warn(
            'FSDP is not applicable for single-GPU training. Reverting to DDP.')
        fsdp_config = None

    # set logging level
    if python_log_level is not None:
        logging.basicConfig(
            # Example of format string
            # 2022-06-29 11:22:26,152: rank0[822018][MainThread]: INFO: Message here
            format=
            f'%(asctime)s: rank{dist.get_global_rank()}[%(process)d][%(threadName)s]: %(levelname)s: %(name)s: %(message)s'
        )
        logging.getLogger('llmfoundry').setLevel(python_log_level.upper())

    # Initialize context
    init_context = process_init_device(model_config, fsdp_config)
    logged_cfg.update({'fsdp_config': fsdp_config}, merge=True)

    # Build tokenizer
    tokenizer_name = tokenizer_config['name']
    tokenizer_kwargs = tokenizer_config.get('kwargs', {})
    tokenizer = build_tokenizer(tokenizer_name, tokenizer_kwargs)

    # Scheduler
    scheduler_name: str = scheduler_config.pop('name')
    scheduler = build_scheduler(scheduler_name, scheduler_config)

    # Loggers
    loggers = [
        build_logger(str(name), logger_cfg)
        for name, logger_cfg in logger_configs.items()
    ] if logger_configs else None

<<<<<<< HEAD
    # Adds mosaicml logger to composer if the run was sent from Mosaic platform, access token is set, and mosaic logger wasn't previously added
    mosaicml_logger = None
    if os.environ.get(MOSAICML_PLATFORM_ENV_VAR, 'false').lower(
    ) == 'true' and os.environ.get(MOSAICML_ACCESS_TOKEN_ENV_VAR):
        mosaicml_logger = MosaicMLLogger()
        if loggers and not any(isinstance(x, MosaicMLLogger) for x in loggers):
            loggers.append(mosaicml_logger)
        else:
            loggers = [mosaicml_logger]
=======
    # Profiling
    profiler: Optional[Profiler] = None
    profiler_cfg: Optional[DictConfig] = pop_config(cfg,
                                                    'profiler',
                                                    must_exist=False,
                                                    convert=False,
                                                    default_value=None)
    if profiler_cfg:
        profiler_schedule_cfg: Dict = pop_config(profiler_cfg,
                                                 'schedule',
                                                 must_exist=True,
                                                 convert=True)
        profiler_schedule = cyclic_schedule(**profiler_schedule_cfg)
        # Only support json trace handler
        profiler_trace_handlers: List[TraceHandler] = []
        profiler_trace_cfg: Optional[Dict] = pop_config(profiler_cfg,
                                                        'json_trace_handler',
                                                        must_exist=False,
                                                        default_value=None,
                                                        convert=True)
        if profiler_trace_cfg:
            profiler_trace_handlers.append(
                JSONTraceHandler(**profiler_trace_cfg))
        profiler = Profiler(**profiler_cfg,
                            trace_handlers=profiler_trace_handlers,
                            schedule=profiler_schedule)
>>>>>>> 3e5b9604

    # Callbacks
    callbacks: List[Callback] = [
        build_callback(str(name), callback_cfg)
        for name, callback_cfg in callback_configs.items()
    ] if callback_configs else []

    # Algorithms
    algorithms = [
        build_algorithm(str(name), algorithm_cfg)
        for name, algorithm_cfg in algorithm_configs.items()
    ] if algorithm_configs else None

    # Dataloaders
    print('Building train loader...')
    train_loader = build_dataloader(
        train_loader_config,
        tokenizer,
        device_train_batch_size,
    )

    if mosaicml_logger is not None:
        mosaicml_logger.log_metrics({'data_validated': time.time()})

    ## Evaluation
    print('Building eval loader...')
    evaluators = []
    eval_loaders = []
    if eval_loader_config is not None:
        is_multi_eval = isinstance(eval_loader_config, ListConfig)
        eval_configs = eval_loader_config if is_multi_eval else [
            eval_loader_config
        ]
        for eval_config in eval_configs:
            eval_dataloader = build_dataloader(eval_config, tokenizer,
                                               device_eval_batch_size)
            eval_loader = Evaluator(
                label=f'eval/{eval_config.label}' if is_multi_eval else 'eval',
                dataloader=eval_dataloader,
                metric_names=[],  # we will add these after model is created
            )
            eval_loaders.append(eval_loader)

    eval_gauntlet_callback = None

    if icl_tasks_config is not None:
        icl_evaluators, _, eval_gauntlet_callback = build_icl_data_and_gauntlet(
            icl_tasks_config, eval_gauntlet_config, tokenizer,
            device_eval_batch_size, icl_seq_len if icl_seq_len else max_seq_len,
            icl_subset_num_batches)
        evaluators.extend(icl_evaluators)

    if eval_gauntlet_callback is not None:
        callbacks.append(eval_gauntlet_callback)

    # Build Model
    print('Initializing model...')
    with init_context:
        if lora_config is not None:  # frozen model + trainable lora modules
            model: ComposerHFCausalLM = build_composer_peft_model(
                model_config.pretrained_model_name_or_path, lora_config['args'],
                tokenizer)
            print_trainable_parameters(model)  # should not be 100%
        else:  # standard model
            model = build_composer_model(model_config, tokenizer)

        if model_config.get('master_weights_dtype') in ('bf16', 'bfloat16'):
            model = model.to(dtype=torch.bfloat16)
        elif model_config.get('master_weights_dtype') in ('f16', 'float16'):
            model = model.to(dtype=torch.float16)

    # Log number of parameters
    n_params = sum(p.numel() for p in model.parameters())
    logged_cfg.update({'n_params': n_params})

    # Optimizer
    optimizer_name: str = optimizer_config.pop('name')
    optimizer = build_optimizer(model, optimizer_name, optimizer_config)

    # Now add the eval metrics
    if eval_loader_config is not None:
        assert model.train_metrics is not None
        eval_metric_names = list(model.train_metrics.keys())
        for eval_loader in eval_loaders:
            eval_loader.metric_names = eval_metric_names
            evaluators.insert(0, eval_loader)  # Put the base eval_loaders first

    # Build the Trainer
    print('Building trainer...')
    trainer = Trainer(
        run_name=run_name,
        seed=seed,
        model=model,
        train_dataloader=train_loader,
        eval_dataloader=evaluators,
        optimizers=optimizer,
        schedulers=scheduler,
        max_duration=max_duration,
        eval_interval=eval_interval,
        eval_subset_num_batches=eval_subset_num_batches,
        progress_bar=progress_bar,
        log_to_console=log_to_console,
        console_log_interval=console_log_interval,
        loggers=loggers,
        callbacks=callbacks,
        precision=precision,
        algorithms=algorithms,
        device_train_microbatch_size=device_train_microbatch_size,
        fsdp_config=fsdp_config,
        save_folder=save_folder,
        save_filename=save_filename,
        save_latest_filename=save_latest_filename,
        save_interval=save_interval,
        save_num_checkpoints_to_keep=save_num_checkpoints_to_keep,
        save_overwrite=save_overwrite,
        save_weights_only=save_weights_only,
        load_path=load_path,
        load_weights_only=load_weights_only,
        load_strict_model_weights=load_strict_model_weights,
        load_ignore_keys=load_ignore_keys,
        autoresume=autoresume,
        python_log_level=python_log_level,
        dist_timeout=dist_timeout,
        profiler=profiler,
        compile_config=compile_config,
    )

    print('Logging config')
    log_config(logged_cfg)
    torch.cuda.empty_cache()

    # Eval first if requested
    if eval_first and trainer.state.timestamp.batch.value == 0:
        trainer.eval()

    print('Starting training...')
    trainer.fit()

    print('Done.')
    return trainer


if __name__ == '__main__':
    yaml_path, args_list = sys.argv[1], sys.argv[2:]
    with open(yaml_path) as f:
        yaml_cfg = om.load(f)
    cli_cfg = om.from_cli(args_list)
    cfg = om.merge(yaml_cfg, cli_cfg)
    om.resolve(cfg)
    assert isinstance(cfg, DictConfig)
    main(cfg)<|MERGE_RESOLUTION|>--- conflicted
+++ resolved
@@ -12,14 +12,11 @@
 from composer import Trainer
 from composer.core import Evaluator
 from composer.core.callback import Callback
-<<<<<<< HEAD
 from composer.loggers import MosaicMLLogger
 from composer.loggers.mosaicml_logger import (MOSAICML_ACCESS_TOKEN_ENV_VAR,
                                               MOSAICML_PLATFORM_ENV_VAR)
-=======
 from composer.profiler import (JSONTraceHandler, Profiler, TraceHandler,
                                cyclic_schedule)
->>>>>>> 3e5b9604
 from composer.utils import dist, get_device, reproducibility
 from omegaconf import DictConfig, ListConfig
 from omegaconf import OmegaConf as om
@@ -471,7 +468,6 @@
         for name, logger_cfg in logger_configs.items()
     ] if logger_configs else None
 
-<<<<<<< HEAD
     # Adds mosaicml logger to composer if the run was sent from Mosaic platform, access token is set, and mosaic logger wasn't previously added
     mosaicml_logger = None
     if os.environ.get(MOSAICML_PLATFORM_ENV_VAR, 'false').lower(
@@ -481,7 +477,7 @@
             loggers.append(mosaicml_logger)
         else:
             loggers = [mosaicml_logger]
-=======
+
     # Profiling
     profiler: Optional[Profiler] = None
     profiler_cfg: Optional[DictConfig] = pop_config(cfg,
@@ -508,7 +504,6 @@
         profiler = Profiler(**profiler_cfg,
                             trace_handlers=profiler_trace_handlers,
                             schedule=profiler_schedule)
->>>>>>> 3e5b9604
 
     # Callbacks
     callbacks: List[Callback] = [
