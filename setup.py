# Copyright 2024 MosaicML LLM Foundry authors
# SPDX-License-Identifier: Apache-2.0

"""MosaicML LLM Foundry package setup."""

import copy
import os
from typing import Any, Mapping

import setuptools
from setuptools import setup

_PACKAGE_NAME = 'llm-foundry'
_PACKAGE_DIR = 'llmfoundry'
_REPO_REAL_PATH = os.path.dirname(os.path.realpath(__file__))
_PACKAGE_REAL_PATH = os.path.join(_REPO_REAL_PATH, _PACKAGE_DIR)

# Read the llm-foundry version
# We can't use `.__version__` from the library since it's not installed yet
version_path = os.path.join(_PACKAGE_REAL_PATH, '_version.py')
with open(version_path, encoding='utf-8') as f:
    version_globals: dict[str, Any] = {}
    version_locals: Mapping[str, object] = {}
    content = f.read()
    exec(content, version_globals, version_locals)
    repo_version = str(version_locals['__version__'])

# Use repo README for PyPi description
with open('README.md', 'r', encoding='utf-8') as fh:
    long_description = fh.read()

# Hide the content between <!-- SETUPTOOLS_LONG_DESCRIPTION_HIDE_BEGIN --> and
# <!-- SETUPTOOLS_LONG_DESCRIPTION_HIDE_END --> tags in the README
while True:
    start_tag = '<!-- SETUPTOOLS_LONG_DESCRIPTION_HIDE_BEGIN -->'
    end_tag = '<!-- SETUPTOOLS_LONG_DESCRIPTION_HIDE_END -->'
    start = long_description.find(start_tag)
    end = long_description.find(end_tag)
    if start == -1:
        assert end == -1, 'there should be a balanced number of start and ends'
        break
    else:
        assert end != -1, 'there should be a balanced number of start and ends'
        long_description = long_description[:start] + long_description[
            end + len(end_tag):]

classifiers = [
    'Programming Language :: Python :: 3',
    'Programming Language :: Python :: 3.9',
    'Programming Language :: Python :: 3.10',
    'Programming Language :: Python :: 3.11',
]

install_requires = [
<<<<<<< HEAD
    'mosaicml[libcloud,wandb,oci,gcs,mlflow]>=0.23.4,<0.24',
    'mlflow>=2.14.1,<2.15',
    'accelerate>=0.25,<0.26',  # for HF inference `device_map`
    'transformers>=4.42.3,<4.43',
    'mosaicml-streaming>=0.7.6,<0.8',
    'torch>=2.3.0,<2.4',
    'datasets>=2.20.0,<2.21',
=======
    'mosaicml[libcloud,wandb,oci,gcs,mlflow]>=0.26.0,<0.27',
    'mlflow>=2.14.1,<2.18',
    'accelerate>=0.25,<0.34',  # for HF inference `device_map`
    'transformers>=4.43.2,<4.44',
    'mosaicml-streaming>=0.9.0,<0.10',
    'torch>=2.4.0,<2.4.1',
    'datasets>=2.19,<2.20',
>>>>>>> 6e9a5c83
    'fsspec==2023.6.0',  # newer version results in a bug in datasets that duplicates data
    'sentencepiece==0.2.0',
    'einops==0.8.0',
    'omegaconf>=2.2.3,<3',
    'slack-sdk<4',
    'mosaicml-cli>=0.6.10,<1',
    'onnx==1.17.0',
    'onnxruntime==1.19.2',
    'boto3>=1.21.45,<2',
    'huggingface-hub>=0.19.0,<0.25',
    'beautifulsoup4>=4.12.2,<5',  # required for model download utils
    'tenacity>=8.2.3,<10',
    'catalogue>=2,<3',
    'typer<1',
    'GitPython==3.1.43',
]

extra_deps = {}

extra_deps['dev'] = [
    'coverage[toml]==7.6.1',
    'pre-commit>=3.4.0,<4',
    'pytest>=7.2.1,<9',
    'pytest_codeblocks>=0.16.1,<0.18',
    'pytest-cov>=4,<6',
    'pyright==1.1.256',
    'toml>=0.10.2,<0.11',
    'packaging>=21,<25',
    'hf_transfer==0.1.8',
]

extra_deps['databricks'] = [
    'mosaicml[databricks]>=0.26.0,<0.27',
    'numpy<2',
    'databricks-sql-connector>=3,<4',
    'databricks-connect==14.1.0',
    'lz4>=4,<5',
]

extra_deps['tensorboard'] = [
    'mosaicml[tensorboard]>=0.26.0,<0.27',
]

# Flash 2 group kept for backwards compatibility
extra_deps['gpu-flash2'] = [
    'flash-attn>=2.6.3,<3',
]

extra_deps['gpu'] = copy.deepcopy(extra_deps['gpu-flash2'])

extra_deps['peft'] = [
    'mosaicml[peft]>=0.26.0,<0.27',
]

extra_deps['openai'] = [
    'openai==1.3.8',
    'tiktoken>=0.4,<0.8.1',
]

extra_deps['megablocks'] = [
    'megablocks<1.0',
    'grouped-gemm==0.1.6',
]

extra_deps['te'] = [
    'transformer-engine[pytorch]>=1.11.0,<1.12',
]

extra_deps['databricks-serverless'] = {
    dep for key, deps in extra_deps.items() for dep in deps
    if 'gpu' not in key and 'megablocks' not in key and 'te' not in key and
    'databricks-connect' not in dep
}
extra_deps['all-cpu'] = {
    dep for key, deps in extra_deps.items() for dep in deps
    if 'gpu' not in key and 'megablocks' not in key and 'te' not in key
}
extra_deps['all'] = {
    dep for key, deps in extra_deps.items() for dep in deps
    if key not in {'gpu-flash2', 'all-cpu'}
}
extra_deps['all-flash2'] = {
    dep for key, deps in extra_deps.items() for dep in deps
    if key not in {'gpu', 'all', 'all-cpu'}
}

setup(
    name=_PACKAGE_NAME,
    version=repo_version,
    author='MosaicML',
    author_email='team@mosaicml.com',
    description='LLM Foundry',
    long_description=long_description,
    long_description_content_type='text/markdown',
    url='https://github.com/mosaicml/llm-foundry/',
    package_data={
        'llmfoundry': ['py.typed'],
    },
    packages=setuptools.find_packages(
        exclude=['.github*', 'mcli*', 'scripts*', 'tests*'],
    ),
    classifiers=classifiers,
    install_requires=install_requires,
    extras_require=extra_deps,
    python_requires='>=3.9',
    entry_points={
        'console_scripts': ['llmfoundry = llmfoundry.cli.cli:app'],
    },
)<|MERGE_RESOLUTION|>--- conflicted
+++ resolved
@@ -52,23 +52,13 @@
 ]
 
 install_requires = [
-<<<<<<< HEAD
-    'mosaicml[libcloud,wandb,oci,gcs,mlflow]>=0.23.4,<0.24',
-    'mlflow>=2.14.1,<2.15',
-    'accelerate>=0.25,<0.26',  # for HF inference `device_map`
-    'transformers>=4.42.3,<4.43',
-    'mosaicml-streaming>=0.7.6,<0.8',
-    'torch>=2.3.0,<2.4',
-    'datasets>=2.20.0,<2.21',
-=======
     'mosaicml[libcloud,wandb,oci,gcs,mlflow]>=0.26.0,<0.27',
     'mlflow>=2.14.1,<2.18',
     'accelerate>=0.25,<0.34',  # for HF inference `device_map`
     'transformers>=4.43.2,<4.44',
     'mosaicml-streaming>=0.9.0,<0.10',
     'torch>=2.4.0,<2.4.1',
-    'datasets>=2.19,<2.20',
->>>>>>> 6e9a5c83
+    'datasets>=2.20.0,<2.21',
     'fsspec==2023.6.0',  # newer version results in a bug in datasets that duplicates data
     'sentencepiece==0.2.0',
     'einops==0.8.0',
