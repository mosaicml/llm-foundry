--- conflicted
+++ resolved
@@ -49,13 +49,8 @@
 install_requires = [
     'mosaicml[libcloud,wandb,mlflow,oci,gcs]>=0.16.4,<0.17',
     'accelerate>=0.20,<0.21',  # for HF inference `device_map`
-<<<<<<< HEAD
-    'transformers>=4.33,<4.34',
-    'mosaicml-streaming>=0.6.1,<0.7',
-=======
     'transformers>=4.34.1,<4.35',
-    'mosaicml-streaming>=0.6,<0.7',
->>>>>>> 84c86e3b
+    'mosaicml-streaming>=0.7.1,<0.8',
     'torch>=1.13.1,<2.1.1',
     'datasets>=2.14.5,<2.15',
     'fsspec==2023.6.0',  # newer version results in a bug in datasets that duplicates data
