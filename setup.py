"""MosaicML LLM Foundry package setup."""

import os
import re

import setuptools
from setuptools import setup

_PACKAGE_NAME = 'llm-foundry'
_PACKAGE_DIR = 'llmfoundry'
_REPO_REAL_PATH = os.path.dirname(os.path.realpath(__file__))
_PACKAGE_REAL_PATH = os.path.join(_REPO_REAL_PATH, _PACKAGE_DIR)

# Read the repo version
# We can't use `.__version__` from the library since it's not installed yet
with open(os.path.join(_PACKAGE_REAL_PATH, '__init__.py')) as f:
    content = f.read()
# regex: '__version__', whitespace?, '=', whitespace, quote, version, quote
# we put parens around the version so that it becomes elem 1 of the match
expr = re.compile(r"""^__version__\W+=\W+['"]([0-9\.]*)['"]""", re.MULTILINE)
repo_version = expr.findall(content)[0]

# Use repo README for PyPi description
with open('README.md', 'r', encoding='utf-8') as fh:
    long_description = fh.read()

# Hide the content between <!-- SETUPTOOLS_LONG_DESCRIPTION_HIDE_BEGIN --> and
# <!-- SETUPTOOLS_LONG_DESCRIPTION_HIDE_END --> tags in the README
while True:
    start_tag = '<!-- SETUPTOOLS_LONG_DESCRIPTION_HIDE_BEGIN -->'
    end_tag = '<!-- SETUPTOOLS_LONG_DESCRIPTION_HIDE_END -->'
    start = long_description.find(start_tag)
    end = long_description.find(end_tag)
    if start == -1:
        assert end == -1, 'there should be a balanced number of start and ends'
        break
    else:
        assert end != -1, 'there should be a balanced number of start and ends'
        long_description = long_description[:start] + long_description[
            end + len(end_tag):]

classifiers = [
    'Programming Language :: Python :: 3',
    'Programming Language :: Python :: 3.8',
    'Programming Language :: Python :: 3.9',
    'Programming Language :: Python :: 3.10',
]

install_requires = [
    'mosaicml[libcloud,wandb,mlflow,oci,gcs]>=0.17.1,<0.18',
    'accelerate>=0.25,<0.26',  # for HF inference `device_map`
    'transformers>=4.36,<4.37',
    'mosaicml-streaming>=0.7.1,<0.8',
    'torch>=2.1,<2.1.1',
    'datasets==2.15.0',
    'fsspec==2023.6.0',  # newer version results in a bug in datasets that duplicates data
    'sentencepiece==0.1.97',
    'einops==0.5.0',
    'omegaconf>=2.2.3,<3',
    'slack-sdk<4',
    'mosaicml-cli>=0.5.27,<1',
    'onnx==1.14.0',
    'onnxruntime==1.15.1',
    'cmake>=3.25.0,<=3.26.3',  # required for triton-pre-mlir below
    # PyPI does not support direct dependencies, so we remove this line before uploading from PyPI
    'triton-pre-mlir@git+https://github.com/vchiley/triton.git@triton_pre_mlir_sm90#subdirectory=python',
    'boto3>=1.21.45,<2',
    'huggingface-hub>=0.17.0,<1.0',
    'beautifulsoup4>=4.12.2,<5',  # required for model download utils
    'tenacity>=8.2.3,<9',
]

extra_deps = {}

extra_deps['dev'] = [
    'pre-commit>=2.18.1,<3',
    'pytest>=7.2.1,<8',
    'pytest_codeblocks>=0.16.1,<0.17',
    'pytest-cov>=4,<5',
    'pyright==1.1.256',
    'toml>=0.10.2,<0.11',
    'packaging>=21,<23',
    'hf_transfer==0.1.3',
]

extra_deps['databricks'] = [
    'mosaicml[databricks]>=0.17.1,<0.18',
]

extra_deps['tensorboard'] = [
    'mosaicml[tensorboard]>=0.17.1,<0.18',
]

extra_deps['gpu'] = [
    'flash-attn==1.0.9',
    'mosaicml-turbo==0.0.7',
    # PyPI does not support direct dependencies, so we remove this line before uploading from PyPI
    'xentropy-cuda-lib@git+https://github.com/HazyResearch/flash-attention.git@v1.0.9#subdirectory=csrc/xentropy',
]
extra_deps['gpu-flash2'] = [
<<<<<<< HEAD
    'flash-attn==2.4.2',
    'mosaicml-turbo==0.0.4',
=======
    'flash-attn==2.3.6',
    'mosaicml-turbo==0.0.7',
>>>>>>> 2b1fa79d
]

extra_deps['peft'] = [
    'loralib==0.1.1',  # lora core
    'bitsandbytes==0.39.1',  # 8bit
    # bitsandbytes dependency; TODO: eliminate when incorporated to bitsandbytes
    'scipy>=1.10.0,<=1.11.0',
    # TODO: pin peft when it stabilizes.
    # PyPI does not support direct dependencies, so we remove this line before uploading from PyPI
    'peft==0.4.0',
]

extra_deps['openai'] = [
    'openai==1.3.8',
    'tiktoken==0.4.0',
]
extra_deps['all-cpu'] = set(
    dep for key, deps in extra_deps.items() for dep in deps if 'gpu' not in key)
extra_deps['all'] = set(dep for key, deps in extra_deps.items() for dep in deps
                        if key not in {'gpu-flash2', 'all-cpu'})
extra_deps['all-flash2'] = set(dep for key, deps in extra_deps.items()
                               for dep in deps
                               if key not in {'gpu', 'all', 'all-cpu'})

setup(
    name=_PACKAGE_NAME,
    version=repo_version,
    author='MosaicML',
    author_email='team@mosaicml.com',
    description='LLM Foundry',
    long_description=long_description,
    long_description_content_type='text/markdown',
    url='https://github.com/mosaicml/llm-foundry/',
    package_data={
        'llmfoundry': ['py.typed'],
    },
    packages=setuptools.find_packages(
        exclude=['.github*', 'mcli*', 'scripts*', 'tests*']),
    classifiers=classifiers,
    install_requires=install_requires,
    extras_require=extra_deps,
    python_requires='>=3.9',
)<|MERGE_RESOLUTION|>--- conflicted
+++ resolved
@@ -98,13 +98,8 @@
     'xentropy-cuda-lib@git+https://github.com/HazyResearch/flash-attention.git@v1.0.9#subdirectory=csrc/xentropy',
 ]
 extra_deps['gpu-flash2'] = [
-<<<<<<< HEAD
     'flash-attn==2.4.2',
-    'mosaicml-turbo==0.0.4',
-=======
-    'flash-attn==2.3.6',
     'mosaicml-turbo==0.0.7',
->>>>>>> 2b1fa79d
 ]
 
 extra_deps['peft'] = [
