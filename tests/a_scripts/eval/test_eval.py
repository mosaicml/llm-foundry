--- conflicted
+++ resolved
@@ -15,15 +15,7 @@
 from llmfoundry.utils.builders import build_composer_model
 from llmfoundry.utils.config_utils import to_dict_container
 from scripts.eval.eval import main  # noqa: E402
-<<<<<<< HEAD
 from tests.data_utils import create_c4_dataset_xxsmall, gpt_tiny_cfg
-=======
-from tests.data_utils import (
-    create_arxiv_dataset,
-    create_c4_dataset_xxsmall,
-    gpt_tiny_cfg,
-)
->>>>>>> ddf4aa4c
 
 
 @pytest.fixture(autouse=True)
@@ -59,9 +51,11 @@
     )
     # build model
     name = model_cfg.model.pop('name')
-    model = build_composer_model(name=name,
-                                 tokenizer=tokenizer,
-                                 cfg=to_dict_container(model_cfg.model))
+    model = build_composer_model(
+        name=name,
+        tokenizer=tokenizer,
+        cfg=to_dict_container(model_cfg.model),
+    )
 
     # create mocked save checkpoint
     trainer = Trainer(model=model, device=device)
@@ -73,17 +67,12 @@
     os.remove(saved_model_path)
 
 
-<<<<<<< HEAD
-def test_icl_eval(eval_cfg: Union[om.ListConfig, om.DictConfig], capfd: Any,
-                  mock_saved_model_path: Any):
-    eval_cfg = copy.deepcopy(eval_cfg)
-=======
 def test_icl_eval(
     eval_cfg: Union[om.ListConfig, om.DictConfig],
     capfd: Any,
     mock_saved_model_path: Any,
 ):
->>>>>>> ddf4aa4c
+    eval_cfg = copy.deepcopy(eval_cfg)
     eval_cfg.models[0].load_path = mock_saved_model_path
     assert isinstance(eval_cfg, om.DictConfig)
     main(eval_cfg)
