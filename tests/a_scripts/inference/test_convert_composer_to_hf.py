# Copyright 2022 MosaicML LLM Foundry authors
# SPDX-License-Identifier: Apache-2.0

import json
import math
import os
import pathlib
import shutil
from argparse import Namespace
from typing import Any, Callable, Dict, Optional, cast
from unittest.mock import ANY, MagicMock, patch

import pytest
import torch
import transformers
from composer import ComposerModel, Trainer
from composer.loggers import MLFlowLogger
from composer.utils import dist, get_device
from omegaconf import DictConfig
from omegaconf import OmegaConf as om
from torch.distributed._tensor.api import DTensor
from torch.utils.data import DataLoader
from transformers import PreTrainedModel, PreTrainedTokenizerBase

from llmfoundry.callbacks import HuggingFaceCheckpointer
from llmfoundry.callbacks.hf_checkpointer import _maybe_get_license_filename
from llmfoundry.data.finetuning import build_finetuning_dataloader
from llmfoundry.models.mpt import MPTConfig
<<<<<<< HEAD
from llmfoundry.utils.builders import (build_composer_model, build_optimizer,
                                       build_tokenizer)
from llmfoundry.utils.config_utils import process_init_device, to_dict_container
=======
from llmfoundry.utils.builders import (
    build_composer_model,
    build_optimizer,
    build_tokenizer,
)
from llmfoundry.utils.config_utils import process_init_device
>>>>>>> ddf4aa4c
from scripts.inference.convert_composer_to_hf import convert_composer_to_hf
from tests.data_utils import make_tiny_ft_dataset

_OPTIMIZER_CFG = lambda: {
    'name': 'decoupled_adamw',
    'lr': 6e-4,
    'betas': [0.9, 0.95],
    'eps': 1e-8,
    'weight_decay': 0.0,
}


def _save_model_mock(*args: Any, path: str, **kwargs: Any):
    os.makedirs(path, exist_ok=True)


def check_hf_tokenizer_equivalence(
    tokenizer1: PreTrainedTokenizerBase,
    tokenizer2: PreTrainedTokenizerBase,
):
    """WARNING: Parameters are updated within the check so don't call check_hf_tokenizer_equivalence on the same

    params more than once

    This is a best effort attempt to compare two tokenizers for equivalence

    This is not a perfect test, but it should catch most issues. We first check that the vocab is identical
    and that a string is tokenized the same one. Then we compare the __dict__ of the tokenizers, but we remove
    some keys that are not important for equivalence. See the inline explanations for each one.
    """
    if hasattr(tokenizer1, 'vocab') or hasattr(tokenizer2, 'vocab'):
        assert tokenizer1.vocab == tokenizer2.vocab

    # we only care about the file and class name, not the full import path
    assert str(type(tokenizer1)).split('.')[-2:] == str(
        type(tokenizer2),
    ).split('.')[-2:]

    expected_tokenizer_output = tokenizer2(
        'This is some text that should get tokenizer !? @ totallyarealtoken',
    )
    actual_tokenizer_output = tokenizer1(
        'This is some text that should get tokenizer !? @ totallyarealtoken',
    )
    assert expected_tokenizer_output == actual_tokenizer_output

    # we remove the actual _tokenizer object because it is an instantiated object and so does not pass equality
    # the tokenizers are not usable below these pops
    if hasattr(tokenizer1, '_tokenizer') or hasattr(tokenizer2, '_tokenizer'):
        tokenizer1.__dict__.pop('_tokenizer')
        tokenizer2.__dict__.pop('_tokenizer')

    # we remove a couple more objects because they are instantiated objects and so do not pass equality
    if hasattr(tokenizer1, 'sp_model') or hasattr(tokenizer2, 'sp_model'):
        tokenizer1.__dict__.pop('sp_model')
        tokenizer2.__dict__.pop('sp_model')

    if hasattr(tokenizer1, 'tokens_trie') or hasattr(tokenizer2, 'tokens_trie'):
        tokenizer1.__dict__.pop('tokens_trie')
        tokenizer2.__dict__.pop('tokens_trie')

    # extra key that is not important
    if hasattr(
        tokenizer1,
        'deprecation_warnings',
    ) or hasattr(tokenizer2, 'deprecation_warnings'):
        tokenizer1.__dict__.pop('deprecation_warnings')
        tokenizer2.__dict__.pop('deprecation_warnings')

    # name_or_path will be the path that the tokenizer was loaded from, which will just be a temporary directory for
    # the reloaded tokenizer, so we remove it and don't compare it between the two tokenizers
    tokenizer1.__dict__.pop('name_or_path')
    tokenizer2.__dict__.pop('name_or_path')
    tokenizer1.init_kwargs.pop('name_or_path', None)
    tokenizer2.init_kwargs.pop('name_or_path', None)

    # The init_kwargs are not always the same between initial load and reload, even though the tokenizers are the same
    # and have the attributes set correctly. This section removes the keys that are different, only checking for equality if they
    # are present in both tokenizers
    model_max_length_1 = tokenizer1.init_kwargs.get('model_max_length', None)
    model_max_length_2 = tokenizer2.init_kwargs.get('model_max_length', None)
    if model_max_length_1 is not None and model_max_length_2 is not None:
        assert model_max_length_1 == model_max_length_2
    tokenizer1.__dict__['init_kwargs'].pop('model_max_length', None)
    tokenizer2.__dict__['init_kwargs'].pop('model_max_length', None)

    spaces_1 = tokenizer1.init_kwargs.get('clean_up_tokenization_spaces', None)
    spaces_2 = tokenizer2.init_kwargs.get('clean_up_tokenization_spaces', None)
    if spaces_1 is not None and spaces_2 is not None:
        assert spaces_1 == spaces_2
    tokenizer1.__dict__['init_kwargs'].pop('clean_up_tokenization_spaces', None)
    tokenizer2.__dict__['init_kwargs'].pop('clean_up_tokenization_spaces', None)

    tokenizer1.__dict__['init_kwargs'].pop('special_tokens_map_file', None)
    tokenizer2.__dict__['init_kwargs'].pop('special_tokens_map_file', None)

    # tokenizer.init_kwargs['tokenizer_file'] is unset when the tokenizer does not specify it, but is set to
    # None when you save and reload, so here we just check that its the same if it is present in both tokenizers.
    tokenizer_file_1 = tokenizer1.init_kwargs.get('tokenizer_file', None)
    tokenizer_file_2 = tokenizer2.init_kwargs.get('tokenizer_file', None)
    if tokenizer_file_1 is not None or tokenizer_file_2 is not None:
        assert tokenizer_file_1 == tokenizer_file_2

    tokenizer1.__dict__['init_kwargs'].pop('tokenizer_file', None)
    tokenizer2.__dict__['init_kwargs'].pop('tokenizer_file', None)
    tokenizer1.__dict__['init_kwargs'].pop('vocab_file', None)
    tokenizer2.__dict__['init_kwargs'].pop('vocab_file', None)

    # vocab_file will be the path that the tokenizer was loaded from, which will just be a temporary directory for
    # the reloaded tokenizer, so we remove it and don't compare it between the two tokenizers
    tokenizer1.__dict__.pop('vocab_file', None)
    tokenizer2.__dict__.pop('vocab_file', None)
    tokenizer1.__dict__.pop('special_tokens_map_file', None)
    tokenizer2.__dict__.pop('special_tokens_map_file', None)

    # The tokenizer name is changed in transformers 4.31 when changing the tokenizer mapping, so we remove it and compare
    # if necessary. Checks whether the names are subsets of each other.
    tokenizer1_name = tokenizer1.__dict__['init_kwargs'].get(
        'auto_map',
        {},
    ).get('AutoTokenizer', [None])[0]
    tokenizer2_name = tokenizer2.__dict__['init_kwargs'].get(
        'auto_map',
        {},
    ).get('AutoTokenizer', [None])[0]
    if tokenizer1_name is not None and tokenizer2_name is not None:
        assert tokenizer1_name in tokenizer2_name or tokenizer2_name in tokenizer1_name
    tokenizer1.__dict__['init_kwargs'].pop('auto_map', None)
    tokenizer2.__dict__['init_kwargs'].pop('auto_map', None)

    # Additional special tokens do not match between original tokenizer and loaded tokenizer due to transformers
    # constructor differences
    additional_special_tokens_1 = {
        t if isinstance(t, str) else t.content
        for t in tokenizer1.__dict__.pop('_additional_special_tokens', [])
    }
    additional_special_tokens_2 = {
        t if isinstance(t, str) else t.content
        for t in tokenizer2.__dict__.pop('_additional_special_tokens', [])
    }
    # Also pop it out of init_kwargs
    tokenizer1.__dict__['init_kwargs'].pop('additional_special_tokens', None)
    tokenizer2.__dict__['init_kwargs'].pop('additional_special_tokens', None)
    tokenizer1.__dict__['init_kwargs'].pop('added_tokens_decoder', None)
    tokenizer2.__dict__['init_kwargs'].pop('added_tokens_decoder', None)
    # If the additional special tokens are the same (or a subset of each other), or if one of them is empty, then we are good
    assert additional_special_tokens_1.issubset(
        additional_special_tokens_2,
    ) or additional_special_tokens_2.issubset(additional_special_tokens_1)

    # The special token attributes may be strings or they may be AddedToken objects, so we just check string values
    # First check that they have the same attrs
    assert tokenizer1.SPECIAL_TOKENS_ATTRIBUTES == tokenizer2.SPECIAL_TOKENS_ATTRIBUTES
    # Then check that the values are the same
    for special_token_attr in tokenizer1.SPECIAL_TOKENS_ATTRIBUTES:
        # Skip additional_special_tokens because we already checked it above
        if special_token_attr == 'additional_special_tokens':
            continue

        # The init_kwargs can change between the original tokenizer and the loaded tokenizer,
        # so we just pop them
        tokenizer1.__dict__['init_kwargs'].pop(special_token_attr, None)
        tokenizer2.__dict__['init_kwargs'].pop(special_token_attr, None)

        attr1 = tokenizer1.__dict__.pop('_' + special_token_attr, None)
        attr2 = tokenizer2.__dict__.pop('_' + special_token_attr, None)
        if attr1 is None and attr2 is None:
            continue

        attr_value1 = attr1 if isinstance(attr1, str) else attr1.content
        attr_value2 = attr2 if isinstance(attr2, str) else attr2.content
        assert attr_value1 == attr_value2

    assert tokenizer1.__dict__ == tokenizer2.__dict__


def remove_moe_world_size(config: MPTConfig):
    if hasattr(config, 'ffn_config'):
        if 'moe_world_size' in config.ffn_config:
            config.ffn_config.pop('moe_world_size')


def check_hf_model_equivalence(
    model1: PreTrainedModel,
    model2: PreTrainedModel,
    just_lora: bool = False,
):
    remove_moe_world_size(model1.config)
    remove_moe_world_size(model2.config)

    expected_model_config_dict = model1.config.to_dict()
    new_model_config_dict = model2.config.to_dict()

    # _name_or_path is different depending on whether the model was loaded from disk or the hub,
    # so we remove it
    expected_model_config_dict.pop('_name_or_path')
    new_model_config_dict.pop('_name_or_path')

    # Special case a couple of differences that correctly occur when saving MPT to huggingface format
    # checkpoint
    architectures_1 = expected_model_config_dict.pop('architectures', None)
    architectures_2 = new_model_config_dict.pop('architectures', None)
    if architectures_1 != architectures_2:
        assert architectures_1 is None and architectures_2 == ['MPTForCausalLM']

    auto_map_1 = expected_model_config_dict.pop('auto_map', None)
    auto_map_2 = new_model_config_dict.pop('auto_map', None)
    if auto_map_1 != auto_map_2:
        assert auto_map_1 == {'AutoConfig': 'configuration_mpt.MPTConfig'}
        assert auto_map_2 == {
            'AutoConfig': 'configuration_mpt.MPTConfig',
            'AutoModelForCausalLM': 'modeling_mpt.MPTForCausalLM',
        }

    assert expected_model_config_dict == new_model_config_dict
    for (n1, p1), (
        _,
        p2,
    ) in zip(model1.named_parameters(), model2.named_parameters()):
        if not just_lora or 'lora' in n1:
            assert torch.equal(p1.cpu(), p2.cpu())


# TODO(GRT-2435): Change to fixture
def delete_transformers_cache():
    # Only delete the files on local rank 0, otherwise race conditions are created
    if not dist.get_local_rank() == 0:
        return

    hf_cache_home = os.path.expanduser(
        os.getenv(
            'HF_HOME',
            os.path.join(
                os.getenv('XDG_CACHE_HOME', '~/.cache'),
                'huggingface',
            ),
        ),
    )
    HF_MODULES_CACHE = os.getenv(
        'HF_MODULES_CACHE',
        os.path.join(hf_cache_home, 'modules'),
    )
    if os.path.exists(HF_MODULES_CACHE) and os.path.isdir(HF_MODULES_CACHE):
        shutil.rmtree(HF_MODULES_CACHE)


def get_config(
    conf_path: str = 'scripts/train/yamls/pretrain/testing.yaml',
) -> DictConfig:
    os.environ['TOKENIZERS_PARALLELISM'] = 'false'
    with open(conf_path) as f:
        test_cfg = om.load(f)

    return cast(DictConfig, test_cfg)


def test_callback_inits():
    # test with defaults
    _ = HuggingFaceCheckpointer(save_folder='test', save_interval='1ba')

    # test default metadata when mlflow registered name is given
    hf_checkpointer = HuggingFaceCheckpointer(
        save_folder='test',
        save_interval='1ba',
        mlflow_registered_model_name='test_model_name',
    )

    assert hf_checkpointer.mlflow_logging_config['task'] == 'llm/v1/completions'


class MockSpawnProcess:
    """Class for mocking `multiprocessing.context.SpawnProcess`.

    Runs `target(**kwargs)` on the main process.

    Mock classes are not picklable and therefore cannot be used with
    multiprocessing, so we need to patch SpawnProcess for tests.
    """

    def __init__(self, target: Callable, kwargs: Dict[str, Any]):
        self.target = target
        self.kwargs = kwargs

    def start(self):
        self.target(**self.kwargs)

    def is_alive(self) -> bool:
        return False


@pytest.mark.gpu
@pytest.mark.parametrize('log_to_mlflow', [True, False])
@pytest.mark.parametrize(
    'hf_save_interval,save_interval,max_duration,expected_hf_checkpoints,expected_normal_checkpoints',
    [('3ba', '2ba', '4ba', 2, 2), ('1dur', '2ba', '1ep', 1, 2)],
)
@patch('os.cpu_count', MagicMock(return_value=1))
@patch(
    'llmfoundry.callbacks.hf_checkpointer.SpawnProcess',
    new=MockSpawnProcess,
)
def test_huggingface_conversion_callback_interval(
    tmp_path: pathlib.Path,
    log_to_mlflow: bool,
    hf_save_interval: str,
    save_interval: str,
    max_duration: str,
    expected_hf_checkpoints: int,
    expected_normal_checkpoints: int,
    tiny_ft_dataloader: DataLoader,
    mpt_tokenizer: PreTrainedTokenizerBase,
    build_tiny_mpt: Callable,
):
    delete_transformers_cache()

    dist.initialize_dist(get_device('gpu'))

    device_batch_size = 1
    dataset_size = 4
    precision_str = 'bfloat16'
    precision = torch.bfloat16
    batches_per_epoch = math.ceil(dataset_size / device_batch_size)

    checkpointer_callback = HuggingFaceCheckpointer(
        save_folder=os.path.join(tmp_path, 'checkpoints'),
        save_interval=hf_save_interval,
        precision=precision_str,
        mlflow_registered_model_name='dummy-registered-name'
        if log_to_mlflow else None,
    )

    original_model = build_tiny_mpt()

    optimizer_config = _OPTIMIZER_CFG()
    optimizer_name = optimizer_config.pop('name')
    optimizer = build_optimizer(
        original_model,
        optimizer_name,
        optimizer_config,
    )

    mlflow_logger_mock = MagicMock(spec=MLFlowLogger)
    mlflow_logger_mock.state_dict = lambda *args, **kwargs: {}
    mlflow_logger_mock.save_model = MagicMock(wraps=_save_model_mock)
    mlflow_logger_mock.register_model_with_run_id = MagicMock()
    mlflow_logger_mock.model_registry_prefix = ''
    mlflow_logger_mock._experiment_id = 'mlflow-experiment-id'
    mlflow_logger_mock._run_id = 'mlflow-run-id'
    trainer = Trainer(
        model=original_model,
        device='gpu',
        train_dataloader=tiny_ft_dataloader,
        save_folder=os.path.join(tmp_path, 'checkpoints'),
        save_interval=save_interval,
        max_duration=max_duration,
        callbacks=[checkpointer_callback],
        loggers=[mlflow_logger_mock] if log_to_mlflow else [],
        optimizers=optimizer,
        save_latest_filename=None,
    )
    trainer.fit()

    if log_to_mlflow:
        assert mlflow_logger_mock.save_model.call_count == 1
        mlflow_logger_mock.save_model.assert_called_with(
            flavor='transformers',
            transformers_model=ANY,
            path=ANY,
            task='llm/v1/completions',
            input_example=ANY,
            metadata={},
        )
        assert mlflow_logger_mock.register_model_with_run_id.call_count == 1
    else:
        assert mlflow_logger_mock.save_model.call_count == 0
        assert mlflow_logger_mock.register_model_with_run_id.call_count == 0

    normal_checkpoints = [
        name for name in os.listdir(os.path.join(tmp_path, 'checkpoints'))
        if name != 'huggingface'
    ]
    huggingface_checkpoints = list(
        os.listdir(os.path.join(tmp_path, 'checkpoints', 'huggingface')),
    )
    assert len(normal_checkpoints) == expected_normal_checkpoints
    assert len(huggingface_checkpoints) == expected_hf_checkpoints

    # Load the last huggingface checkpoint
    loaded_model = transformers.AutoModelForCausalLM.from_pretrained(
        os.path.join(
            tmp_path,
            'checkpoints',
            'huggingface',
            f'ba{batches_per_epoch}',
        ),
        trust_remote_code=True,
    )

    # Check that the loaded model has the correct precision, and then set it back
    # to the original for the equivalence check
    assert loaded_model.config.torch_dtype == precision
    loaded_model.config.torch_dtype = original_model.model.config.torch_dtype

    # Check that we have correctly set these attributes, and then set them back
    # to the original for the equivalence check
    assert loaded_model.config.attn_config['attn_impl'] == 'torch'
    assert loaded_model.config.init_device == 'cpu'
    loaded_model.config.attn_config[
        'attn_impl'] = original_model.model.config.attn_config['attn_impl']
    loaded_model.config.init_device = original_model.model.config.init_device

    loaded_tokenizer = transformers.AutoTokenizer.from_pretrained(
        os.path.join(
            tmp_path,
            'checkpoints',
            'huggingface',
            f'ba{batches_per_epoch}',
        ),
        trust_remote_code=True,
    )

    check_hf_model_equivalence(
        trainer.state.model.model.to(precision),
        loaded_model,
    )
    check_hf_tokenizer_equivalence(mpt_tokenizer, loaded_tokenizer)

    delete_transformers_cache()


def _get_model_and_tokenizer(
    model: str,
    max_seq_len: int,
    tie_word_embeddings: bool,
):
    if model == 'mpt':
        model_cfg = {
            'name': 'mpt_causal_lm',
            'init_device': 'cpu',
            'd_model': 64,
            'n_heads': 2,
            'n_layers': 2,
            'expansion_ratio': 4,
            'max_seq_len': max_seq_len,
            'vocab_size': 50368,
            'attn_config': {
                'attn_impl': 'torch',
            },
            'loss_fn': 'torch_crossentropy',
            'tie_word_embeddings': tie_word_embeddings,
        }
        tokenizer_name = 'EleutherAI/gpt-neox-20b'
    elif model == 'mptmoe':
        # Test export on moe_world_size 1
        model_cfg = {
            'name': 'mpt_causal_lm',
            'init_device': 'cpu',
            'd_model': 128,
            'n_heads': 2,
            'n_layers': 2,
            'expansion_ratio': 1,
            'ffn_config': {
                'ffn_type': 'mb_dmoe',
                'memory_optimized_mlp': True,
                'moe_lbl_in_fp32': False,
                'moe_loss_weight': 0.01,
                'moe_num_experts': 4,
                'moe_top_k': 2,
                'moe_world_size': 1,
                'moe_weight_parallelism': False,
                'uniform_expert_assignment': False,
            },
            'max_seq_len': max_seq_len,
            'vocab_size': 50368,
            'attn_config': {
                'attn_impl': 'torch',
            },
            'loss_fn': 'torch_crossentropy',
            'no_bias': True,
        }
        tokenizer_name = 'EleutherAI/gpt-neox-20b'
    elif model == 'neo':
        assert tie_word_embeddings is None
        model_cfg = {
            'name': 'hf_causal_lm',
            'pretrained_model_name_or_path': 'EleutherAI/gpt-neo-125M',
            'config_overrides': {
                'max_position_embeddings': max_seq_len,
                'hidden_size': 36,
            },
            'pretrained': False,
            'init_device': 'cpu',
        }
        tokenizer_name = 'EleutherAI/gpt-neo-125M'
    elif model == 'llama2':
        assert tie_word_embeddings is None
        if 'HUGGING_FACE_HUB_TOKEN' not in os.environ:
            pytest.skip(
                'The CI cluster does not have access to the Llama models, so skip this test.',
            )
        model_cfg = {
            'name': 'hf_causal_lm',
            'pretrained_model_name_or_path': 'meta-llama/Llama-2-7b-hf',
            'config_overrides': {
                'num_hidden_layers': 2,
                'hidden_size': 32,
                'intermediate_size': 64,
            },
            'use_auth_token': True,
            'pretrained': False,
            'init_device': 'cpu',
        }
        tokenizer_name = 'meta-llama/Llama-2-7b-hf'
    else:
        raise ValueError(f'Unknown model {model}')
    return model_cfg, tokenizer_name


def _assert_mlflow_logger_calls(
    mlflow_logger_mock: MagicMock,
    peft_config: Optional[dict] = None,
):
    if dist.get_global_rank() == 0:
        assert mlflow_logger_mock.save_model.call_count == 1
        if peft_config is not None:
            expectation = {
                'flavor': 'peft',
                'path': ANY,
                'save_pretrained_dir': ANY,
                'metadata': {},
            }
        else:
            import numpy as np

            default_input_example = {
                'prompt': np.array(['What is Machine Learning?']),
            }

            expectation = {
                'flavor': 'transformers',
                'transformers_model': ANY,
                'path': ANY,
                'task': 'llm/v1/completions',
                'input_example': default_input_example,
                'metadata': {},
            }
        mlflow_logger_mock.save_model.assert_called_with(**expectation)
        assert mlflow_logger_mock.register_model_with_run_id.call_count == 1
    else:
        assert mlflow_logger_mock.log_model.call_count == 0
        assert mlflow_logger_mock.register_model_with_run_id.call_count == 0


def _get_fsdp_config(fsdp_state_dict_type: Optional[str]):
    fsdp_config = {
        'sharding_strategy': 'FULL_SHARD',
        'mixed_precision': 'PURE',
        'activation_checkpointing': False,
        'activation_checkpointing_reentrant': False,
        'activation_cpu_offload': False,
        'limit_all_gathers': True,
        'state_dict_type': fsdp_state_dict_type,
    }
    return fsdp_config


def _get_dataloader_cfg(tiny_dataset_folder_path: str, max_seq_len: int):
    dataloader_cfg = {
        'name': 'finetuning',
        'dataset': {
            'hf_name': tiny_dataset_folder_path,
            'split': 'train',
            'max_seq_len': max_seq_len,
            'decoder_only_format': True,
            'allow_pad_trimming': False,
            'packing_ratio': None,
            'shuffle': True,
        },
        'drop_last': False,
        'num_workers': 0,
        'pin_memory': False,
        'prefetch_factor': None,
        'persistent_workers': False,
        'timeout': 0,
    }
    return dataloader_cfg


def _assert_checkpoint_equivalence(
    tmp_path: pathlib.Path,
    expected_normal_checkpoints: int,
    expected_hf_checkpoints: int,
    trainer: Trainer,
    batches_per_epoch: int,
    precision: torch.dtype,
    model: str,
    tokenizer: PreTrainedTokenizerBase,
    original_model: ComposerModel,
    fsdp_state_dict_type: Optional[str] = None,
    peft_config: Optional[dict] = None,
):
    """Asserts the equivalence of checkpoints.

    Asserts equivalence of checkpoints between the original mpt model and the converted hf model.

    Args:
        tmp_path (str): The path to the temporary directory where the checkpoints are saved.
        expected_normal_checkpoints (int): The expected number of normal checkpoints.
        expected_hf_checkpoints (int): The expected number of HuggingFace checkpoints.
        trainer (Trainer): The trainer object used for training the model.
        batches_per_epoch (int): The number of batches per epoch.
        precision (torch.dtype): The precision of the model.
        model (str): The type of model ('mpt', 'neo', or 'llama2').
        tokenizer (PreTrainedTokenizerBase): The model tokenizer.
        original_model (ComposerModel): The original model object.
        fsdp_state_dict_type (Optional[str], optional): The type of FSDP state dict. Defaults to None.
        peft_config (Optional[dict], optional): The PEFT configuration. Defaults to None.
    """
    loaded_model = None
    loaded_tokenizer = None
    # Only rank zero is saving the huggingface checkpoints, so only check
    # for equivalence on rank zero
    if dist.get_global_rank() == 0:
        normal_checkpoints = [
            name for name in os.listdir(os.path.join(tmp_path, 'checkpoints'))
            if name != 'huggingface'
        ]
        huggingface_checkpoints = list(
            os.listdir(os.path.join(tmp_path, 'checkpoints', 'huggingface')),
        )

        checkpoint_files = os.listdir(
            os.path.join(
                tmp_path,
                'checkpoints',
                'huggingface',
                huggingface_checkpoints[-1],
            ),
        )
        if peft_config is not None:
            assert 'adapter_config.json' in checkpoint_files
            assert 'adapter_model.safetensors' in checkpoint_files

        assert len(normal_checkpoints) == expected_normal_checkpoints
        assert len(huggingface_checkpoints) == expected_hf_checkpoints

        # Patch flash_attn package to be empty to simulate loading the model in
        # an environment without flash attention installed
        with patch.dict('sys.modules', {'flash_attn': None}):
            if peft_config is not None:
                composer_model = trainer.state.model.module if trainer.state.is_model_ddp else trainer.state.model
                composer_model.model.base_model.save_pretrained(
                    tmp_path / 'base-model',
                )

            checkpoint_path = os.path.join(
                tmp_path,
                'checkpoints',
                'huggingface',
                f'ba{batches_per_epoch}',
            )

            if peft_config is not None:
                with open(
                    os.path.join(checkpoint_path, 'adapter_config.json'),
                ) as _f:
                    adapter_config = json.load(_f)

                adapter_config['base_model_name_or_path'] = str(
                    tmp_path / 'base-model',
                )

                with open(
                    os.path.join(checkpoint_path, 'adapter_config.json'),
                    'w',
                ) as _f:
                    json.dump(adapter_config, _f)

            # Load the last huggingface checkpoint
            loaded_model = transformers.AutoModelForCausalLM.from_pretrained(
                checkpoint_path,
                trust_remote_code=True,
            )

        # Check that the loaded model has the correct precision, and then set it back
        # to the original for the equivalence check
        if peft_config is None:
            assert loaded_model.config.torch_dtype == precision
            loaded_model.config.torch_dtype = original_model.model.config.torch_dtype

        if model == 'mpt':
            # Check that we have correctly set these attributes, and then set them back
            # to the original for the equivalence check
            assert loaded_model.config.attn_config['attn_impl'] == 'torch'
            assert loaded_model.config.init_device == 'cpu'
            loaded_model.config.attn_config[
                'attn_impl'] = original_model.model.config.attn_config[
                    'attn_impl']
            loaded_model.config.init_device = original_model.model.config.init_device

        loaded_tokenizer = transformers.AutoTokenizer.from_pretrained(
            os.path.join(
                tmp_path,
                'checkpoints',
                'huggingface',
                f'ba{batches_per_epoch}',
            ),
            trust_remote_code=True,
        )

        check_hf_model_equivalence(
            trainer.state.model.model.to(precision) if fsdp_state_dict_type
            is not None else trainer.state.model.module.model.to(precision),
            loaded_model,
            just_lora=peft_config is not None,
        )
        check_hf_tokenizer_equivalence(tokenizer, loaded_tokenizer)


@pytest.mark.world_size(2)
@pytest.mark.gpu
@pytest.mark.parametrize(
    'model,tie_word_embeddings,peft_config',
    [
        ('mpt', True, None),
        ('mpt', False, None),
        ('mptmoe', None, None),
        ('neo', None, None),
        ('llama2', None, None),
        (
            'llama2',
            None,
            {
                'peft_type': 'LORA',
                'task_type': 'CAUSAL_LM',
                'lora_alpha': 32,
                'lora_dropout': 0.05,
                'r': 16,
                'target_modules': [
                    'q_proj',
                    'k_proj',
                    'v_proj',
                ],
            },
        ),
    ],
)
@pytest.mark.parametrize('fsdp_state_dict_type', ['full', 'sharded', None])
@pytest.mark.parametrize(
    'hf_save_interval,save_interval,max_duration,expected_hf_checkpoints,expected_normal_checkpoints',
    [('1ba', '1ba', '1ba', 1, 1)],
)
@patch('os.cpu_count', MagicMock(return_value=1))
@patch(
    'llmfoundry.callbacks.hf_checkpointer.SpawnProcess',
    new=MockSpawnProcess,
)
def test_huggingface_conversion_callback(
    model: str,
    tmp_path: pathlib.Path,
    tie_word_embeddings: bool,
    fsdp_state_dict_type: Optional[str],
    hf_save_interval: str,
    save_interval: str,
    max_duration: str,
    expected_hf_checkpoints: int,
    expected_normal_checkpoints: int,
    peft_config: Optional[dict],
):
    if model == 'mptmoe' and fsdp_state_dict_type is None:
        pytest.skip('mptmoe requires FSDP')
    delete_transformers_cache()

    dist.initialize_dist(get_device('gpu'))

    max_seq_len = 16
    device_batch_size = 1
    dataset_size = 2
    precision_str = 'bfloat16'
    precision = torch.bfloat16
    batches_per_epoch = math.ceil(dataset_size / (device_batch_size * 2))

    checkpointer_callback = HuggingFaceCheckpointer(
        save_folder=os.path.join(tmp_path, 'checkpoints'),
        save_interval=hf_save_interval,
        precision=precision_str,
        mlflow_registered_model_name='dummy-registered-name',
    )

    # Get small version of each model
    model_cfg, tokenizer_name = _get_model_and_tokenizer(
        model,
        max_seq_len,
        tie_word_embeddings,
    )
    assert model_cfg is not None
    assert tokenizer_name is not None
    if peft_config is not None:
        model_cfg['peft_config'] = peft_config

    fsdp_config = _get_fsdp_config(fsdp_state_dict_type)
    optimizer_config = _OPTIMIZER_CFG()

    tiny_dataset_folder_path = os.path.join(os.getcwd(), 'test-ift-data-small')
    tiny_dataset_path = os.path.join(tiny_dataset_folder_path, 'train.jsonl')
    if dist.get_global_rank() == 0:
        make_tiny_ft_dataset(path=tiny_dataset_path, size=dataset_size)

    dataloader_cfg = _get_dataloader_cfg(tiny_dataset_folder_path, max_seq_len)

    dataloader_cfg = om.create(dataloader_cfg)

    tokenizer = build_tokenizer(
        tokenizer_name=tokenizer_name,
        tokenizer_kwargs={'model_max_length': max_seq_len},
    )

    train_dataloader = build_finetuning_dataloader(
        tokenizer=tokenizer,
        device_batch_size=device_batch_size,
        **dataloader_cfg,
    )

<<<<<<< HEAD
    name = model_cfg.pop('name')
    original_model = build_composer_model(name,
                                          tokenizer=tokenizer,
                                          cfg=model_cfg)
=======
    original_model = build_composer_model(
        model_cfg['name'],
        model_cfg,
        tokenizer,
    )
>>>>>>> ddf4aa4c
    optimizer_name = optimizer_config.pop('name')
    optimizer = build_optimizer(
        original_model,
        optimizer_name,
        optimizer_config,
    )

    mlflow_logger_mock = MagicMock(spec=MLFlowLogger)
    mlflow_logger_mock.state_dict = lambda *args, **kwargs: {}
    mlflow_logger_mock.save_model = MagicMock(wraps=_save_model_mock)
    mlflow_logger_mock.register_model_with_run_id = MagicMock()
    mlflow_logger_mock.model_registry_prefix = ''
    mlflow_logger_mock._experiment_id = 'mlflow-experiment-id'
    mlflow_logger_mock._run_id = 'mlflow-run-id'
    trainer = Trainer(
        model=original_model,
        device='gpu',
        precision='amp_bf16',
        fsdp_config=fsdp_config if fsdp_state_dict_type is not None else None,
        train_dataloader=train_dataloader,
        save_folder=os.path.join(tmp_path, 'checkpoints'),
        save_interval=save_interval,
        max_duration=max_duration,
        callbacks=[checkpointer_callback],
        loggers=[mlflow_logger_mock],
        optimizers=optimizer,
        save_latest_filename=None,
    )
    trainer.fit()

    _assert_mlflow_logger_calls(mlflow_logger_mock, peft_config)

    # summon full params to check equivalence
    from torch.distributed.fsdp import FullyShardedDataParallel as FSDP
    with FSDP.summon_full_params(
        trainer.state.model,
        writeback=False,
        recurse=True,
    ):
        _assert_checkpoint_equivalence(
            tmp_path=tmp_path,
            expected_normal_checkpoints=expected_normal_checkpoints,
            expected_hf_checkpoints=expected_hf_checkpoints,
            trainer=trainer,
            batches_per_epoch=batches_per_epoch,
            original_model=original_model,
            precision=precision,
            model=model,
            tokenizer=tokenizer,
            fsdp_state_dict_type=fsdp_state_dict_type,
            peft_config=peft_config,
        )

    dist.barrier()
    delete_transformers_cache()


# TODO(GRT-2431): Refactor as enums
@pytest.mark.parametrize(
    'model,tie_word_embeddings',
    [('mpt', True), ('mpt', False),
     pytest.param('mptmoe', None, marks=pytest.mark.gpu), ('neo', None),
     ('llama2', None)],
)
def test_convert_and_generate(
    model: str,
    tie_word_embeddings: bool,
    tmp_path: pathlib.Path,
):
    delete_transformers_cache()

    om_cfg = None
    if model == 'mpt':
        om_cfg = get_config(
            conf_path='scripts/train/yamls/pretrain/testing.yaml',
        )
        om_cfg['tie_word_embeddings'] = tie_word_embeddings
    elif model == 'mptmoe':
        om_cfg = get_config(
            conf_path='scripts/train/yamls/pretrain/testing-moe.yaml',
        )
    elif model == 'neo':
        assert tie_word_embeddings is None
        om_cfg = get_config(
            conf_path='scripts/train/yamls/pretrain/gpt-neo-125m.yaml',
        )
        om_cfg['model']['config_overrides']['hidden_size'] = 36
    elif model == 'llama2':
        assert tie_word_embeddings is None
        if 'HUGGING_FACE_HUB_TOKEN' not in os.environ:
            pytest.skip(
                'The CI cluster does not have access to the Llama models, so skip this test.',
            )
        om_cfg = get_config(
            conf_path='scripts/train/yamls/pretrain/gpt-neo-125m.yaml',
        )
        om_cfg['model']['pretrained_model_name_or_path'
                       ] = 'meta-llama/Llama-2-7b-hf'
        om_cfg['model']['config_overrides']['num_hidden_layers'] = 2
        om_cfg['model']['use_auth_token'] = True
        om_cfg['tokenizer']['name'] = 'meta-llama/Llama-2-7b-hf'
    else:
        raise ValueError(f'Unknown model {model}')
    assert om_cfg is not None

    om_cfg['model']['init_device'] = 'cpu'
    tokenizer = transformers.AutoTokenizer.from_pretrained(
<<<<<<< HEAD
        om_cfg.tokenizer.name, use_auth_token=model == 'llama2')
    name = om_cfg.model.pop('name')
=======
        om_cfg.tokenizer.name,
        use_auth_token=model == 'llama2',
    )
>>>>>>> ddf4aa4c
    original_model = build_composer_model(
        name=name,
        tokenizer=tokenizer,
        cfg=to_dict_container(om_cfg['model']),
    )
    trainer = Trainer(
        model=original_model,
        device='cpu' if not model == 'mptmoe' else 'gpu',
    )
    trainer.save_checkpoint(os.path.join(tmp_path, 'checkpoint.pt'))

    args = Namespace(
        composer_path=os.path.join(tmp_path, 'checkpoint.pt'),
        hf_output_path=os.path.join(tmp_path, 'hf-output-folder'),
        output_precision='fp32',
        local_checkpoint_save_location=None,
        hf_repo_for_upload=None,
        trust_remote_code=False,
        test_uploaded_model=False,
    )
    convert_composer_to_hf(args)

    loaded_config = transformers.AutoConfig.from_pretrained(
        os.path.join(tmp_path, 'hf-output-folder'),
        trust_remote_code=True,
    )
    loaded_model = transformers.AutoModelForCausalLM.from_pretrained(
        os.path.join(tmp_path, 'hf-output-folder'),
        config=loaded_config,
        trust_remote_code=True,
    )
    tokenizer = transformers.AutoTokenizer.from_pretrained(
        os.path.join(tmp_path, 'hf-output-folder'),
        trust_remote_code=True,
    )

    device = 'cuda' if model == 'mptmoe' else 'cpu'
    precision = torch.bfloat16 if model == 'mptmoe' else torch.float32
    original_model.to(device)
    original_model.to(precision)
    loaded_model.to(device)
    loaded_model.to(precision)

    output = loaded_model.generate(
        tokenizer('hello', return_tensors='pt')['input_ids'].to(device),
        max_new_tokens=1,
    )
    assert output.shape == (1, 2 + (1 if model == 'llama2' else 0))

    assert sum(p.numel() for p in original_model.model.parameters()
              ) == sum(p.numel() for p in loaded_model.parameters())
    assert all(
        str(type(module1)).split('.')[-1] == str(type(module2)).split('.')[-1]
        for module1, module2 in
        zip(original_model.model.modules(), loaded_model.modules())
    )
    for p1, p2 in zip(
        original_model.model.parameters(),
        loaded_model.parameters(),
    ):
        assert torch.allclose(p1, p2)

    delete_transformers_cache()


@pytest.mark.parametrize(
    'conf_path',
    [
        'scripts/train/yamls/pretrain/testing.yaml',
        pytest.param(
            'scripts/train/yamls/pretrain/testing-moe.yaml',
            marks=pytest.mark.gpu,
        ),
    ],
)
@pytest.mark.parametrize('tie_word_embeddings', [True, False])
def test_convert_and_generate_meta(
    tie_word_embeddings: str,
    tmp_path: pathlib.Path,
    conf_path: str,
):
    delete_transformers_cache()

    from composer.utils import dist
    gathered_paths = dist.all_gather_object(tmp_path)
    tmp_path_gathered = gathered_paths[0]

    om_cfg = get_config(conf_path=conf_path)

    om_cfg['model']['init_device'] = 'cpu'
    om_cfg['tie_word_embeddings'] = tie_word_embeddings
    tokenizer = transformers.AutoTokenizer.from_pretrained(
<<<<<<< HEAD
        om_cfg.tokenizer.name)
    name = om_cfg.model.pop('name')
=======
        om_cfg.tokenizer.name,
    )
>>>>>>> ddf4aa4c
    original_model = build_composer_model(
        name=name,
        tokenizer=tokenizer,
        cfg=to_dict_container(om_cfg['model']),
    )
    trainer = Trainer(
        model=original_model,
        device='cpu' if not 'moe' in conf_path else 'gpu',
    )
    trainer.save_checkpoint(os.path.join(tmp_path_gathered, 'checkpoint.pt'))

    # patch in the meta device for testing
    sd = torch.load(
        os.path.join(tmp_path_gathered, 'checkpoint.pt'),
        map_location='cpu',
    )
    sd['state']['integrations']['huggingface']['model']['config']['content'][
        'init_device'] = 'meta'
    torch.save(sd, os.path.join(tmp_path_gathered, 'checkpoint.pt'))

    args = Namespace(
        composer_path=os.path.join(tmp_path_gathered, 'checkpoint.pt'),
        hf_output_path=os.path.join(tmp_path_gathered, 'hf-output-folder'),
        output_precision='fp32',
        local_checkpoint_save_location=None,
        hf_repo_for_upload=None,
        trust_remote_code=False,
        test_uploaded_model=False,
    )
    convert_composer_to_hf(args)

    loaded_config = transformers.AutoConfig.from_pretrained(
        os.path.join(tmp_path_gathered, 'hf-output-folder'),
        trust_remote_code=True,
    )
    loaded_model = transformers.AutoModelForCausalLM.from_pretrained(
        os.path.join(tmp_path_gathered, 'hf-output-folder'),
        config=loaded_config,
        trust_remote_code=True,
    )
    tokenizer = transformers.AutoTokenizer.from_pretrained(
        os.path.join(tmp_path_gathered, 'hf-output-folder'),
        trust_remote_code=True,
    )

    device = 'cuda' if 'moe' in conf_path else 'cpu'
    precision = torch.bfloat16 if 'moe' in conf_path else torch.float32
    original_model.to(device)
    original_model.to(precision)
    loaded_model.to(device)
    loaded_model.to(precision)

    output = loaded_model.generate(
        tokenizer('hello', return_tensors='pt')['input_ids'].to(device),
        max_new_tokens=1,
    )
    assert output.shape == (1, 2)

    assert sum(p.numel() for p in original_model.model.parameters()
              ) == sum(p.numel() for p in loaded_model.parameters())
    assert all(
        str(type(module1)).split('.')[-1] == str(type(module2)).split('.')[-1]
        for module1, module2 in
        zip(original_model.model.modules(), loaded_model.modules())
    )
    for p1, p2 in zip(
        original_model.model.parameters(),
        loaded_model.parameters(),
    ):
        assert torch.allclose(p1, p2)

    delete_transformers_cache()


@pytest.mark.world_size(4)
@pytest.mark.gpu
@pytest.mark.parametrize('num_experts', [2, 4, 8])
@pytest.mark.parametrize('sharding_strategy', ['FULL_SHARD', 'HYBRID_SHARD'])
def test_mptmoe_huggingface_conversion_callback(
    tmp_path: pathlib.Path,
    num_experts: int,
    sharding_strategy: str,
    hf_save_interval: str = '1ba',
    save_interval: str = '1ba',
    max_duration: str = '1ba',
    expected_hf_checkpoints: int = 1,
    expected_normal_checkpoints: int = 1,
):

    delete_transformers_cache()

    dist.initialize_dist(get_device('gpu'))
    if dist.get_world_size() != 4:
        pytest.skip('This test requires 4 GPUs')

    max_seq_len = 16
    device_batch_size = 1
    dataset_size = 2
    precision_str = 'float32'
    precision = torch.float32
    batches_per_epoch = math.ceil(dataset_size / (device_batch_size * 2))

    checkpointer_callback = HuggingFaceCheckpointer(
        save_folder=os.path.join(tmp_path, 'checkpoints'),
        save_interval=hf_save_interval,
        precision=precision_str,
    )

    # get small version of each model
    model_cfg = None
    tokenizer_name = None

    # Test export on moe_world_size 1
    model_cfg = {
        'name': 'mpt_causal_lm',
        'init_device': 'cpu',
        'd_model': 128,
        'n_heads': 2,
        'n_layers': 2,
        'expansion_ratio': 1,
        'ffn_config': {
            'ffn_type':
                'mb_dmoe',
            'memory_optimized_mlp':
                True,
            'moe_lbl_in_fp32':
                False,
            'moe_loss_weight':
                0.01,
            'moe_num_experts':
                num_experts,
            'moe_top_k':
                2,
            'moe_world_size':
                2,
            'moe_weight_parallelism':
                False,
            'uniform_expert_assignment':
                True,
            'mlp_impl':
                'grouped',
            'mlp_type':
                'glu',
            'device_mesh': [1, 2] if sharding_strategy == 'HYBRID_SHARD' else [
                2,
            ],
        },
        'precision': 'amp_bf16',
        'max_seq_len': max_seq_len,
        'vocab_size': 50368,
        'attn_config': {
            'attn_impl': 'torch',
        },
        'loss_fn': 'torch_crossentropy',
        'no_bias': True,
    }
    tokenizer_name = 'EleutherAI/gpt-neox-20b'
    assert model_cfg is not None
    assert tokenizer_name is not None

    fsdp_config = {
        'sharding_strategy': sharding_strategy,
        'mixed_precision': 'PURE',
        'activation_checkpointing': False,
        'activation_checkpointing_reentrant': False,
        'activation_cpu_offload': False,
        'limit_all_gathers': True,
        'device_mesh': [1, 4] if sharding_strategy == 'HYBRID_SHARD' else [
            4,
        ],
        'use_orig_params': True,
    }

    tiny_dataset_folder_path = os.path.join(os.getcwd(), 'test-ift-data-small')
    tiny_dataset_path = os.path.join(tiny_dataset_folder_path, 'train.jsonl')
    if dist.get_global_rank() == 0:
        make_tiny_ft_dataset(path=tiny_dataset_path, size=dataset_size)

    dataloader_cfg = {
        'name': 'finetuning',
        'dataset': {
            'hf_name': tiny_dataset_folder_path,
            'split': 'train',
            'max_seq_len': max_seq_len,
            'decoder_only_format': True,
            'allow_pad_trimming': False,
            'packing_ratio': None,
            'shuffle': True,
        },
        'drop_last': False,
        'num_workers': 0,
        'pin_memory': False,
        'prefetch_factor': None,
        'persistent_workers': False,
        'timeout': 0,
    }

    dataloader_cfg = om.create(dataloader_cfg)

    tokenizer = build_tokenizer(
        tokenizer_name=tokenizer_name,
        tokenizer_kwargs={'model_max_length': max_seq_len},
    )

    train_dataloader = build_finetuning_dataloader(
        **dataloader_cfg,
        tokenizer=tokenizer,
        device_batch_size=device_batch_size,
    )

    optimizer_config = {
        'name': 'decoupled_adamw',
        'lr': 6e-4,
        'betas': [0.9, 0.95],
        'eps': 1e-8,
        'weight_decay': 0.0,
    }
    optimizer_name = optimizer_config.pop('name')

    init_context = process_init_device(model_cfg, fsdp_config)
    name = model_cfg.pop('name')
    original_model = build_composer_model(
        name=name,
        tokenizer=tokenizer,
        init_context=init_context,
        cfg=model_cfg,
    )

    optimizer = build_optimizer(
        original_model,
        optimizer_name,
        optimizer_config,
    )
    trainer = Trainer(
        model=original_model,
        device='gpu',
        fsdp_config=fsdp_config,
        train_dataloader=train_dataloader,
        save_folder=os.path.join(tmp_path, 'checkpoints'),
        save_interval=save_interval,
        max_duration=max_duration,
        callbacks=[checkpointer_callback],
        optimizers=optimizer,
        save_latest_filename=None,
        precision=model_cfg.pop('precision', None),
        save_weights_only=True,
    )
    trainer.fit()
    #self.state.outputs = self.state.model(self.state.batch)
    batch = trainer.state.batch
    model_output_logits = trainer.state.model(batch).logits

    # summon full params to check equivalence
    from torch.distributed.fsdp import FullyShardedDataParallel as FSDP
    with FSDP.summon_full_params(
        trainer.state.model,
        writeback=False,
        recurse=True,
    ):
        loaded_model = None
        loaded_tokenizer = None
        # Only rank zero is saving the huggingface checkpoints, so only check
        # for equivalence on rank zero
        if dist.get_global_rank() == 0:
            normal_checkpoints = [
                name
                for name in os.listdir(os.path.join(tmp_path, 'checkpoints'))
                if name != 'huggingface'
            ]
            huggingface_checkpoints = list(
                os.listdir(
                    os.path.join(tmp_path, 'checkpoints', 'huggingface'),
                ),
            )
            assert len(normal_checkpoints) == expected_normal_checkpoints
            assert len(huggingface_checkpoints) == expected_hf_checkpoints

            # Patch flash_attn package to be empty to simulate loading the model in
            # an environment without flash atttention installed
            with patch.dict('sys.modules', {'flash_attn': None}):
                # Load the last huggingface checkpoint
                loaded_model = transformers.AutoModelForCausalLM.from_pretrained(
                    os.path.join(
                        tmp_path,
                        'checkpoints',
                        'huggingface',
                        f'ba1',
                    ),
                    trust_remote_code=True,
                )

            # Check that the loaded model has the correct precision, and then set it back
            # to the original for the equivalence check
            assert loaded_model.config.torch_dtype == precision
            loaded_model.config.torch_dtype = original_model.model.config.torch_dtype

            loaded_tokenizer = transformers.AutoTokenizer.from_pretrained(
                os.path.join(
                    tmp_path,
                    'checkpoints',
                    'huggingface',
                    f'ba{batches_per_epoch}',
                ),
                trust_remote_code=True,
            )
        for n, p in trainer.state.model.model.named_parameters():
            if isinstance(p, DTensor):
                submodule_name, param_name = '.'.join(
                    n.split('.')[:-1],
                ), n.split('.')[-1]
                submodule = trainer.state.model.model.get_submodule(
                    submodule_name,
                )
                param_tensor = p.full_tensor()
                param = torch.nn.Parameter(param_tensor)
                submodule.register_parameter(param_name, param)

        if dist.get_global_rank() == 0:
            check_hf_model_equivalence(trainer.state.model.model, loaded_model)
            check_hf_tokenizer_equivalence(tokenizer, loaded_tokenizer)

            # Check output equivalence
            loaded_model = loaded_model.cuda().bfloat16()  # type: ignore
            loaded_model_logits = loaded_model(
                input_ids=batch.get('input_ids', None),
                attention_mask=batch.get('attention_mask', None),
                prefix_mask=batch.get('bidirectional_mask', None),
                sequence_id=batch.get('sequence_id', None),
                inputs_embeds=batch.get('inputs_embeds', None),
            ).logits
            assert torch.equal(loaded_model_logits, model_output_logits)

    dist.barrier()

    delete_transformers_cache()


@pytest.mark.parametrize(
    'license_file_name',
    ['LICENSE', 'LICENSE.txt', 'license', 'license.md', None],
)
def test_license_file_finder(
    tmp_path: pathlib.Path,
    license_file_name: Optional[str],
):
    if license_file_name is not None:
        with open(os.path.join(tmp_path, license_file_name), 'w') as f:
            f.write('test')

    found_path = _maybe_get_license_filename(str(tmp_path))
    assert (found_path == license_file_name
           ) if license_file_name is not None else (found_path is None)<|MERGE_RESOLUTION|>--- conflicted
+++ resolved
@@ -26,18 +26,12 @@
 from llmfoundry.callbacks.hf_checkpointer import _maybe_get_license_filename
 from llmfoundry.data.finetuning import build_finetuning_dataloader
 from llmfoundry.models.mpt import MPTConfig
-<<<<<<< HEAD
-from llmfoundry.utils.builders import (build_composer_model, build_optimizer,
-                                       build_tokenizer)
-from llmfoundry.utils.config_utils import process_init_device, to_dict_container
-=======
 from llmfoundry.utils.builders import (
     build_composer_model,
     build_optimizer,
     build_tokenizer,
 )
-from llmfoundry.utils.config_utils import process_init_device
->>>>>>> ddf4aa4c
+from llmfoundry.utils.config_utils import process_init_device, to_dict_container
 from scripts.inference.convert_composer_to_hf import convert_composer_to_hf
 from tests.data_utils import make_tiny_ft_dataset
 
@@ -861,18 +855,12 @@
         **dataloader_cfg,
     )
 
-<<<<<<< HEAD
     name = model_cfg.pop('name')
-    original_model = build_composer_model(name,
-                                          tokenizer=tokenizer,
-                                          cfg=model_cfg)
-=======
     original_model = build_composer_model(
-        model_cfg['name'],
-        model_cfg,
-        tokenizer,
-    )
->>>>>>> ddf4aa4c
+        name,
+        tokenizer=tokenizer,
+        cfg=model_cfg,
+    )
     optimizer_name = optimizer_config.pop('name')
     optimizer = build_optimizer(
         original_model,
@@ -980,14 +968,10 @@
 
     om_cfg['model']['init_device'] = 'cpu'
     tokenizer = transformers.AutoTokenizer.from_pretrained(
-<<<<<<< HEAD
-        om_cfg.tokenizer.name, use_auth_token=model == 'llama2')
-    name = om_cfg.model.pop('name')
-=======
         om_cfg.tokenizer.name,
         use_auth_token=model == 'llama2',
     )
->>>>>>> ddf4aa4c
+    name = om_cfg.model.pop('name')
     original_model = build_composer_model(
         name=name,
         tokenizer=tokenizer,
@@ -1080,13 +1064,9 @@
     om_cfg['model']['init_device'] = 'cpu'
     om_cfg['tie_word_embeddings'] = tie_word_embeddings
     tokenizer = transformers.AutoTokenizer.from_pretrained(
-<<<<<<< HEAD
-        om_cfg.tokenizer.name)
+        om_cfg.tokenizer.name,
+    )
     name = om_cfg.model.pop('name')
-=======
-        om_cfg.tokenizer.name,
-    )
->>>>>>> ddf4aa4c
     original_model = build_composer_model(
         name=name,
         tokenizer=tokenizer,
