--- conflicted
+++ resolved
@@ -11,20 +11,13 @@
 from omegaconf import DictConfig, ListConfig
 from omegaconf import OmegaConf as om
 
-<<<<<<< HEAD
-from llmfoundry.utils.config_utils import (make_dataclass_and_log_config,
-                                           update_batch_size_info)
+from llmfoundry.utils.config_utils import (
+    make_dataclass_and_log_config,
+    update_batch_size_info,
+)
 from scripts.train.train import TrainConfig  # noqa: E402
 from scripts.train.train import TRAIN_CONFIG_KEYS, main, validate_config
 from tests.data_utils import create_c4_dataset_xxsmall, gpt_tiny_cfg
-=======
-from scripts.train.train import main, validate_config  # noqa: E402
-from tests.data_utils import (
-    create_arxiv_dataset,
-    create_c4_dataset_xxsmall,
-    gpt_tiny_cfg,
-)
->>>>>>> ddf4aa4c
 from tests.fixtures.autouse import REPO_DIR
 
 
@@ -191,7 +184,8 @@
             test_cfg,
             TrainConfig,
             TRAIN_CONFIG_KEYS,
-            transforms=[update_batch_size_info])
+            transforms=[update_batch_size_info],
+        )
         validate_config(cfg_obj)
 
 
