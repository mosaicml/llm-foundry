--- conflicted
+++ resolved
@@ -80,14 +80,12 @@
         ]
         for param in mandatory_params:
             orig_param = cfg.pop(param)
-            with pytest.raises(
-<<<<<<< HEAD
-                (TypeError, NameError, omegaconf.errors.InterpolationKeyError,
-                 omegaconf.errors.MissingMandatoryValue)):
-=======
-                (omegaconf.errors.ConfigAttributeError, NameError),
-            ):
->>>>>>> ddf4aa4c
+            with pytest.raises((
+                TypeError,
+                NameError,
+                omegaconf.errors.InterpolationKeyError,
+                omegaconf.errors.MissingMandatoryValue,
+            )):
                 main(cfg)
             cfg[param] = orig_param
 
