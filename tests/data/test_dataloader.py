--- conflicted
+++ resolved
@@ -22,6 +22,9 @@
 from streaming.base.util import clean_stale_shared_memory
 
 from llmfoundry.command_utils import convert_dataset_hf
+# yapf: enable
+from llmfoundry.command_utils.data_prep.convert_finetuning_dataset import \
+    get_columns_and_format
 from llmfoundry.data import build_dataloader, build_finetuning_dataloader
 from llmfoundry.data.finetuning.collator import (
     _HF_IGNORE_INDEX,
@@ -40,7 +43,6 @@
     build_text_dataloader,
 )
 from llmfoundry.data.utils import get_tokens_per_batch_func
-from llmfoundry.data_prep import get_columns_and_format
 from llmfoundry.utils.builders import build_tokenizer
 from llmfoundry.utils.config_utils import to_dict_container
 # yapf: disable
@@ -56,12 +58,6 @@
     NotEnoughDatasetSamplesError,
     UnknownExampleTypeError,
 )
-# yapf: enable
-<<<<<<< HEAD
-from scripts.data_prep.convert_dataset_hf import main as main_hf
-=======
-from scripts.data_prep.convert_finetuning_dataset import get_columns_and_format
->>>>>>> 6f879622
 from tests.data_utils import (
     make_tiny_conversation_ft_dataset,
     make_tiny_ft_dataset,
