--- conflicted
+++ resolved
@@ -548,14 +548,11 @@
 
 
 @pytest.mark.parametrize('pretokenize', [True, False])
-<<<<<<< HEAD
 @pytest.mark.parametrize('use_multiple_streams', [True, False])
+@pytest.mark.parametrize('use_bytes', [True, False])
 def test_finetuning_dataloader_streaming(pretokenize: bool,
                                          use_multiple_streams: bool,
-=======
-@pytest.mark.parametrize('use_bytes', [True, False])
-def test_finetuning_dataloader_streaming(pretokenize: bool, use_bytes: bool,
->>>>>>> c6eb5cc4
+                                         use_bytes: bool,
                                          tmp_path: pathlib.Path):
     max_seq_len = 2048
 
@@ -567,7 +564,6 @@
         tokenizer_kwargs={'model_max_length': max_seq_len},
     )
 
-<<<<<<< HEAD
     build_mock_ft_streaming_dataset(remote_path, 'train', pretokenize,
                                     tokenizer)
     streams_config = {
@@ -579,13 +575,6 @@
             }
         }
     }
-=======
-    build_mock_ft_streaming_dataset(remote_path,
-                                    'train',
-                                    pretokenize,
-                                    use_bytes=use_bytes,
-                                    tokenizer=tokenizer)
->>>>>>> c6eb5cc4
 
     cfg = {
         'name': 'finetuning',
@@ -607,7 +596,6 @@
         cfg['dataset'].update(streams_config)
     else:
         cfg['dataset'].update(streams_config['streams']['0'])
-    print(f"bigning debug {cfg['dataset']=}")
 
     cfg = om.create(cfg)
 
