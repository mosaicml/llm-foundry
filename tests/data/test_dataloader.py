--- conflicted
+++ resolved
@@ -243,14 +243,9 @@
         raise RuntimeError(f'c4 dataset at {path} not set up as expected')
 
     test_cfg = get_config(
-<<<<<<< HEAD
-        conf_path='scripts/train/yamls/pretrain/mpt-125m.yaml')
+        conf_path='scripts/train/yamls/pretrain/mpt-125m.yaml',
+    )
     test_cfg.variables.data_local = data_local
-=======
-        conf_path='scripts/train/yamls/pretrain/mpt-125m.yaml',
-    )
-    test_cfg.data_local = data_local
->>>>>>> ddf4aa4c
     test_cfg.eval_loader.dataset.split = split
     test_cfg.dataset = om.create({
         'num_canonical_nodes': 1,
@@ -353,15 +348,10 @@
 
     with pytest.raises(MisconfiguredHfDatasetError):
         build_finetuning_dataloader(
-<<<<<<< HEAD
-            **cfg, tokenizer=tokenizer,
-            device_batch_size=device_batch_size).dataloader
-=======
-            cfg,
-            tokenizer,
-            device_batch_size,
+            **cfg,
+            tokenizer=tokenizer,
+            device_batch_size=device_batch_size,
         ).dataloader
->>>>>>> ddf4aa4c
 
 
 @pytest.mark.parametrize('use_chat_formatting', [True, False])
@@ -420,17 +410,11 @@
     if not decoder_only_format:
         expected_keys += ['decoder_attention_mask', 'decoder_input_ids']
 
-<<<<<<< HEAD
-    loader = build_finetuning_dataloader(tokenizer=tokenizer,
-                                         device_batch_size=device_batch_size,
-                                         **cfg).dataloader
-=======
     loader = build_finetuning_dataloader(
-        cfg,
-        tokenizer,
-        device_batch_size,
+        tokenizer=tokenizer,
+        device_batch_size=device_batch_size,
+        **cfg,
     ).dataloader
->>>>>>> ddf4aa4c
     batch_ix = 0
     for batch in loader:
         for k in expected_keys:
@@ -480,9 +464,11 @@
     tokenizer = build_tokenizer('gpt2', {})
 
     with expectation:
-        _ = build_finetuning_dataloader(tokenizer=tokenizer,
-                                        device_batch_size=1,
-                                        **cfg)
+        _ = build_finetuning_dataloader(
+            tokenizer=tokenizer,
+            device_batch_size=1,
+            **cfg,
+        )
 
     # If no raised errors, we should expect downloaded files with only safe file types.
     if expectation == does_not_raise():
@@ -551,9 +537,11 @@
         )
 
     with error_context:
-        _ = build_finetuning_dataloader(tokenizer=tokenizer,
-                                        device_batch_size=device_batch_size,
-                                        **cfg)
+        _ = build_finetuning_dataloader(
+            tokenizer=tokenizer,
+            device_batch_size=device_batch_size,
+            **cfg,
+        )
 
     if dist.get_global_rank() == 0:
         shutil.rmtree(tiny_dataset_folder_path)
@@ -598,9 +586,11 @@
         tokenizer_kwargs={'model_max_length': max_seq_len},
     )
 
-    _ = build_finetuning_dataloader(tokenizer=tokenizer,
-                                    device_batch_size=4,
-                                    **cfg)
+    _ = build_finetuning_dataloader(
+        tokenizer=tokenizer,
+        device_batch_size=4,
+        **cfg,
+    )
 
 
 def mock_get_file(path: str, destination: str, overwrite: bool = False):
@@ -644,19 +634,15 @@
     )
 
     # Mock get_file to avoid downloading the file
-<<<<<<< HEAD
-    with patch('llmfoundry.data.finetuning.dataloader.get_file',
-               wraps=mock_get_file) as f:
-        _ = build_finetuning_dataloader(tokenizer=tokenizer,
-                                        device_batch_size=4,
-                                        **cfg)
-=======
     with patch(
         'llmfoundry.data.finetuning.dataloader.get_file',
         wraps=mock_get_file,
     ) as f:
-        _ = build_finetuning_dataloader(cfg, tokenizer, 4)
->>>>>>> ddf4aa4c
+        _ = build_finetuning_dataloader(
+            tokenizer=tokenizer,
+            device_batch_size=4,
+            **cfg,
+        )
         for call in f.call_args_list:
             path_arg = call.kwargs['path']
             dest_arg = call.kwargs['destination']
@@ -729,9 +715,11 @@
 
     cfg = om.create(cfg)
 
-    dataloader = build_finetuning_dataloader(tokenizer=tokenizer,
-                                             device_batch_size=2,
-                                             **cfg).dataloader
+    dataloader = build_finetuning_dataloader(
+        tokenizer=tokenizer,
+        device_batch_size=2,
+        **cfg,
+    ).dataloader
 
     expected_keys = ['input_ids', 'labels']
     for batch in dataloader:
@@ -941,17 +929,11 @@
         )
 
     with error_context:
-<<<<<<< HEAD
-        dl = build_finetuning_dataloader(tokenizer=tokenizer,
-                                         device_batch_size=device_batch_size,
-                                         **cfg).dataloader
-=======
         dl = build_finetuning_dataloader(
-            cfg,
-            tokenizer,
-            device_batch_size,
+            tokenizer=tokenizer,
+            device_batch_size=device_batch_size,
+            **cfg,
         ).dataloader
->>>>>>> ddf4aa4c
 
     if not any(invalid_prompt_response_params):
         # +5 because we added samples with just bos/eos in each of prompt/response
@@ -1066,17 +1048,11 @@
         )
 
     with error_context:
-<<<<<<< HEAD
-        build_finetuning_dataloader(tokenizer=tokenizer,
-                                    device_batch_size=device_batch_size,
-                                    **cfg).dataloader
-=======
         build_finetuning_dataloader(
-            cfg,
-            tokenizer,
-            device_batch_size,
+            tokenizer=tokenizer,
+            device_batch_size=device_batch_size,
+            **cfg,
         ).dataloader
->>>>>>> ddf4aa4c
 
 
 def test_finetune_dataloader_pure_pad_responses():
@@ -1128,15 +1104,10 @@
 
     device_batch_size = 1
     dataloader = build_finetuning_dataloader(
-<<<<<<< HEAD
-        tokenizer=tokenizer, device_batch_size=device_batch_size,
-        **cfg).dataloader
-=======
-        cfg,
-        tokenizer,
-        device_batch_size,
+        tokenizer=tokenizer,
+        device_batch_size=device_batch_size,
+        **cfg,
     ).dataloader
->>>>>>> ddf4aa4c
 
     # We should be able to iterate through this dataset without crashing
     for i, batch in enumerate(dataloader):
@@ -1278,17 +1249,14 @@
         })
         monkeypatch.setattr(
             'llmfoundry.data.finetuning.tasks.DatasetConstructor.build_from_hf',
-<<<<<<< HEAD
-            lambda *args, **kwargs: [])
-        dl = build_finetuning_dataloader(tokenizer=gptt,
-                                         device_batch_size=batch_size,
-                                         **cfg)
-=======
             lambda *args,
             **kwargs: [],
         )
-        dl = build_finetuning_dataloader(cfg, gptt, batch_size)
->>>>>>> ddf4aa4c
+        dl = build_finetuning_dataloader(
+            tokenizer=gptt,
+            device_batch_size=batch_size,
+            **cfg,
+        )
     elif dataloader_type == 'finetuning-streaming':
         cfg = DictConfig({
             'name': 'finetuning',
@@ -1306,17 +1274,14 @@
         })
         monkeypatch.setattr(
             'llmfoundry.data.finetuning.tasks.DatasetConstructor.build_from_streaming',
-<<<<<<< HEAD
-            lambda *args, **kwargs: [])
-        dl = build_finetuning_dataloader(tokenizer=gptt,
-                                         device_batch_size=batch_size,
-                                         **cfg)
-=======
             lambda *args,
             **kwargs: [],
         )
-        dl = build_finetuning_dataloader(cfg, gptt, batch_size)
->>>>>>> ddf4aa4c
+        dl = build_finetuning_dataloader(
+            tokenizer=gptt,
+            device_batch_size=batch_size,
+            **cfg,
+        )
     elif dataloader_type == 'text':
         cfg = {
             'name': 'text',
@@ -1328,20 +1293,8 @@
                 'shuffle': True,
                 'shuffle_seed': 0,
             },
-<<<<<<< HEAD
-            **common_args
+            **common_args,
         }
-        ds_mock = MagicMock()
-        ds_mock.tokenizer = gptt
-        monkeypatch.setattr('llmfoundry.data.text_data.StreamingTextDataset',
-                            lambda *args, **kwargs: ds_mock)
-        cfg.pop('name')
-        dl = build_text_dataloader(**cfg,
-                                   tokenizer=gptt,
-                                   device_batch_size=batch_size)
-=======
-            **common_args,
-        })
         ds_mock = MagicMock()
         ds_mock.tokenizer = gptt
         monkeypatch.setattr(
@@ -1349,8 +1302,12 @@
             lambda *args,
             **kwargs: ds_mock,
         )
-        dl = build_text_dataloader(cfg, gptt, batch_size)
->>>>>>> ddf4aa4c
+        cfg.pop('name')
+        dl = build_text_dataloader(
+            **cfg,
+            tokenizer=gptt,
+            device_batch_size=batch_size,
+        )
     else:
         raise NotImplementedError()
 
@@ -1463,14 +1420,8 @@
         )
 
     with error_context:
-<<<<<<< HEAD
-        build_finetuning_dataloader(tokenizer=tokenizer,
-                                    device_batch_size=device_batch_size,
-                                    **cfg).dataloader
-=======
         build_finetuning_dataloader(
-            cfg,
-            tokenizer,
-            device_batch_size,
-        ).dataloader
->>>>>>> ddf4aa4c
+            tokenizer=tokenizer,
+            device_batch_size=device_batch_size,
+            **cfg,
+        ).dataloader