--- conflicted
+++ resolved
@@ -121,15 +121,9 @@
     profile_packing.return_value = [(1, .9, 0), (2, .8, 0), (3, .7, .5)]
 
     packing_ratio = auto_packing_ratio(
-<<<<<<< HEAD
         dataloader_cfg={'dataset': {
-            'max_seq_len': 2048
+            'max_seq_len': 2048,
         }},
-=======
-        dataloader_cfg=DictConfig({'dataset': {
-            'max_seq_len': 2048,
-        }}),
->>>>>>> ddf4aa4c
         tokenizer=None,
         device_batch_size=1,
     )  # Dummy values, profiling results are already set.
@@ -154,15 +148,9 @@
                                         (3, .7, .5)]  # should pick 2
 
     packing_ratio = auto_packing_ratio(
-<<<<<<< HEAD
         dataloader_cfg={'dataset': {
-            'max_seq_len': 2048
+            'max_seq_len': 2048,
         }},
-=======
-        dataloader_cfg=DictConfig({'dataset': {
-            'max_seq_len': 2048,
-        }}),
->>>>>>> ddf4aa4c
         tokenizer=None,
         device_batch_size=1,
     )  # Dummy values, profiling results are already set.
@@ -207,17 +195,11 @@
         'timeout': 0,
     })
 
-<<<<<<< HEAD
-    loader = build_finetuning_dataloader(**cfg,
-                                         tokenizer=tokenizer,
-                                         device_batch_size=6).dataloader
-=======
     loader = build_finetuning_dataloader(
-        cfg,
-        tokenizer,
+        **cfg,
+        tokenizer=tokenizer,
         device_batch_size=6,
     ).dataloader
->>>>>>> ddf4aa4c
 
     batch_ix = 0
     for _ in loader:
@@ -256,17 +238,11 @@
         'timeout': 0,
     }
 
-<<<<<<< HEAD
-    loader = build_finetuning_dataloader(**cfg,
-                                         tokenizer=tokenizer,
-                                         device_batch_size=6).dataloader
-=======
     loader = build_finetuning_dataloader(
-        cfg,
-        tokenizer,
+        **cfg,
+        tokenizer=tokenizer,
         device_batch_size=6,
     ).dataloader
->>>>>>> ddf4aa4c
 
     assert isinstance(loader, DataLoader)
     pack_collator = loader.collate_fn
