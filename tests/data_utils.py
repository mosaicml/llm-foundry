# Copyright 2022 MosaicML LLM Foundry authors
# SPDX-License-Identifier: Apache-2.0

import json
import os
import shutil
from argparse import Namespace
from pathlib import Path
from typing import Dict, List, Optional

from omegaconf import DictConfig
from omegaconf import OmegaConf as om

<<<<<<< HEAD
from llmfoundry.data_prep import convert_dataset_json  # noqa: E402
from scripts.data_prep.convert_dataset_hf import main as main_hf  # noqa: E402
=======
from llmfoundry.command_utils import convert_dataset_hf
from scripts.data_prep.convert_dataset_json import \
    main as main_json  # noqa: E402
>>>>>>> e7bf8db6


def make_tiny_ft_dataset(
    path: str,
    size: int = 4,
    add_bad_data_dropped: bool = False,
    add_invalid_prompt_type: bool = False,
    add_invalid_response_type: bool = False,
    add_unknown_example_type: bool = False,
    add_just_bos_eos_pad: bool = False,
    add_too_many_example_keys: bool = False,
    pad_token: Optional[str] = None,
    start_token: Optional[str] = None,
    end_token: Optional[str] = None,
):
    if Path(path).suffix != '.jsonl':
        raise ValueError(f'Path {path} must be a jsonl file.')
    good_sample = {'prompt': 'hello', 'response': 'goodbye'}
    samples = [good_sample] * size
    if add_bad_data_dropped:
        if pad_token is None:
            raise ValueError(
                'pad_token, start_token, and end_token must be specified if add_bad_data is True',
            )
        # empty prompt
        samples.append({'prompt': '', 'response': 'goodbye'})
        # empty response
        samples.append({'prompt': 'hello', 'response': ''})

    if add_invalid_prompt_type:
        # prompt just None
        samples.append({
            'prompt': None,
            'response': 'goodbye',
        })  # type: ignore (intentional test)

    if add_invalid_response_type:
        # response just None
        samples.append({
            'prompt': 'hello',
            'response': None,
        })  # type: ignore (intentional test)

    if add_too_many_example_keys:
        # too many keys
        samples.append({
            'prompt': 'hello',
            'response': 'goodbye',
            'completion': 'bar',
        })

    if add_just_bos_eos_pad:
        if pad_token is None or start_token is None or end_token is None:
            raise ValueError(
                'pad_token, start_token, and end_token must be specified if add_just_bos_eos is True',
            )
        # prompt just start
        samples.append({'prompt': start_token, 'response': 'goodbye'})
        # response just start
        samples.append({'prompt': 'hello', 'response': start_token})
        # prompt just end
        samples.append({'prompt': end_token, 'response': 'goodbye'})
        # response just end
        samples.append({'prompt': 'hello', 'response': end_token})
        # prompt just pad
        samples.append({'prompt': pad_token, 'response': 'goodbye'})
    if add_unknown_example_type:
        # unknown example type
        samples = [{'foo': 'yee', 'bar': 'haw'}]

    os.makedirs(os.path.dirname(path), exist_ok=True)
    with open(path, 'w') as _f:
        for sample in samples:
            _f.write(json.dumps(sample))
            _f.write('\n')


def make_tiny_conversation_ft_dataset(
    size: int,
    path: str,
    add_invalid_last_chat_message: bool = False,
    add_invalid_message_key_quantity: bool = False,
    add_invalid_content_type: bool = False,
    add_invalid_role: bool = False,
    add_not_alternating_roles: bool = False,
    use_messages_format: bool = True,
):
    if Path(path).suffix != '.jsonl':
        raise ValueError(f'Path {path} must be a jsonl file.')
    good_sample = {
        'messages': [{
            'role': 'system',
            'content': 'A conversation between a user and a helpful assistant.',
        }, {
            'role': 'user',
            'content': "Hi there. What's the capital of the moon?",
        }, {
            'role': 'assistant',
            'content': "This question doesn't make sense.",
        }],
    }

    samples = [good_sample] * size

    if add_invalid_last_chat_message:
        # invalid last chat message
        samples.append({
            'messages': [{
                'role':
                    'system',
                'content':
                    'A conversation between a user and a helpful assistant.',
            }, {
                'role': 'user',
                'content': "Hi there. What's the capital of the moon?",
            }, {
                'role': 'system',
                'content': "This question doesn't make sense.",
            }],
        })

    if add_invalid_message_key_quantity:
        # invalid message key quantity
        samples.append({
            'messages': [{
                'role':
                    'system',
                'content':
                    'A conversation between a user and a helpful assistant.',
                'extra_key':
                    'extra value',
            }],
        })

    if add_invalid_role:
        # invalid role
        samples.append({
            'messages': [{
                'role':
                    'system',
                'content':
                    'A conversation between a user and a helpful assistant.',
            }, {
                'role': 'foo',
                'content': "Hi there. What's the capital of the moon?",
            }, {
                'role': 'assistant',
                'content': "This question doesn't make sense.",
            }],
        })

    if add_invalid_content_type:
        # invalid conversation type
        samples.append({
            'messages': [{
                'role':
                    'system',
                'content':
                    'A conversation between a user and a helpful assistant.',
            }, {
                'role': 'user',
                'content': "Hi there. What's the capital of the moon?",
            }, {
                'role': 'assistant',
                'content': None,
            }],
        })  # type: ignore (intentional test)

    if add_not_alternating_roles:
        # not alternating roles
        samples.append({
            'messages': [{
                'role':
                    'system',
                'content':
                    'A conversation between a user and a helpful assistant.',
            }, {
                'role': 'assistant',
                'content': "Hi there. What's the capital of the moon?",
            }, {
                'role': 'assistant',
                'content': "This question doesn't make sense.",
            }],
        })

    def messages_to_conversation(sample: Dict):
        assert 'messages' in sample
        messages = sample['messages']

        role_map = {
            'user': 'human',
            'assistant': 'gpt',
        }
        conversations: List[Dict[str, str]] = []
        for message in messages:
            role: str = role_map.get(message['role'], message['role'])
            content: str = message['content']
            conversations.append({'from': role, 'value': content})
        return {'conversations': conversations}

    if not use_messages_format:
        samples = [messages_to_conversation(sample) for sample in samples]

    os.makedirs(os.path.dirname(path), exist_ok=True)
    with open(path, 'w') as _f:
        for sample in samples:
            _f.write(json.dumps(sample))
            _f.write('\n')


def create_c4_dataset_xxsmall(path: Path) -> str:
    """Creates a small mocked version of the C4 dataset."""
    c4_dir = os.path.join(path, f'my-copy-c4')
    downloaded_split = 'val_xxsmall'  # very fast to convert

    # Hyperparameters from https://github.com/mosaicml/llm-foundry/blob/340a56658560ebceb2a3aa69d6e37813e415acd0/README.md#L188
    convert_dataset_hf(
        dataset='c4',
        data_subset='en',
        splits=[downloaded_split],
        out_root=c4_dir,
        compression=None,
        concat_tokens=2048,
        tokenizer='EleutherAI/gpt-neox-20b',
        tokenizer_kwargs={},
        bos_text='',
        eos_text='<|endoftext|>',
        no_wrap=False,
        num_workers=8,
    )

    # copy the small downloaded_split to other c4 splits for mocking purposes
    mocked_splits = ['train', 'val']
    for mocked_split in mocked_splits:
        shutil.copytree(
            os.path.join(c4_dir, 'val_xxsmall'),
            os.path.join(c4_dir, mocked_split),
        )
    assert os.path.exists(c4_dir)
    return c4_dir


def create_arxiv_dataset(path: Path) -> str:
    """Creates an arxiv dataset."""
    arxiv_dir = os.path.join(path, f'my-copy-arxiv')
    downloaded_split = 'train'

    arxiv_path = 'data_prep/example_data/arxiv.jsonl'
    if not os.getcwd().endswith('scripts'):
        arxiv_path = os.path.join('scripts', arxiv_path)

    convert_dataset_json(
        path=arxiv_path,
        out_root=arxiv_dir,
        compression=None,
        split=downloaded_split,
        concat_tokens=None,
        bos_text='',
        eos_text='',
        no_wrap=False,
        num_workers=None,
    )

    return arxiv_dir


def gpt_tiny_cfg(dataset_name: str, device: str):
    """Create gpt tiny cfg."""
    from tests.fixtures.autouse import REPO_DIR
    conf_path: str = os.path.join(
        REPO_DIR,
        'scripts/train/yamls/pretrain/testing.yaml',
    )
    with open(conf_path) as f:
        test_cfg = om.load(f)
    assert isinstance(test_cfg, DictConfig)

    test_cfg.variables.data_local = dataset_name
    test_cfg.global_train_batch_size = 8
    test_cfg.device_eval_batch_size = 4
    test_cfg.device_train_microbatch_size = 4
    test_cfg.max_duration = '4ba'
    test_cfg.eval_interval = '4ba'
    test_cfg.variables.run_name = 'gpt-mini-integration-test'

    if device == 'cpu':
        test_cfg.model.init_device = 'cpu'
        test_cfg.fsdp_config = None
        test_cfg.model.attn_config.attn_impl = 'torch'
        test_cfg.model.loss_fn = 'torch_crossentropy'
        test_cfg.precision = 'fp32'

    return test_cfg<|MERGE_RESOLUTION|>--- conflicted
+++ resolved
@@ -4,21 +4,16 @@
 import json
 import os
 import shutil
-from argparse import Namespace
 from pathlib import Path
 from typing import Dict, List, Optional
 
 from omegaconf import DictConfig
 from omegaconf import OmegaConf as om
 
-<<<<<<< HEAD
-from llmfoundry.data_prep import convert_dataset_json  # noqa: E402
-from scripts.data_prep.convert_dataset_hf import main as main_hf  # noqa: E402
-=======
-from llmfoundry.command_utils import convert_dataset_hf
-from scripts.data_prep.convert_dataset_json import \
-    main as main_json  # noqa: E402
->>>>>>> e7bf8db6
+from llmfoundry.command_utils import (
+    convert_dataset_hf,
+    convert_dataset_json,
+)
 
 
 def make_tiny_ft_dataset(
