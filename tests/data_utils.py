# Copyright 2022 MosaicML LLM Foundry authors
# SPDX-License-Identifier: Apache-2.0

import os
<<<<<<< HEAD
=======
import sys

# Add repo root to path so we can import scripts and test it
repo_dir = os.path.abspath(os.path.join(os.path.dirname(__file__), '..'))
sys.path.append(repo_dir)

import json
>>>>>>> 31008599
import pathlib
import shutil
from argparse import Namespace
from typing import Optional

from omegaconf import DictConfig
from omegaconf import OmegaConf as om

from scripts.data_prep.convert_dataset_hf import main as main_hf  # noqa: E402
from scripts.data_prep.convert_dataset_json import \
    main as main_json  # noqa: E402


def make_tiny_ft_dataset(
    path: str,
    size: int = 4,
    add_bad_data_dropped: bool = False,
    add_bad_data_error: bool = False,
    add_just_bos_eos_pad: bool = False,
    pad_token: Optional[str] = None,
    start_token: Optional[str] = None,
    end_token: Optional[str] = None,
):
    good_sample = {'prompt': 'hello', 'response': 'goodbye'}
    samples = [good_sample] * size
    if add_bad_data_dropped:
        if pad_token is None:
            raise ValueError(
                'pad_token, start_token, and end_token must be specified if add_bad_data is True'
            )
        # empty prompt
        samples.append({'prompt': '', 'response': 'goodbye'})
        # empty response
        samples.append({'prompt': 'hello', 'response': ''})
        # response just pad
        samples.append({'prompt': 'hello', 'response': pad_token})
        # response just pad multiple times
        samples.append({'prompt': 'hello', 'response': pad_token * 3})

    if add_bad_data_error:
        # prompt just None
        samples.append({
            'prompt': None,
            'response': 'goodbye'
        })  # type: ignore (intentional test)
        # response just None
        samples.append({
            'prompt': 'hello',
            'response': None
        })  # type: ignore (intentional test)

    if add_just_bos_eos_pad:
        if pad_token is None or start_token is None or end_token is None:
            raise ValueError(
                'pad_token, start_token, and end_token must be specified if add_just_bos_eos is True'
            )
        # prompt just start
        samples.append({'prompt': start_token, 'response': 'goodbye'})
        # response just start
        samples.append({'prompt': 'hello', 'response': start_token})
        # prompt just end
        samples.append({'prompt': end_token, 'response': 'goodbye'})
        # response just end
        samples.append({'prompt': 'hello', 'response': end_token})
        # prompt just pad
        samples.append({'prompt': pad_token, 'response': 'goodbye'})

    os.makedirs(os.path.dirname(path), exist_ok=True)
    with open(path, 'w') as _f:
        for sample in samples:
            _f.write(json.dumps(sample))
            _f.write('\n')


def create_c4_dataset_xxsmall(path: pathlib.Path) -> str:
    """Creates a small mocked version of the C4 dataset."""
    c4_dir = os.path.join(path, f'my-copy-c4')
    downloaded_split = 'val_xxsmall'  # very fast to convert

    # Hyperparameters from https://github.com/mosaicml/llm-foundry/blob/340a56658560ebceb2a3aa69d6e37813e415acd0/README.md#L188
    main_hf(
        Namespace(
            **{
                'dataset': 'c4',
                'data_subset': 'en',
                'splits': [downloaded_split],
                'out_root': c4_dir,
                'compression': None,
                'concat_tokens': 2048,
                'tokenizer': 'EleutherAI/gpt-neox-20b',
                'tokenizer_kwargs': {},
                'bos_text': '',
                'eos_text': '<|endoftext|>',
                'no_wrap': False,
                'num_workers': 8
            }))

    # copy the small downloaded_split to other c4 splits for mocking purposes
    mocked_splits = ['train', 'val']
    for mocked_split in mocked_splits:
        shutil.copytree(os.path.join(c4_dir, 'val_xxsmall'),
                        os.path.join(c4_dir, mocked_split))
    assert os.path.exists(c4_dir)
    return c4_dir


def create_arxiv_dataset(path: pathlib.Path) -> str:
    """Creates an arxiv dataset."""
    arxiv_dir = os.path.join(path, f'my-copy-arxiv')
    downloaded_split = 'train'

    main_json(
        Namespace(
            **{
                'path': 'data_prep/example_data/arxiv.jsonl',
                'out_root': arxiv_dir,
                'compression': None,
                'split': downloaded_split,
                'concat_tokens': None,
                'bos_text': None,
                'eos_text': None,
                'no_wrap': False,
                'num_workers': None
            }))

    return arxiv_dir


def gpt_tiny_cfg(dataset_name: str, device: str):
    """Create gpt tiny cfg."""
<<<<<<< HEAD
    from tests.fixtures.autouse import REPO_DIR
    conf_path: str = os.path.join(
        REPO_DIR,
        'scripts/train/yamls/pretrain/testing.yaml',
    )
=======
    conf_path: str = os.path.join(repo_dir,
                                  'scripts/train/yamls/pretrain/testing.yaml')
>>>>>>> 31008599
    with open(conf_path) as f:
        test_cfg = om.load(f)
    assert isinstance(test_cfg, DictConfig)

    test_cfg.data_local = dataset_name
    test_cfg.global_train_batch_size = 8
    test_cfg.device_eval_batch_size = 4
    test_cfg.device_train_microbatch_size = 4
    test_cfg.max_duration = '4ba'
    test_cfg.eval_interval = '4ba'
    test_cfg.run_name = 'gpt-mini-integration-test'

    if device == 'cpu':
        test_cfg.model.init_device = 'cpu'
        test_cfg.fsdp_config = None
        test_cfg.model.attn_config.attn_impl = 'torch'
        test_cfg.model.loss_fn = 'torch_crossentropy'
        test_cfg.precision = 'fp32'

    return test_cfg<|MERGE_RESOLUTION|>--- conflicted
+++ resolved
@@ -2,16 +2,6 @@
 # SPDX-License-Identifier: Apache-2.0
 
 import os
-<<<<<<< HEAD
-=======
-import sys
-
-# Add repo root to path so we can import scripts and test it
-repo_dir = os.path.abspath(os.path.join(os.path.dirname(__file__), '..'))
-sys.path.append(repo_dir)
-
-import json
->>>>>>> 31008599
 import pathlib
 import shutil
 from argparse import Namespace
@@ -142,16 +132,11 @@
 
 def gpt_tiny_cfg(dataset_name: str, device: str):
     """Create gpt tiny cfg."""
-<<<<<<< HEAD
     from tests.fixtures.autouse import REPO_DIR
     conf_path: str = os.path.join(
         REPO_DIR,
         'scripts/train/yamls/pretrain/testing.yaml',
     )
-=======
-    conf_path: str = os.path.join(repo_dir,
-                                  'scripts/train/yamls/pretrain/testing.yaml')
->>>>>>> 31008599
     with open(conf_path) as f:
         test_cfg = om.load(f)
     assert isinstance(test_cfg, DictConfig)
