# Copyright 2024 MosaicML LLM Foundry authors
# SPDX-License-Identifier: Apache-2.0

# Copyright 2022 MosaicML Composer authors
# SPDX-License-Identifier: Apache-2.0

import contextlib
import os
import random
import types
from pathlib import Path
from typing import Dict, List, Optional

import pytest
import torch
from composer import Evaluator
from composer.core import DataSpec
from torch.utils.data import DataLoader

# isort: off
from llmfoundry.eval.datasets import (
    InContextLearningDataset, InContextLearningCodeEvalDataset,
    InContextLearningMultipleChoiceTaskDataset,
    InContextLearningGenerationTaskWithAnswersDataset,
    InContextLearningSchemaTaskDataset, get_icl_task_dataloader, strip_data,
    tokenizer_needs_prefix_space, trim_context, get_continuation_span,
    get_fewshot_sample_idxs, make_padded_input)
# isort: on
import transformers
from composer.datasets.utils import MultiTokenEOSCriteria
from composer.loggers import InMemoryLogger
from composer.models import HuggingFaceModel
from composer.trainer import Trainer
from composer.utils import dist, reproducibility

from llmfoundry.eval.metrics import (
    InContextLearningCodeEvalAccuracy,
<<<<<<< HEAD
    InContextLearningGenerationWithAnswersAccuracy, InContextLearningLMAccuracy,
=======
    InContextLearningGenerationExactMatchAccuracy, InContextLearningLMAccuracy,
>>>>>>> 898928e2
    InContextLearningMultipleChoiceAccuracy)


def test_strip_data():
    data_to_strip = {
        'strip_data': '  boo!  \n',
        'has_space': '  wa hoo!',
        'end_space': 'yoohoo!  '
    }
    stripped_data = strip_data(data_to_strip)
    for k, v in stripped_data.items():
        assert k in data_to_strip
        assert not v[0].isspace()
        assert not v[-1].isspace()


@pytest.mark.skip(
    reason="Currently don't have a tokenizer that satisfies this test")
def test_tokenizer_needs_prefix_space_when_space_not_needed(
        tiny_gpt2_tokenizer: transformers.AutoTokenizer):
    assert not tokenizer_needs_prefix_space(tiny_gpt2_tokenizer)


def test_tokenizer_needs_prefix_space_when_space_needed():
    tokenizer = transformers.AutoTokenizer.from_pretrained(
        'facebook/opt-125m',
        use_fast=False)  # type: ignore reportUnboundVariable
    assert tokenizer_needs_prefix_space(tokenizer)


def test_trim_context():
    context = [0] * 99 + [1] * 2037
    continuation = [2] * 10
    max_seq_len = 2048
    trimmed_context = trim_context(context,
                                   continuation,
                                   max_seq_len=max_seq_len)
    assert len(trimmed_context) == 2038
    assert trimmed_context[0] == 0
    assert trimmed_context[1] == 1


def test_trim_context_no_continuation():
    context = [0] * 2048
    max_seq_len = 2048
    trimmed_context = trim_context(context, [], max_seq_len=max_seq_len)
    assert len(trimmed_context) == 2048
    context = [0] * 3000 + [1]
    max_seq_len = 2048
    trimmed_context = trim_context(context, [], max_seq_len=max_seq_len)
    assert len(trimmed_context) == 2048
    assert trimmed_context[-1] == 1


def test_get_continuation_span():
    context = [0] * 200
    continuation = [1] * 3
    cont_span = get_continuation_span(context, continuation)
    assert torch.all(torch.eq(cont_span, torch.tensor([200, 201, 202])))
    continuation = [1]
    cont_span = get_continuation_span(context, continuation)
    assert torch.all(torch.eq(cont_span, torch.tensor([200])))


@pytest.mark.parametrize('padding_side', ['left', 'right', 'middle'])
def test_make_padding(tiny_gpt2_tokenizer: transformers.AutoTokenizer,
                      padding_side: str):
    context = tiny_gpt2_tokenizer(' cat' * 2000)['input_ids']
    padding_id = tiny_gpt2_tokenizer.eos_token_id

    error_context = contextlib.nullcontext() if padding_side in {
        'left', 'right'
    } else pytest.raises(ValueError)

    with error_context:
        input_ids = make_padded_input(context, [],
                                      2048,
                                      padding_id,
                                      padding_side=padding_side)

        if padding_side == 'left':
            assert input_ids[0] == tiny_gpt2_tokenizer.eos_token_id
            assert input_ids[48:].tolist() == context
        elif padding_side == 'right':
            assert input_ids[-1] == tiny_gpt2_tokenizer.eos_token_id
            assert input_ids[:-48].tolist() == context


def test_batch_padding_logic_no_padding(
        tiny_gpt2_tokenizer: transformers.AutoTokenizer):
    continuation = tiny_gpt2_tokenizer(' dog' * 2000)['input_ids']
    context = tiny_gpt2_tokenizer(' cat' * 2000)['input_ids']
    max_seq_len = 2048
    trimmed_context = trim_context(context, continuation, max_seq_len)
    continuation_spans = get_continuation_span(trimmed_context, continuation)
    padded_input = make_padded_input(trimmed_context,
                                     continuation,
                                     max_seq_len,
                                     tiny_gpt2_tokenizer.pad_token_id,
                                     padding_side='right')
    assert continuation_spans[0] == 48 and continuation_spans[-1] == 2047
    assert len(padded_input) == 2048
    assert tiny_gpt2_tokenizer.pad_token_id not in padded_input


def test_batch_padding_logic_with_padding(
        tiny_gpt2_tokenizer: transformers.AutoTokenizer):
    continuation = tiny_gpt2_tokenizer(' dog' * 200)['input_ids']
    context = tiny_gpt2_tokenizer(' cat' * 200)['input_ids']
    max_seq_len = 2048
    trimmed_context = trim_context(context, continuation, max_seq_len)
    continuation_spans = get_continuation_span(trimmed_context, continuation)
    padded_input = make_padded_input(trimmed_context,
                                     continuation,
                                     max_seq_len,
                                     tiny_gpt2_tokenizer.pad_token_id,
                                     padding_side='right')
    assert continuation_spans[0] == 200 and continuation_spans[-1] == 399
    assert len(padded_input) == 2048
    assert padded_input[-1] == tiny_gpt2_tokenizer.pad_token_id


def test_fewshot_sample_idxs():
    rng = random.Random(1234)

    fewshot_idxs = get_fewshot_sample_idxs(dataset_size=5,
                                           num_fewshot=4,
                                           example_idx=4,
                                           rng=rng)
    assert fewshot_idxs == {0, 1, 2, 3}

    fewshot_idxs = get_fewshot_sample_idxs(dataset_size=5,
                                           num_fewshot=5,
                                           example_idx=4,
                                           rng=rng)
    assert fewshot_idxs == {0, 1, 2, 3}

    fewshot_idxs = get_fewshot_sample_idxs(dataset_size=5,
                                           num_fewshot=500,
                                           example_idx=4,
                                           rng=rng)
    assert fewshot_idxs == {0, 1, 2, 3}

    fewshot_idxs = get_fewshot_sample_idxs(dataset_size=10,
                                           num_fewshot=7,
                                           example_idx=4,
                                           rng=rng)
    assert len(fewshot_idxs) == 7 and 4 not in fewshot_idxs


def test_fewshot_sample_idxs_randomness():
    dataset_size = 10000
    num_fewshot = 5

    rng_1_seed_1234 = random.Random(1234)
    rng_2_seed_1234 = random.Random(1234)
    rng_3_seed_11 = random.Random(11)

    rng_1_sample_1 = get_fewshot_sample_idxs(dataset_size, num_fewshot, 1,
                                             rng_1_seed_1234)
    rng_2_sample_1 = get_fewshot_sample_idxs(dataset_size, num_fewshot, 1,
                                             rng_2_seed_1234)
    rng_3_sample_1 = get_fewshot_sample_idxs(dataset_size, num_fewshot, 1,
                                             rng_3_seed_11)

    assert rng_1_sample_1 == rng_2_sample_1
    assert rng_1_sample_1 != rng_3_sample_1

    rng_1_sample_2 = get_fewshot_sample_idxs(dataset_size, num_fewshot, 2,
                                             rng_1_seed_1234)
    rng_2_sample_2 = get_fewshot_sample_idxs(dataset_size, num_fewshot, 2,
                                             rng_2_seed_1234)
    rng_3_sample_2 = get_fewshot_sample_idxs(dataset_size, num_fewshot, 2,
                                             rng_3_seed_11)

    assert rng_1_sample_2 == rng_2_sample_2
    assert rng_1_sample_2 != rng_3_sample_2


@pytest.mark.filterwarnings(
    r'ignore:The repository for mosaicml/test_dataset contains custom code which must*:FutureWarning'
)
def test_update_generation_kwargs(
        tiny_gpt2_tokenizer: transformers.AutoTokenizer, tmp_path: Path):
    tokenizer = tiny_gpt2_tokenizer
    seqlen = 2048
    num_fewshot = 0
    prompt_string = ''
    hf_loading_vars = {
        'split': 'test',
        'name': 'invoker',
    }
    hf_parsing_map = {'context': ['quas', 'wex', 'exort'], 'answer': ['spell']}
    gen_kwargs = {'test_arg1': 1, 'test_arg2': 2}

    dl = InContextLearningDataset(
        dataset_uri='hf://mosaicml/test_dataset',
        tokenizer=tokenizer,
        max_seq_len=seqlen,
        pad_tok_id=tokenizer.eos_token_id,
        num_fewshot=num_fewshot,
        fewshot_random_seed=1,
        prompt_string=prompt_string,
        example_delimiter='\n',
        prelimiter='Orbs: ',
        continuation_delimiter='\nSpell:',
        destination_path=str(tmp_path / 'test_dataset_lm_juggernaut.jsonl'),
        hf_loading_vars=hf_loading_vars,
        hf_parsing_map=hf_parsing_map,
        generation_kwargs=gen_kwargs)
    assert dl.base_batch['generation_kwargs'] == {
        'test_arg1': 1,
        'test_arg2': 2
    }


def test_stop_sequences_criteria(
        tiny_gpt2_tokenizer: transformers.AutoTokenizer):
    eos_criteria = MultiTokenEOSCriteria('\n\n', tiny_gpt2_tokenizer, 2)
    seq1 = tiny_gpt2_tokenizer('Dogs are furry')['input_ids']
    seq2 = tiny_gpt2_tokenizer('Dogs are furry\n\n')['input_ids']
    seq1 = [tiny_gpt2_tokenizer.pad_token_id] * (len(seq2) - len(seq1)) + seq1
    input_ids = torch.LongTensor([seq1, seq2])
    assert not eos_criteria(input_ids,
                            None)  # pyright: ignore[reportGeneralTypeIssues]

    eos_criteria = MultiTokenEOSCriteria('\n\n', tiny_gpt2_tokenizer, 2)
    seq1 = tiny_gpt2_tokenizer('Dogs are furry\n\n')['input_ids']
    seq2 = tiny_gpt2_tokenizer('Dogs are furry\n\n')['input_ids']
    input_ids = torch.LongTensor([seq1, seq2])
    assert eos_criteria(input_ids,
                        None)  # pyright: ignore[reportGeneralTypeIssues]


def test_stop_sequences_criteria_sentencepiece(
        tiny_llama_tokenizer: transformers.AutoTokenizer):

    tokenizer = tiny_llama_tokenizer
    eos_criteria = MultiTokenEOSCriteria('\n\n', tokenizer, 2)
    seq1 = tokenizer(
        '\n\nDogs'
    )['input_ids']  # check to make sure starting with the stop sequence doesnt break it
    seq2 = tokenizer('Dogs are furry\n\n')['input_ids']
    seq1 = [tokenizer.eos_token_id] * (len(seq2) - len(seq1)) + seq1
    input_ids = torch.LongTensor([seq1, seq2])
    assert not eos_criteria(input_ids,
                            None)  # pyright: ignore[reportGeneralTypeIssues]

    eos_criteria = MultiTokenEOSCriteria('\n\n', tokenizer, 2)
    seq1 = tokenizer('Dogs are furry\n\n')['input_ids']
    seq2 = tokenizer('Dogs are furry\n\n')['input_ids']
    input_ids = torch.LongTensor([seq1, seq2])
    assert eos_criteria(input_ids,
                        None)  # pyright: ignore[reportGeneralTypeIssues]


@pytest.mark.filterwarnings(
    r'ignore:The repository for mosaicml/test_dataset contains custom code which must*:FutureWarning'
)
def test_update_generation_kwargs_no_kwargs(
        tiny_gpt2_tokenizer: transformers.AutoTokenizer, tmp_path: Path):
    tokenizer = tiny_gpt2_tokenizer
    seqlen = 2048
    num_fewshot = 0
    prompt_string = ''
    hf_loading_vars = {
        'split': 'test',
        'name': 'invoker',
    }
    hf_parsing_map = {'context': ['quas', 'wex', 'exort'], 'answer': ['spell']}

    dl = InContextLearningDataset(
        dataset_uri='hf://mosaicml/test_dataset',
        tokenizer=tokenizer,
        max_seq_len=seqlen,
        pad_tok_id=tokenizer.eos_token_id,
        num_fewshot=num_fewshot,
        fewshot_random_seed=1,
        prompt_string=prompt_string,
        example_delimiter='\n',
        prelimiter='Orbs: ',
        continuation_delimiter='\nSpell:',
        destination_path=str(tmp_path / 'test_dataset_lm_juggernaut.jsonl'),
        hf_loading_vars=hf_loading_vars,
        hf_parsing_map=hf_parsing_map)
    assert not 'generation_kwargs' in dl.base_batch


def test_update_generation_kwargs_no_kwargs_qa_dataset(tmp_path: Path):
    local_data = os.path.join(os.path.dirname(__file__), 'local_data')
    dataset_uri = f'{local_data}/triviaqa_small.jsonl'

    tokenizer = transformers.AutoTokenizer.from_pretrained(
        'facebook/opt-125m')  # type: ignore reportUnboundVariable

    tmp_path_to_broadcast = str(os.path.abspath(tmp_path))
    gathered_paths = dist.all_gather_object(tmp_path_to_broadcast)
    dl = InContextLearningGenerationTaskWithAnswersDataset(
        dataset_uri=dataset_uri,
        tokenizer=tokenizer,
        max_seq_len=1024,
        pad_tok_id=tokenizer.eos_token_id,
        num_fewshot=0,
        fewshot_random_seed=1234,
        prompt_string='',
        example_delimiter='\n',
        continuation_delimiter=': ',
        post_processing_funcs=[('qa_normalization', {})],
        destination_path=str(Path(gathered_paths[0]) / 'icl.jsonl'),
        generation_kwargs=None)
    assert len(dl.base_batch['generation_kwargs']) == 3


def test_update_generation_kwargs_with_kwargs_qa_dataset(tmp_path: Path):
    local_data = os.path.join(os.path.dirname(__file__), 'local_data')
    dataset_uri = f'{local_data}/triviaqa_small.jsonl'

    tokenizer = transformers.AutoTokenizer.from_pretrained(
        'facebook/opt-125m')  # type: ignore reportUnboundVariable

    tmp_path_to_broadcast = str(os.path.abspath(tmp_path))
    gathered_paths = dist.all_gather_object(tmp_path_to_broadcast)
    dl = InContextLearningGenerationTaskWithAnswersDataset(
        dataset_uri=dataset_uri,
        tokenizer=tokenizer,
        max_seq_len=1024,
        pad_tok_id=tokenizer.eos_token_id,
        num_fewshot=0,
        fewshot_random_seed=1234,
        prompt_string='',
        example_delimiter='\n',
        continuation_delimiter=': ',
        post_processing_funcs=[('qa_normalization', {})],
        destination_path=str(Path(gathered_paths[0]) / 'icl.jsonl'),
        generation_kwargs={'temperature': 0.9})
    assert 'generation_kwargs' in dl.base_batch
    assert dl.base_batch['generation_kwargs']['temperature'] == 0.9
    assert len(dl.base_batch['generation_kwargs']) == 4


@pytest.mark.filterwarnings(
    r'ignore:The repository for mosaicml/test_dataset contains custom code which must*:FutureWarning'
)
def test_construct_context(tiny_gpt2_tokenizer: transformers.AutoTokenizer,
                           tmp_path: Path):
    tokenizer = tiny_gpt2_tokenizer
    seqlen = 2048
    num_fewshot = 0
    prompt_string = ''
    hf_loading_vars = {
        'split': 'test',
        'name': 'invoker',
    }
    hf_parsing_map = {'context': ['quas', 'wex', 'exort'], 'answer': ['spell']}

    dl = InContextLearningDataset(
        dataset_uri='hf://mosaicml/test_dataset',
        tokenizer=tokenizer,
        max_seq_len=seqlen,
        pad_tok_id=tokenizer.eos_token_id,
        num_fewshot=num_fewshot,
        fewshot_random_seed=1,
        prompt_string=prompt_string,
        example_delimiter='\n',
        prelimiter='Orbs: ',
        continuation_delimiter='\nSpell: ',
        destination_path=str(tmp_path / 'test_dataset_lm_juggernaut.jsonl'),
        hf_loading_vars=hf_loading_vars,
        hf_parsing_map=hf_parsing_map)
    constructed_context = dl.construct_context({
        'context': 'quas quas exort',
        'answer': 'ice wall'
    })
    assert constructed_context == 'Orbs: quas quas exort\nSpell: '
    constructed_context = dl.construct_context(
        {
            'context': 'quas quas exort',
            'answer': 'ice wall'
        }, add_answer=True)
    assert constructed_context == 'Orbs: quas quas exort\nSpell: ice wall'
    constructed_context = dl.construct_context(
        {
            'context': 'quas quas exort',
            'answer': 'ice wall'
        },
        preceding_text='The harsh White Waste beckons!',
        add_answer=True)
    assert constructed_context == '\nOrbs: quas quas exort\nSpell: ice wall'


@pytest.mark.filterwarnings(
    r'ignore:The repository for mosaicml/test_dataset contains custom code which must*:FutureWarning'
)
def test_get_answer_from_example(
        tiny_gpt2_tokenizer: transformers.AutoTokenizer, tmp_path: Path):
    tokenizer = tiny_gpt2_tokenizer
    seqlen = 2048
    num_fewshot = 0
    prompt_string = ''
    hf_loading_vars = {
        'split': 'test',
        'name': 'invoker',
    }
    hf_parsing_map = {'context': ['quas', 'wex', 'exort'], 'answer': ['spell']}

    dl = InContextLearningDataset(
        dataset_uri='hf://mosaicml/test_dataset',
        tokenizer=tokenizer,
        max_seq_len=seqlen,
        pad_tok_id=tokenizer.eos_token_id,
        num_fewshot=num_fewshot,
        fewshot_random_seed=1,
        prompt_string=prompt_string,
        example_delimiter='\n',
        prelimiter='Orbs: ',
        continuation_delimiter='\nSpell:',
        destination_path=str(tmp_path / 'test_dataset_lm_juggernaut.jsonl'),
        hf_loading_vars=hf_loading_vars,
        hf_parsing_map=hf_parsing_map)
    answer = dl.get_answer_from_example({
        'context': 'wex exort exort',
        'answer': 'alacrity'
    })
    assert answer == ' alacrity'


@pytest.mark.filterwarnings(
    r'ignore:The repository for mosaicml/test_dataset contains custom code which must*:FutureWarning'
)
def test_fix_eos_on_preamble(tmp_path: Path):
    tokenizer = transformers.AutoTokenizer.from_pretrained(
        'facebook/opt-125m',
        use_fast=False)  # type: ignore reportUnboundVariable
    seqlen = 2048
    num_fewshot = 0
    prompt_string = ''
    hf_loading_vars = {
        'split': 'test',
        'name': 'invoker',
    }
    hf_parsing_map = {'context': ['quas', 'wex', 'exort'], 'answer': ['spell']}

    dl = InContextLearningDataset(
        dataset_uri='hf://mosaicml/test_dataset',
        tokenizer=tokenizer,
        max_seq_len=seqlen,
        pad_tok_id=tokenizer.eos_token_id,
        num_fewshot=num_fewshot,
        fewshot_random_seed=1,
        prompt_string=prompt_string,
        example_delimiter='\n',
        prelimiter='Orbs: ',
        continuation_delimiter='\nSpell:',
        destination_path=str(tmp_path / 'test_dataset_lm_juggernaut.jsonl'),
        hf_loading_vars=hf_loading_vars,
        hf_parsing_map=hf_parsing_map)
    preamble = 'blah blah blah.'
    tokenized_preamble = tokenizer.encode(preamble)
    tokenized_preamble += [tokenizer.eos_token_id]
    fixed_preamble = dl._fix_eos_on_preamble(tokenized_preamble)
    assert tokenized_preamble[:-1] == fixed_preamble
    assert fixed_preamble[-1] != tokenizer.eos_token_id


@pytest.mark.filterwarnings(
    r'ignore:The repository for mosaicml/test_dataset contains custom code which must*:FutureWarning'
)
def test_tokenize_example_with_tokenize_labels(
        tiny_gpt2_tokenizer: transformers.AutoTokenizer, tmp_path: Path):
    tokenizer = tiny_gpt2_tokenizer
    seqlen = 2048
    num_fewshot = 0
    prompt_string = ''
    hf_loading_vars = {
        'split': 'test',
        'name': 'invoker',
    }
    hf_parsing_map = {'context': ['quas', 'wex', 'exort'], 'answer': ['spell']}

    dl = InContextLearningDataset(
        dataset_uri='hf://mosaicml/test_dataset',
        tokenizer=tokenizer,
        max_seq_len=seqlen,
        pad_tok_id=tokenizer.eos_token_id,
        num_fewshot=num_fewshot,
        fewshot_random_seed=1,
        prompt_string=prompt_string,
        example_delimiter='\n',
        prelimiter='Orbs: ',
        continuation_delimiter='\nSpell: ',
        destination_path=str(tmp_path / 'test_dataset_lm_juggernaut.jsonl'),
        hf_loading_vars=hf_loading_vars,
        hf_parsing_map=hf_parsing_map,
        tokenize_labels=True)
    tokenized_example = dl.tokenize_example('What spell does this invoke? ',
                                            'exort exort wex\nSpell: ',
                                            {'answer': ' Meatball'})
    tokenized_input = [
        2061, 4822, 857, 428, 26342, 30, 220, 1069, 419, 409, 419, 356, 87, 198,
        31221, 25, 19145, 1894
    ]
    assert tokenized_example['context'][:len(tokenized_input)].tolist(
    ) == tokenized_input
    assert tokenized_example['context'][-1] == tokenizer.eos_token_id
    assert type(tokenized_example['answer'][0]) == int
    assert len(tokenized_example['context']) == seqlen
    assert 'continuation_indices' in tokenized_example


@pytest.mark.filterwarnings(
    r'ignore:The repository for mosaicml/test_dataset contains custom code which must*:FutureWarning'
)
def test_tokenize_example_with_no_tokenize_labels(
        tiny_gpt2_tokenizer: transformers.AutoTokenizer, tmp_path: Path):
    tokenizer = tiny_gpt2_tokenizer
    seqlen = 2048
    num_fewshot = 0
    prompt_string = ''
    hf_loading_vars = {
        'split': 'test',
        'name': 'invoker',
    }
    hf_parsing_map = {'context': ['quas', 'wex', 'exort'], 'answer': ['spell']}

    dl = InContextLearningDataset(
        dataset_uri='hf://mosaicml/test_dataset',
        tokenizer=tokenizer,
        max_seq_len=seqlen,
        pad_tok_id=tokenizer.eos_token_id,
        num_fewshot=num_fewshot,
        fewshot_random_seed=1,
        prompt_string=prompt_string,
        example_delimiter='\n',
        prelimiter='Orbs: ',
        continuation_delimiter='\nSpell: ',
        destination_path=str(tmp_path / 'test_dataset_lm_juggernaut.jsonl'),
        hf_loading_vars=hf_loading_vars,
        hf_parsing_map=hf_parsing_map,
        tokenize_labels=False)
    tokenized_example = dl.tokenize_example('What spell does this invoke? ',
                                            'exort exort wex\nSpell: ',
                                            {'answer': ' Meatball'})
    tokenized_input = [
        2061, 4822, 857, 428, 26342, 30, 220, 1069, 419, 409, 419, 356, 87, 198,
        31221, 25
    ]
    assert tokenized_example['context'][:len(tokenized_input)].tolist(
    ) == tokenized_input
    assert tokenized_example['context'][-1] == tokenizer.eos_token_id
    assert len(tokenized_example['context']) == seqlen
    assert type(tokenized_example['answer']) == str


def test_qa_set_cot_no_cot(tmp_path: Path):
    local_data = os.path.join(os.path.dirname(__file__), 'local_data')
    dataset_uri = f'{local_data}/triviaqa_small.jsonl'

    tokenizer = transformers.AutoTokenizer.from_pretrained(
        'facebook/opt-125m')  # type: ignore reportUnboundVariable

    tmp_path_to_broadcast = str(os.path.abspath(tmp_path))
    gathered_paths = dist.all_gather_object(tmp_path_to_broadcast)
    dl = InContextLearningGenerationTaskWithAnswersDataset(
        dataset_uri=dataset_uri,
        tokenizer=tokenizer,
        max_seq_len=1024,
        pad_tok_id=tokenizer.eos_token_id,
        num_fewshot=0,
        fewshot_random_seed=1234,
        prompt_string='',
        example_delimiter='\n',
        continuation_delimiter=': ',
        post_processing_funcs=[('qa_normalization', {})],
        destination_path=str(Path(gathered_paths[0]) / 'icl.jsonl'),
    )
    assert not dl.has_cot


def test_qa_set_cot_has_cot(tmp_path: Path):
    local_data = os.path.join(os.path.dirname(__file__), 'local_data')
    dataset_uri = f'{local_data}/gsm8k_small.jsonl'

    tokenizer = transformers.AutoTokenizer.from_pretrained(
        'facebook/opt-125m')  # type: ignore reportUnboundVariable

    tmp_path_to_broadcast = str(os.path.abspath(tmp_path))
    gathered_paths = dist.all_gather_object(tmp_path_to_broadcast)
    dl = InContextLearningGenerationTaskWithAnswersDataset(
        dataset_uri=dataset_uri,
        tokenizer=tokenizer,
        max_seq_len=1024,
        pad_tok_id=tokenizer.eos_token_id,
        num_fewshot=0,
        fewshot_random_seed=1234,
        prompt_string='',
        example_delimiter='\n',
        continuation_delimiter=': ',
        post_processing_funcs=[('qa_normalization', {})],
        destination_path=str(Path(gathered_paths[0]) / 'icl.jsonl'),
    )
    assert dl.has_cot


def test_qa_get_max_answer_length(
        tiny_gpt2_tokenizer: transformers.AutoTokenizer, tmp_path: Path):
    local_data = os.path.join(os.path.dirname(__file__), 'local_data')
    dataset_uri = f'{local_data}/triviaqa_small.jsonl'
    tokenizer = tiny_gpt2_tokenizer

    tmp_path_to_broadcast = str(os.path.abspath(tmp_path))
    gathered_paths = dist.all_gather_object(tmp_path_to_broadcast)
    dl = InContextLearningGenerationTaskWithAnswersDataset(
        dataset_uri=dataset_uri,
        tokenizer=tokenizer,
        max_seq_len=1024,
        pad_tok_id=tokenizer.eos_token_id,
        num_fewshot=0,
        fewshot_random_seed=1234,
        prompt_string='',
        example_delimiter='',
        continuation_delimiter='',
        cot_delimiter='',
        post_processing_funcs=[('qa_normalization', {})],
        destination_path=str(Path(gathered_paths[0]) / 'icl.jsonl'),
    )
    # empirical number from the small test dataset
    assert dl.max_answer_length == 7


def test_qa_get_answer_from_example_with_no_cot(
        tmp_path: Path, tiny_gpt2_tokenizer: transformers.AutoTokenizer):

    local_data = os.path.join(os.path.dirname(__file__), 'local_data')
    dataset_uri = f'{local_data}/triviaqa_small.jsonl'

    tmp_path_to_broadcast = str(os.path.abspath(tmp_path))
    gathered_paths = dist.all_gather_object(tmp_path_to_broadcast)
    dl = InContextLearningGenerationTaskWithAnswersDataset(
        dataset_uri=dataset_uri,
        tokenizer=tiny_gpt2_tokenizer,
        max_seq_len=1024,
        pad_tok_id=tiny_gpt2_tokenizer.eos_token_id,
        num_fewshot=0,
        fewshot_random_seed=1234,
        prompt_string='',
        example_delimiter='\n',
        continuation_delimiter=': ',
        cot_delimiter=' ### ',
        post_processing_funcs=[('qa_normalization', {})],
        destination_path=str(Path(gathered_paths[0]) / 'icl.jsonl'),
    )
    answer = dl.get_answer_from_example({
        'context': 'empty',
        'answer': 'this is the correct answer',
        'chain_of_thought': "Let's think step by step. "
    })
    assert answer == 'this is the correct answer'


def test_qa_get_answer_from_example_with_cot(
        tmp_path: Path, tiny_gpt2_tokenizer: transformers.AutoTokenizer):

    local_data = os.path.join(os.path.dirname(__file__), 'local_data')
    dataset_uri = f'{local_data}/triviaqa_small.jsonl'

    tmp_path_to_broadcast = str(os.path.abspath(tmp_path))
    gathered_paths = dist.all_gather_object(tmp_path_to_broadcast)
    dl = InContextLearningGenerationTaskWithAnswersDataset(
        dataset_uri=dataset_uri,
        tokenizer=tiny_gpt2_tokenizer,
        max_seq_len=1024,
        pad_tok_id=tiny_gpt2_tokenizer.eos_token_id,
        num_fewshot=0,
        fewshot_random_seed=1234,
        prompt_string='',
        example_delimiter='\n',
        continuation_delimiter=': ',
        cot_delimiter=' ### ',
        post_processing_funcs=[('qa_normalization', {})],
        destination_path=str(Path(gathered_paths[0]) / 'icl.jsonl'),
    )
    dl.has_cot = True
    answer = dl.get_answer_from_example({
        'context': 'empty',
        'answer': 'this is the correct answer',
        'chain_of_thought': "Let's think step by step. "
    })
    assert answer == "Let's think step by step.  ### this is the correct answer"


def test_qa_tokenize_example(tiny_gpt2_tokenizer: transformers.AutoTokenizer,
                             tmp_path: Path):

    local_data = os.path.join(os.path.dirname(__file__), 'local_data')
    dataset_uri = f'{local_data}/triviaqa_small.jsonl'

    tmp_path_to_broadcast = str(os.path.abspath(tmp_path))
    gathered_paths = dist.all_gather_object(tmp_path_to_broadcast)
    dl = InContextLearningGenerationTaskWithAnswersDataset(
        dataset_uri=dataset_uri,
        tokenizer=tiny_gpt2_tokenizer,
        max_seq_len=1024,
        pad_tok_id=tiny_gpt2_tokenizer.eos_token_id,
        num_fewshot=0,
        fewshot_random_seed=1234,
        prompt_string='',
        example_delimiter='\n',
        continuation_delimiter=': ',
        cot_delimiter=' ### ',
        post_processing_funcs=[('qa_normalization', {})],
        destination_path=str(Path(gathered_paths[0]) / 'icl.jsonl'),
    )
    dl.has_cot = True
    tokenized_example = dl.tokenize_example(
        'starting prompt', 'a context', {
            'context': 'empty',
            'answer': 'this is the correct answer',
            'aliases': ['this is the right answer', 'this is the best answer'],
            'chain_of_thought': "Let's think step by step. "
        })
    assert 'aliases' in tokenized_example
    assert tokenized_example['aliases'] == [
        'this is the right answer', 'this is the best answer'
    ]


def test_code_adjust_padding(tiny_gpt2_tokenizer: transformers.AutoTokenizer,
                             tmp_path: Path):
    local_data = os.path.join(os.path.dirname(__file__), 'local_data')
    dataset_uri = f'{local_data}/human_eval_small.jsonl'
    tokenizer = tiny_gpt2_tokenizer
    seqlen = 2048
    num_fewshot = 0
    prompt_string = ''
    gen_kwargs = {'temperature': .9, 'top_p': .95, 'num_beams': 9000}

    dl = InContextLearningCodeEvalDataset(
        dataset_uri=dataset_uri,
        tokenizer=tokenizer,
        max_seq_len=seqlen,
        pad_tok_id=tokenizer.eos_token_id,
        num_fewshot=num_fewshot,
        fewshot_random_seed=1,
        prompt_string=prompt_string,
        example_delimiter='\n',
        prelimiter='Code start:',
        continuation_delimiter='\nPlease code:',
        destination_path=str(tmp_path / 'test_human_eval_small.jsonl'),
        generation_kwargs=gen_kwargs,
        generations_per_sample=10,
        post_processing_funcs=[('regex_group', {
            'regex': r'(.*?)\n[A-Za-z0-9#`]',
            'group': 1
        })])

    assert all(
        len(data['prompt']) == 148
        for data in dl.dataset)  # pyright: ignore [reportGeneralTypeIssues]


def test_code_update_gen_kwargs(tiny_gpt2_tokenizer: transformers.AutoTokenizer,
                                tmp_path: Path):
    local_data = os.path.join(os.path.dirname(__file__), 'local_data')
    dataset_uri = f'{local_data}/human_eval_small.jsonl'
    tokenizer = tiny_gpt2_tokenizer
    seqlen = 2048
    num_fewshot = 0
    prompt_string = ''
    gen_kwargs = {'temperature': .9, 'top_p': .95, 'num_beams': 9000}

    dl = InContextLearningCodeEvalDataset(
        dataset_uri=dataset_uri,
        tokenizer=tokenizer,
        max_seq_len=seqlen,
        pad_tok_id=tokenizer.eos_token_id,
        num_fewshot=num_fewshot,
        fewshot_random_seed=1,
        prompt_string=prompt_string,
        example_delimiter='\n',
        prelimiter='Code start:',
        continuation_delimiter='\nPlease code:',
        destination_path=str(tmp_path / 'test_human_eval_small.jsonl'),
        generation_kwargs=gen_kwargs,
        generations_per_sample=10,
        post_processing_funcs=[('regex_group', {
            'regex': r'(.*?)\n[A-Za-z0-9#`]',
            'group': 1
        })])
    assert dl.base_batch['generation_kwargs']['num_beams'] == 9000
    assert dl.base_batch['generation_kwargs']['top_p'] == .95
    assert dl.base_batch['generation_kwargs']['temperature'] == .9
    assert dl.base_batch['generation_kwargs']['do_sample'] == True


def test_mc_tokenize_example(tiny_gpt2_tokenizer: transformers.AutoTokenizer,
                             tmp_path: Path):
    local_data = os.path.join(os.path.dirname(__file__), 'local_data')
    dataset_uri = f'{local_data}/mmlu_small.jsonl'
    tokenizer = tiny_gpt2_tokenizer
    seqlen = 2048
    num_fewshot = 0
    prompt_string = ''
    seqlen = 2048
    dl = InContextLearningMultipleChoiceTaskDataset(
        dataset_uri=dataset_uri,
        tokenizer=tokenizer,
        max_seq_len=seqlen,
        pad_tok_id=tokenizer.eos_token_id,
        num_fewshot=num_fewshot,
        fewshot_random_seed=1,
        prompt_string=prompt_string,
        example_delimiter='\n',
        continuation_delimiter=' ### ',
        destination_path=str(tmp_path / 'test_human_eval_small.jsonl'),
    )
    example = {
        'context':
            "Who's the best eval researcher?\n A. Jeremy\n B. Tessa\n C. Max\n D. Other\nAnswer: ",
        'choices': ['A', 'B', 'C', 'D'],
        'gold':
            2
    }
    tokenized_example = dl.tokenize_example(
        prompt_and_fewshot='Answer the following: ',
        ctxt=example['context'],
        example=example)
    unpadded_queries = [
        context[context != tokenizer.eos_token_id]
        for context in tokenized_example['query']
    ]
    untokenized_inputs = [
        tokenizer.decode(unpadded_input) for unpadded_input in unpadded_queries
    ]
    correct_output = [
        "Answer the following: Who's the best eval researcher?\n A. Jeremy\n B. Tessa\n C. Max\n D. Other\nAnswer: A",
        "Answer the following: Who's the best eval researcher?\n A. Jeremy\n B. Tessa\n C. Max\n D. Other\nAnswer: B",
        "Answer the following: Who's the best eval researcher?\n A. Jeremy\n B. Tessa\n C. Max\n D. Other\nAnswer: C",
        "Answer the following: Who's the best eval researcher?\n A. Jeremy\n B. Tessa\n C. Max\n D. Other\nAnswer: D"
    ]
    assert untokenized_inputs == correct_output


@pytest.mark.parametrize('prelimiter', ['', 'This is a question: '])
def test_schema_construct_context(
        prelimiter: str, tiny_gpt2_tokenizer: transformers.AutoTokenizer,
        tmp_path: Path):
    local_data = os.path.join(os.path.dirname(__file__), 'local_data')
    dataset_uri = f'{local_data}/winograd_small.jsonl'
    tokenizer = tiny_gpt2_tokenizer
    seqlen = 2048
    num_fewshot = 0
    seqlen = 2048
    dl = InContextLearningSchemaTaskDataset(
        dataset_uri=dataset_uri,
        tokenizer=tokenizer,
        max_seq_len=seqlen,
        pad_tok_id=tokenizer.eos_token_id,
        num_fewshot=num_fewshot,
        fewshot_random_seed=1,
        prompt_string='',
        prelimiter=prelimiter,
        example_delimiter='\n',
        continuation_delimiter=' ### ',
        destination_path=str(tmp_path / 'test_human_eval_small.jsonl'),
    )
    example = {
        'context_options': ['cont one', 'cont two'],
        'gold': 0,
        'continuation': 'this is a continuation'
    }
    constructed_context = dl.construct_context(example)
    assert constructed_context == f'{prelimiter}cont one ### this is a continuation'
    constructed_context = dl.construct_context(example, preceding_text='text')
    assert constructed_context == f'{prelimiter}\ncont one ### this is a continuation'


@pytest.mark.parametrize('prelimiter', ['', 'This is a question: '])
def test_schema_construct_multiple_contexts(
    prelimiter: str,
    tiny_gpt2_tokenizer: transformers.AutoTokenizer,
    tmp_path: Path,
):
    local_data = os.path.join(os.path.dirname(__file__), 'local_data')
    dataset_uri = f'{local_data}/winograd_small.jsonl'
    tokenizer = tiny_gpt2_tokenizer
    seqlen = 2048
    num_fewshot = 0
    prompt_string = ''
    seqlen = 2048
    dl = InContextLearningSchemaTaskDataset(
        dataset_uri=dataset_uri,
        tokenizer=tokenizer,
        max_seq_len=seqlen,
        pad_tok_id=tokenizer.eos_token_id,
        num_fewshot=num_fewshot,
        fewshot_random_seed=1,
        prelimiter=prelimiter,
        prompt_string=prompt_string,
        example_delimiter='\n',
        continuation_delimiter=' ### ',
        destination_path=str(tmp_path / 'test_human_eval_small.jsonl'),
    )
    example = {
        'context_options': [f'cont one', 'cont two'],
        'gold': 0,
        'continuation': 'this is a continuation'
    }
    constructed_contexts = dl._construct_multiple_contexts(example)
    assert constructed_contexts == [
        f'{prelimiter}cont one', f'{prelimiter}cont two'
    ]
    constructed_contexts = dl._construct_multiple_contexts(
        example, preceding_text='some text')
    assert constructed_contexts == [
        f'{prelimiter}\ncont one ###', f'{prelimiter}\ncont two ###'
    ]


def test_schema_tokenize_example(
        tiny_gpt2_tokenizer: transformers.AutoTokenizer, tmp_path: Path):
    local_data = os.path.join(os.path.dirname(__file__), 'local_data')
    dataset_uri = f'{local_data}/winograd_small.jsonl'
    tokenizer = tiny_gpt2_tokenizer
    seqlen = 2048
    num_fewshot = 0
    prompt_string = ''
    seqlen = 2048
    dl = InContextLearningSchemaTaskDataset(
        dataset_uri=dataset_uri,
        tokenizer=tokenizer,
        max_seq_len=seqlen,
        pad_tok_id=tokenizer.eos_token_id,
        num_fewshot=num_fewshot,
        fewshot_random_seed=1,
        prompt_string=prompt_string,  # pyright: ignore
        example_delimiter='\n',  # pyright: ignore
        continuation_delimiter=' ### ',
        destination_path=str(tmp_path /
                             'test_human_eval_small.jsonl'),  # pyright: ignore
    )
    example = {
        'context_options': ['context one', 'context two'],
        'gold': 0,
        'continuation': 'this is a continuation'
    }
    tokenized_example = dl.tokenize_example(
        prompt_and_fewshot='prompt ',
        context_options=example['context_options'],
        example=example)
    assert all(
        tiny_gpt2_tokenizer.decode(cont) == ' this is a continuation'
        for cont in tokenized_example['answer'])
    unpadded_inputs = [
        context[context != tokenizer.eos_token_id]
        for context in tokenized_example['context_options']
    ]
    untokenized_inputs = [
        tokenizer.decode(unpadded_input) for unpadded_input in unpadded_inputs
    ]
    assert untokenized_inputs == [
        'prompt context one this is a continuation',
        'prompt context two this is a continuation'
    ]


@pytest.mark.parametrize('dataset_uri', ['mmlu_small.jsonl'])
def test_mc_task_dataloader_subcategories(
        dataset_uri: str, tiny_gpt2_tokenizer: transformers.AutoTokenizer,
        tmp_path: Path):

    local_data = os.path.join(os.path.dirname(__file__), 'local_data')

    tokenizer = tiny_gpt2_tokenizer
    dataset_uri = f'{local_data}/{dataset_uri}'
    batch_size = 8
    seqlen = 64
    dls = get_icl_task_dataloader(
        'multiple_choice',
        dataset_uri=dataset_uri,
        tokenizer=tokenizer,
        batch_size=batch_size,
        max_seq_len=seqlen,
        pad_tok_id=tokenizer.eos_token_id,
        num_fewshot=2,
        prompt_string=
        'The following are multiple choice questions (with answers).\n',
        example_delimiter='\n',
        continuation_delimiter='Answer: ',
        destination_path=str(tmp_path / 'icl.jsonl'),
        has_categories=True)
    assert isinstance(dls, dict)

    assert 'computer_security' in dls
    dl = dls['computer_security']
    assert isinstance(dl.dataloader, DataLoader)  # pyright
    batch = next(dl.dataloader._get_iterator())
    assert dl.dataloader.__len__() == 2
    assert 'input_ids' in batch
    assert tuple(batch['input_ids'].shape) == (batch_size, seqlen)
    assert 'attention_mask' in batch
    assert tuple(batch['attention_mask'].shape) == (batch_size, seqlen)
    assert 'continuation_indices' in batch
    assert isinstance(batch['continuation_indices'], list) and len(
        batch['continuation_indices']) == batch_size
    assert 'mode' in batch
    assert batch['mode'] == 'icl_task'
    min_idx = min(batch['continuation_indices'][0]).item()
    max_idx = max(batch['continuation_indices'][0]).item()
    assert tokenizer.decode(batch['input_ids'][0][min_idx:max_idx + 1]) == ' A'


@pytest.mark.parametrize('dataset_uri', [
    'pubmed_sm.jsonl',
])
def test_lm_task_dataloader_extra_space(
        dataset_uri: str, tiny_gpt2_tokenizer: transformers.AutoTokenizer,
        tmp_path: Path):

    local_data = os.path.join(os.path.dirname(__file__), 'local_data')

    tokenizer = tiny_gpt2_tokenizer
    dataset_uri = f'{local_data}/{dataset_uri}'
    batch_size = 2
    seqlen = 64
    dl = get_icl_task_dataloader('language_modeling',
                                 dataset_uri=dataset_uri,
                                 tokenizer=tokenizer,
                                 batch_size=batch_size,
                                 max_seq_len=seqlen,
                                 pad_tok_id=tokenizer.eos_token_id,
                                 num_fewshot=10,
                                 prompt_string='',
                                 example_delimiter='\n',
                                 continuation_delimiter=' ',
                                 destination_path=str(tmp_path / 'icl.jsonl'))
    assert isinstance(dl, DataSpec)
    assert isinstance(dl.dataloader, DataLoader)  # pyright
    batch = next(dl.dataloader._get_iterator())

    assert 'input_ids' in batch
    assert tuple(batch['input_ids'].shape) == (batch_size, seqlen)
    assert 'attention_mask' in batch
    assert tuple(batch['attention_mask'].shape) == (batch_size, seqlen)
    assert 'continuation_indices' in batch
    assert isinstance(batch['continuation_indices'], list) and len(
        batch['continuation_indices']) == batch_size
    assert 'mode' in batch
    assert batch['mode'] == 'icl_task'
    min_idx = min(batch['continuation_indices'][0]).item()
    max_idx = max(batch['continuation_indices'][0]).item()
    assert '  ' not in tokenizer.decode(batch['input_ids'][0][0:max_idx + 1])
    assert tokenizer.decode(batch['input_ids'][0][min_idx:max_idx +
                                                  1]) == ' yes'


@pytest.mark.parametrize('dataset_uri', [
    'lambada_small.jsonl',
])
def test_lm_task_dataloader(dataset_uri: str,
                            tiny_gpt2_tokenizer: transformers.AutoTokenizer,
                            tmp_path: Path):

    local_data = os.path.join(os.path.dirname(__file__), 'local_data')

    tokenizer = tiny_gpt2_tokenizer
    dataset_uri = f'{local_data}/{dataset_uri}'
    batch_size = 2
    seqlen = 64
    dl = get_icl_task_dataloader('language_modeling',
                                 dataset_uri=dataset_uri,
                                 tokenizer=tokenizer,
                                 batch_size=batch_size,
                                 max_seq_len=seqlen,
                                 pad_tok_id=tokenizer.eos_token_id,
                                 num_fewshot=0,
                                 prompt_string='',
                                 example_delimiter='\n',
                                 continuation_delimiter='',
                                 destination_path=str(tmp_path / 'icl.jsonl'))
    assert isinstance(dl, DataSpec)
    assert isinstance(dl.dataloader, DataLoader)  # pyright
    batch = next(dl.dataloader._get_iterator())

    assert 'input_ids' in batch
    assert tuple(batch['input_ids'].shape) == (batch_size, seqlen)
    assert 'attention_mask' in batch
    assert tuple(batch['attention_mask'].shape) == (batch_size, seqlen)
    assert 'continuation_indices' in batch
    assert isinstance(batch['continuation_indices'], list) and len(
        batch['continuation_indices']) == batch_size
    assert 'mode' in batch
    assert batch['mode'] == 'icl_task'
    min_idx = min(batch['continuation_indices'][0]).item()
    max_idx = max(batch['continuation_indices'][0]).item()
    assert tokenizer.decode(batch['input_ids'][0][min_idx:max_idx +
                                                  1]) == ' glen'


@pytest.mark.parametrize('dataset_uri', ['winograd_small.jsonl'])
@pytest.mark.parametrize('prelimiter', ['', 'This is a question: '])
def test_schema_task_dataloader(dataset_uri: str, prelimiter: str,
                                tiny_gpt2_tokenizer: transformers.AutoTokenizer,
                                tmp_path: Path):

    local_data = os.path.join(os.path.dirname(__file__), 'local_data')

    tokenizer = tiny_gpt2_tokenizer
    dataset_uri = f'{local_data}/{dataset_uri}'
    batch_size = 2
    seqlen = 64
    dl = get_icl_task_dataloader('schema',
                                 dataset_uri=dataset_uri,
                                 tokenizer=tokenizer,
                                 batch_size=batch_size,
                                 max_seq_len=seqlen,
                                 pad_tok_id=tokenizer.eos_token_id,
                                 num_fewshot=1,
                                 prompt_string='',
                                 example_delimiter='\n',
                                 question_prelimiter=prelimiter,
                                 continuation_delimiter='',
                                 destination_path=str(tmp_path / 'icl.jsonl'))
    assert isinstance(dl, DataSpec)
    assert isinstance(dl.dataloader, DataLoader)
    batch = next(dl.dataloader._get_iterator())

    choices_per_question = 2
    assert 'input_ids' in batch
    assert tuple(batch['input_ids'].shape) == (batch_size, seqlen)
    assert 'attention_mask' in batch
    assert tuple(batch['attention_mask'].shape) == (batch_size, seqlen)
    assert 'continuation_indices' in batch
    assert isinstance(batch['continuation_indices'], list) and len(
        batch['continuation_indices']) == batch_size
    assert 'mode' in batch
    assert batch['mode'] == 'icl_task'
    assert 'gold_indices' in batch
    assert isinstance(batch['gold_indices'], list) and len(
        batch['gold_indices']) == batch_size // choices_per_question
    assert 'choice_groupings' in batch
    assert isinstance(batch['choice_groupings'], list) and len(
        batch['choice_groupings']) == batch_size // choices_per_question

    min_idx = min(batch['continuation_indices'][0]).item()
    max_idx = max(batch['continuation_indices'][0]).item()
    assert tokenizer.decode(batch['input_ids'][0][min_idx:max_idx +
                                                  1]) == ' feared violence.'


@pytest.mark.parametrize('dataset_uri', ['winograd_small.jsonl'])
def test_schema_task_dataloader_sentpiece_tokenizer(dataset_uri: str,
                                                    tmp_path: Path):

    local_data = os.path.join(os.path.dirname(__file__), 'local_data')
    tokenizer = transformers.AutoTokenizer.from_pretrained(
        'huggyllama/llama-7b',  # type: ignore reportUnboundVariable
        use_fast=False)
    dataset_uri = f'{local_data}/{dataset_uri}'
    batch_size = 2
    seqlen = 64
    dl = get_icl_task_dataloader('schema',
                                 dataset_uri=dataset_uri,
                                 tokenizer=tokenizer,
                                 batch_size=batch_size,
                                 max_seq_len=seqlen,
                                 pad_tok_id=tokenizer.eos_token_id,
                                 num_fewshot=1,
                                 prompt_string='',
                                 example_delimiter='\n',
                                 continuation_delimiter=' ',
                                 destination_path=str(tmp_path / 'icl.jsonl'))
    assert isinstance(dl, DataSpec)
    assert isinstance(dl.dataloader, DataLoader)
    batch = next(dl.dataloader._get_iterator())

    choices_per_question = 2
    assert 'input_ids' in batch
    assert tuple(batch['input_ids'].shape) == (batch_size, seqlen)
    assert 'attention_mask' in batch
    assert tuple(batch['attention_mask'].shape) == (batch_size, seqlen)
    assert 'continuation_indices' in batch
    assert isinstance(batch['continuation_indices'], list) and len(
        batch['continuation_indices']) == batch_size
    assert 'mode' in batch
    assert batch['mode'] == 'icl_task'
    assert 'gold_indices' in batch
    assert isinstance(batch['gold_indices'], list) and len(
        batch['gold_indices']) == batch_size // choices_per_question
    assert 'choice_groupings' in batch
    assert isinstance(batch['choice_groupings'], list) and len(
        batch['choice_groupings']) == batch_size // choices_per_question

    max_idx = max(batch['continuation_indices'][0]).item()
    assert tokenizer.decode(
        batch['input_ids'][0][0:max_idx + 1]
    ) == "<s>The trophy doesn't fit into the brown suitcase because the suitcase is too small. \nThe city councilmen refused the demonstrators a permit because the city councilmen feared violence."


@pytest.mark.parametrize('dataset_uri', ['lambada_small.jsonl'])
@pytest.mark.parametrize('num_fewshot', [0, 1])
def test_lm_task_dataloader_opt_tokenizer(
        tiny_opt_tokenizer: transformers.AutoTokenizer, dataset_uri: str,
        num_fewshot: int, tmp_path: Path):

    local_data = os.path.join(os.path.dirname(__file__), 'local_data')

    tokenizer = tiny_opt_tokenizer
    dataset_uri = f'{local_data}/{dataset_uri}'
    batch_size = 2
    seqlen = 512
    dl = get_icl_task_dataloader('language_modeling',
                                 dataset_uri=dataset_uri,
                                 tokenizer=tokenizer,
                                 batch_size=batch_size,
                                 max_seq_len=seqlen,
                                 pad_tok_id=tokenizer.eos_token_id,
                                 num_fewshot=num_fewshot,
                                 prompt_string='',
                                 example_delimiter='\n',
                                 continuation_delimiter='',
                                 destination_path=str(tmp_path / 'icl.jsonl'))
    assert isinstance(dl, DataSpec)
    assert isinstance(dl.dataloader, DataLoader)  # pyright
    batch = next(dl.dataloader._get_iterator())

    assert 'input_ids' in batch
    assert tuple(batch['input_ids'].shape) == (batch_size, seqlen)
    assert 'attention_mask' in batch
    assert tuple(batch['attention_mask'].shape) == (batch_size, seqlen)
    assert 'continuation_indices' in batch
    assert isinstance(batch['continuation_indices'], list) and len(
        batch['continuation_indices']) == batch_size
    assert 'mode' in batch
    assert batch['mode'] == 'icl_task'
    min_idx = min(batch['continuation_indices'][0]).item()
    max_idx = max(batch['continuation_indices'][0]).item()
    assert tokenizer.decode(batch['input_ids'][0][min_idx:max_idx +
                                                  1]) == ' glen'
    assert tokenizer.decode(batch['input_ids'][0][0:min_idx]).startswith('</s>')
    assert tokenizer.decode(batch['input_ids'][0][0:min_idx]).count('</s>') == 1


@pytest.mark.parametrize('dataset_uri', ['piqa_small.jsonl'])
@pytest.mark.parametrize('num_fewshot', [0, 1])
def test_mc_task_dataloader_opt_tokenizer(
        tiny_opt_tokenizer: transformers.AutoTokenizer, dataset_uri: str,
        num_fewshot: int, tmp_path: Path):

    local_data = os.path.join(os.path.dirname(__file__), 'local_data')

    tokenizer = tiny_opt_tokenizer

    dataset_uri = f'{local_data}/{dataset_uri}'
    batch_size = 4
    seqlen = 64
    dl = get_icl_task_dataloader('multiple_choice',
                                 dataset_uri=dataset_uri,
                                 tokenizer=tokenizer,
                                 batch_size=batch_size,
                                 max_seq_len=seqlen,
                                 pad_tok_id=tokenizer.eos_token_id,
                                 num_fewshot=num_fewshot,
                                 prompt_string='',
                                 example_delimiter='\n',
                                 continuation_delimiter=': ',
                                 destination_path=str(tmp_path / 'icl.jsonl'))
    assert isinstance(dl, DataSpec)
    assert isinstance(dl.dataloader, DataLoader)  # pyright
    batch = next(dl.dataloader._get_iterator())

    choices_per_question = 2
    assert dl.get_num_samples_in_batch(batch) == 2
    assert 'input_ids' in batch
    assert tuple(batch['input_ids'].shape) == (batch_size, seqlen)
    assert 'attention_mask' in batch
    assert tuple(batch['attention_mask'].shape) == (batch_size, seqlen)
    assert 'continuation_indices' in batch
    assert isinstance(batch['continuation_indices'], list) and len(
        batch['continuation_indices']) == batch_size
    assert 'mode' in batch
    assert batch['mode'] == 'icl_task'
    assert 'gold_indices' in batch
    assert isinstance(batch['gold_indices'], list) and len(
        batch['gold_indices']) == batch_size // choices_per_question
    assert 'choice_groupings' in batch
    assert isinstance(batch['choice_groupings'], list) and len(
        batch['choice_groupings']) == batch_size // choices_per_question

    min_idx = min(batch['continuation_indices'][0]).item()
    max_idx = max(batch['continuation_indices'][0]).item()
    assert tokenizer.decode(batch['input_ids'][0][min_idx:max_idx +
                                                  1]) == ' Pour it onto a plate'
    assert tokenizer.decode(batch['input_ids'][0][0:min_idx]).startswith('</s>')
    assert tokenizer.decode(batch['input_ids'][0][0:min_idx]).count('</s>') == 1


@pytest.mark.parametrize('dataset_uri', ['piqa_small.jsonl'])
@pytest.mark.parametrize('num_fewshot', [0, 1])
def test_mc_split_batch(tiny_opt_tokenizer: transformers.AutoTokenizer,
                        dataset_uri: str, num_fewshot: int, tmp_path: Path):

    local_data = os.path.join(os.path.dirname(__file__), 'local_data')

    tokenizer = tiny_opt_tokenizer

    dataset_uri = f'{local_data}/{dataset_uri}'
    batch_size = 4
    seqlen = 512
    dl = get_icl_task_dataloader('multiple_choice',
                                 dataset_uri=dataset_uri,
                                 tokenizer=tokenizer,
                                 batch_size=batch_size,
                                 max_seq_len=seqlen,
                                 pad_tok_id=tokenizer.eos_token_id,
                                 num_fewshot=num_fewshot,
                                 prompt_string='',
                                 example_delimiter='\n',
                                 continuation_delimiter=': ',
                                 destination_path=str(tmp_path / 'icl.jsonl'))
    assert isinstance(dl, DataSpec)
    assert isinstance(dl.dataloader, DataLoader)  # pyright
    batch = next(dl.dataloader._get_iterator())
    choices_per_question = 2
    real_microbatch_size = batch_size // 2
    logical_microbatch_size = real_microbatch_size // choices_per_question
    microbatches = dl.split_batch(batch, logical_microbatch_size)
    assert len(microbatches) == 2
    for i, microbatch in enumerate(microbatches):
        assert dl.get_num_samples_in_batch(microbatch) == 1
        assert 'input_ids' in microbatch
        assert tuple(microbatch['input_ids'].shape) == (real_microbatch_size,
                                                        seqlen)
        assert 'attention_mask' in microbatch
        assert tuple(
            microbatch['attention_mask'].shape) == (real_microbatch_size,
                                                    seqlen)
        assert 'continuation_indices' in microbatch
        assert isinstance(microbatch['continuation_indices'], list) and len(
            microbatch['continuation_indices']) == real_microbatch_size
        assert 'mode' in microbatch
        assert microbatch['mode'] == 'icl_task'
        assert 'gold_indices' in microbatch
        assert isinstance(microbatch['gold_indices'], list) and len(
            microbatch['gold_indices']
        ) == real_microbatch_size // choices_per_question
        assert 'choice_groupings' in microbatch
        assert isinstance(microbatch['choice_groupings'], list) and len(
            microbatch['choice_groupings']
        ) == real_microbatch_size // choices_per_question

        min_idx = min(microbatch['continuation_indices'][0]).item()
        max_idx = max(microbatch['continuation_indices'][0]).item()
        if i == 0:
            assert tokenizer.decode(
                microbatch['input_ids'][0][min_idx:max_idx +
                                           1]) == ' Pour it onto a plate'
        elif i == 1:
            assert tokenizer.decode(
                microbatch['input_ids'][0][min_idx:max_idx + 1]
            ) == ' Weld the metal together to get it to stay firmly in place'
        assert tokenizer.decode(
            microbatch['input_ids'][0][0:min_idx]).startswith('</s>')
        assert tokenizer.decode(
            microbatch['input_ids'][0][0:min_idx]).count('</s>') == 1


@pytest.mark.parametrize('dataset_uri', ['triviaqa_small.jsonl'])
def test_qa_split_batch(tiny_opt_tokenizer: transformers.AutoTokenizer,
                        dataset_uri: str, tmp_path: Path):

    local_data = os.path.join(os.path.dirname(__file__), 'local_data')
    dataset_uri = f'{local_data}/{dataset_uri}'
    tokenizer = tiny_opt_tokenizer

    tmp_path_to_broadcast = str(os.path.abspath(tmp_path))
    gathered_paths = dist.all_gather_object(tmp_path_to_broadcast)  # for dist
    dl = get_icl_task_dataloader(
        icl_task_type='generation_task_with_answers',
        dataset_uri=dataset_uri,
        tokenizer=tokenizer,
        batch_size=8,
        max_seq_len=1024,
        pad_tok_id=tokenizer.eos_token_id,
        num_fewshot=0,
        prompt_string='',
        example_delimiter='\n',
        continuation_delimiter=': ',
        destination_path=str(Path(gathered_paths[0]) / 'icl.jsonl'),
    )

    assert isinstance(dl, DataSpec)  # pyright

    batch = next(iter(dl.dataloader))
    split_batch = dl.split_batch(batch, 3)

    assert len(split_batch) == 2
    split1 = split_batch[0]
    split2 = split_batch[1]

    assert split1['input_ids'].shape[0] == 3
    assert split2['input_ids'].shape[0] == 1

    assert split1['attention_mask'].shape[0] == 3
    assert split2['attention_mask'].shape[0] == 1

    assert isinstance(split1['mode'], str)
    assert isinstance(split2['mode'], str)

    assert len(split1['labels']) == 3
    assert len(split2['labels']) == 1
    assert all(isinstance(v, list) for v in split1['labels'] + split2['labels'])

    assert isinstance(split1['generation_length'], int)
    assert isinstance(split2['generation_length'], int)

    assert isinstance(split1['generation_kwargs'], dict)
    assert isinstance(split2['generation_kwargs'], dict)


@pytest.mark.parametrize('dataset_uri', ['triviaqa_small.jsonl'])
@pytest.mark.parametrize('num_fewshot', [0])
@pytest.mark.parametrize('prompt_string', ['I am a prompt', ''])
def test_qa_task_dataloader_w_null_eos(
        dataset_uri: str, tiny_gpt2_tokenizer: transformers.AutoTokenizer,
        tmp_path: Path, num_fewshot: int, prompt_string: str):

    local_data = os.path.join(os.path.dirname(__file__), 'local_data')

    tokenizer = tiny_gpt2_tokenizer
    dataset_uri = f'{local_data}/{dataset_uri}'
    batch_size = 4
    seqlen = 512
    tiny_gpt2_tokenizer.eos_token_id = None
    with pytest.raises(ValueError):
<<<<<<< HEAD
        _ = get_icl_task_dataloader(
            'generation_task_with_answers',
            dataset_uri,
            tokenizer,
            batch_size,
            max_seq_len=seqlen,
            pad_tok_id=tokenizer.eos_token_id,
            num_fewshot=num_fewshot,
            prompt_string=prompt_string,
            example_delimiter='\n',
            question_prelimiter='Q: ',
            continuation_delimiter='\nA:',
            post_processing_funcs=[('qa_normalization', {})],
            destination_path=str(tmp_path / f'icl_{num_fewshot}.jsonl'))
=======
        _ = get_icl_task_dataloader('generation_task_with_answers',
                                    dataset_uri,
                                    tokenizer,
                                    batch_size,
                                    max_seq_len=seqlen,
                                    pad_tok_id=tokenizer.eos_token_id,
                                    num_fewshot=num_fewshot,
                                    prompt_string=prompt_string,
                                    example_delimiter='\n',
                                    question_prelimiter='Q: ',
                                    continuation_delimiter='\nA:',
                                    destination_path=str(
                                        tmp_path / f'icl_{num_fewshot}.jsonl'))
>>>>>>> 898928e2


@pytest.mark.parametrize('dataset_uri', ['triviaqa_small.jsonl'])
@pytest.mark.parametrize('num_fewshot', [0, 2])
@pytest.mark.parametrize('prompt_string', ['I am a prompt', ''])
def test_qa_task_dataloader(dataset_uri: str,
                            tiny_gpt2_tokenizer: transformers.AutoTokenizer,
                            tmp_path: Path, num_fewshot: int,
                            prompt_string: str):

    local_data = os.path.join(os.path.dirname(__file__), 'local_data')

    tokenizer = tiny_gpt2_tokenizer
    dataset_uri = f'{local_data}/{dataset_uri}'
    batch_size = 4
    seqlen = 512
    # empirical number from the small test dataset
    maximum_answer_length = 7
<<<<<<< HEAD
    dl = get_icl_task_dataloader(
        'generation_task_with_answers',
        dataset_uri=dataset_uri,
        tokenizer=tokenizer,
        batch_size=batch_size,
        max_seq_len=seqlen,
        pad_tok_id=tokenizer.eos_token_id,
        num_fewshot=num_fewshot,
        prompt_string=prompt_string,
        example_delimiter='\n',
        question_prelimiter='Q: ',
        continuation_delimiter='\nA:',
        post_processing_funcs=[('qa_normalization', {})],
        destination_path=str(tmp_path / f'icl_{num_fewshot}.jsonl'))
=======
    dl = get_icl_task_dataloader('generation_task_with_answers',
                                 dataset_uri=dataset_uri,
                                 tokenizer=tokenizer,
                                 batch_size=batch_size,
                                 max_seq_len=seqlen,
                                 pad_tok_id=tokenizer.eos_token_id,
                                 num_fewshot=num_fewshot,
                                 prompt_string=prompt_string,
                                 example_delimiter='\n',
                                 question_prelimiter='Q: ',
                                 continuation_delimiter='\nA:',
                                 destination_path=str(
                                     tmp_path / f'icl_{num_fewshot}.jsonl'))
>>>>>>> 898928e2
    assert isinstance(dl, DataSpec)

    assert isinstance(dl.dataloader, DataLoader)  # pyright
    batch = next(dl.dataloader._get_iterator())

    assert tuple(batch['input_ids'].shape) == (batch_size,
                                               seqlen - maximum_answer_length)
    assert tuple(batch['attention_mask'].shape) == (batch_size, seqlen -
                                                    maximum_answer_length)
    assert batch['mode'] == 'generate'
    # the maximum generation length from the small test data

    assert batch['generation_length'] == maximum_answer_length
    assert all(item[0] == tokenizer.eos_token_id for item in batch['input_ids'])

    decoded_batch = tokenizer.batch_decode(batch['input_ids'])
    assert all(item.count('Q: ') == num_fewshot + 1 for item in decoded_batch)
    assert all(item.count('\nA:') == num_fewshot + 1 for item in decoded_batch)

    if len(prompt_string) > 0:
        assert all(item.count('I am a prompt') == 1 for item in decoded_batch)
    assert all(
        set(found) == set(expected) for found, expected in zip(
            batch['labels'], [['David Seville'], ['Skorpio', 'Scorpio']]))
    assert decoded_batch[0].endswith(
        'Q: Who was the man behind The Chipmunks?\nA:')
    assert decoded_batch[1].endswith(
        'Q: What star sign is Jamie Lee Curtis?\nA:')
    assert 'eos_token_id' in batch['generation_kwargs']


@pytest.mark.parametrize('dataset_uri', ['gsm8k_small.jsonl'])
@pytest.mark.parametrize('num_fewshot', [0, 2])
def test_qa_task_with_cot_dataloader(
        dataset_uri: str, tiny_gpt2_tokenizer: transformers.AutoTokenizer,
        tmp_path: Path, num_fewshot: int):

    local_data = os.path.join(os.path.dirname(__file__), 'local_data')

    tokenizer = tiny_gpt2_tokenizer
    dataset_uri = f'{local_data}/{dataset_uri}'
    batch_size = 2
    seqlen = 512
    # empirical number from the small test dataset
    maximum_answer_length = 132
    dl = get_icl_task_dataloader(
        'generation_task_with_answers',
        dataset_uri=dataset_uri,
        tokenizer=tokenizer,
        batch_size=batch_size,
        max_seq_len=seqlen,
        pad_tok_id=tokenizer.eos_token_id,
        num_fewshot=num_fewshot,
        prompt_string='',
        example_delimiter='\n',
        question_prelimiter='Q: ',
        continuation_delimiter="\nA: Let's think step by step. ",
        cot_delimiter=' #### ',
        destination_path=str(tmp_path / f'icl_{num_fewshot}.jsonl'))
    assert isinstance(dl, DataSpec)
    assert isinstance(dl.dataloader, DataLoader)  # pyright
    batch = next(dl.dataloader._get_iterator())
    assert tuple(batch['input_ids'].shape) == (batch_size,
                                               seqlen - maximum_answer_length)
    assert tuple(batch['attention_mask'].shape) == (batch_size, seqlen -
                                                    maximum_answer_length)
    assert batch['mode'] == 'generate'
    # the maximum generation length from the small test data
    assert batch['generation_length'] == maximum_answer_length
    assert all(item[0] == tokenizer.eos_token_id for item in batch['input_ids'])
    decoded_batch = tokenizer.batch_decode(batch['input_ids'])
    assert all(item.count('Q: ') == num_fewshot + 1 for item in decoded_batch)
    assert all(item.count('\nA:') == num_fewshot + 1 for item in decoded_batch)

    assert batch['labels'] == [['18'], ['3']]
    if num_fewshot == 0:
        assert decoded_batch[0].endswith(
            "Q: Janet’s ducks lay 16 eggs per day. She eats three for breakfast every morning and bakes muffins for her friends every day with four. She sells the remainder at the farmers' market daily for $2 per fresh duck egg. How much in dollars does she make every day at the farmers' market?\nA: Let's think step by step."
        )
        assert decoded_batch[1].endswith(
            "Q: A robe takes 2 bolts of blue fiber and half that much white fiber.  How many bolts in total does it take?\nA: Let's think step by step."
        )
    elif num_fewshot == 2:
        assert decoded_batch[0].endswith(
            "Q: Josh decides to try flipping a house.  He buys a house for $80,000 and then puts in $50,000 in repairs.  This increased the value of the house by 150%.  How much profit did he make?\nA: Let's think step by step. The cost of the house and repairs came out to 80,000+50,000=$<<80000+50000=130000>>130,000\nHe increased the value of the house by 80,000*1.5=<<80000*1.5=120000>>120,000\nSo the new value of the house is 120,000+80,000=$<<120000+80000=200000>>200,000\nSo he made a profit of 200,000-130,000=$<<200000-130000=70000>>70,000 #### 70000\nQ: James decides to run 3 sprints 3 times a week.  He runs 60 meters each sprint.  How many total meters does he run a week?\nA: Let's think step by step. He sprints 3*3=<<3*3=9>>9 times\nSo he runs 9*60=<<9*60=540>>540 meters #### 540\nQ: Janet’s ducks lay 16 eggs per day. She eats three for breakfast every morning and bakes muffins for her friends every day with four. She sells the remainder at the farmers' market daily for $2 per fresh duck egg. How much in dollars does she make every day at the farmers' market?\nA: Let's think step by step."
        )
        assert decoded_batch[1].endswith(
            "Q: Janet’s ducks lay 16 eggs per day. She eats three for breakfast every morning and bakes muffins for her friends every day with four. She sells the remainder at the farmers' market daily for $2 per fresh duck egg. How much in dollars does she make every day at the farmers' market?\nA: Let's think step by step. Janet sells 16 - 3 - 4 = <<16-3-4=9>>9 duck eggs a day.\nShe makes 9 * 2 = $<<9*2=18>>18 every day at the farmer’s market. #### 18\nQ: Josh decides to try flipping a house.  He buys a house for $80,000 and then puts in $50,000 in repairs.  This increased the value of the house by 150%.  How much profit did he make?\nA: Let's think step by step. The cost of the house and repairs came out to 80,000+50,000=$<<80000+50000=130000>>130,000\nHe increased the value of the house by 80,000*1.5=<<80000*1.5=120000>>120,000\nSo the new value of the house is 120,000+80,000=$<<120000+80000=200000>>200,000\nSo he made a profit of 200,000-130,000=$<<200000-130000=70000>>70,000 #### 70000\nQ: A robe takes 2 bolts of blue fiber and half that much white fiber.  How many bolts in total does it take?\nA: Let's think step by step."
        )


@pytest.mark.parametrize('dataset_uri', ['piqa_small.jsonl'])
@pytest.mark.parametrize('prelimiter', ['', 'This is a question: '])
def test_mc_task_dataloader(dataset_uri: str, prelimiter: str,
                            tiny_gpt2_tokenizer: transformers.AutoTokenizer,
                            tmp_path: Path):

    local_data = os.path.join(os.path.dirname(__file__), 'local_data')

    tokenizer = tiny_gpt2_tokenizer
    dataset_uri = f'{local_data}/{dataset_uri}'
    batch_size = 2
    seqlen = 64
    example_delimiter = '\n'
    dl = get_icl_task_dataloader('multiple_choice',
                                 dataset_uri=dataset_uri,
                                 tokenizer=tokenizer,
                                 batch_size=batch_size,
                                 max_seq_len=seqlen,
                                 pad_tok_id=tokenizer.eos_token_id,
                                 num_fewshot=1,
                                 prompt_string='',
                                 question_prelimiter=prelimiter,
                                 example_delimiter=example_delimiter,
                                 continuation_delimiter='\nA: ',
                                 destination_path=str(tmp_path / 'icl.jsonl'))
    assert isinstance(dl, DataSpec)
    assert isinstance(dl.dataloader, DataLoader)  # pyright
    batch = next(dl.dataloader._get_iterator())

    choices_per_question = 2
    assert 'input_ids' in batch
    assert tuple(batch['input_ids'].shape) == (batch_size, seqlen)
    assert 'attention_mask' in batch
    assert tuple(batch['attention_mask'].shape) == (batch_size, seqlen)
    assert 'continuation_indices' in batch
    assert isinstance(batch['continuation_indices'], list) and len(
        batch['continuation_indices']) == batch_size
    assert 'mode' in batch
    assert batch['mode'] == 'icl_task'
    assert 'gold_indices' in batch
    assert isinstance(batch['gold_indices'], list) and len(
        batch['gold_indices']) == batch_size // choices_per_question
    assert 'choice_groupings' in batch
    assert isinstance(batch['choice_groupings'], list) and len(
        batch['choice_groupings']) == batch_size // choices_per_question

    min_idx = min(batch['continuation_indices'][0]).item()
    max_idx = max(batch['continuation_indices'][0]).item()
    assert tokenizer.decode(batch['input_ids'][0][min_idx:max_idx +
                                                  1]) == ' Pour it onto a plate'
    q1 = 'how do you shake something?\nA: '
    a1 = 'move it up and down and side to side quickly.'
    q2 = "When boiling butter, when it's ready, you can\nA:"
    assert tokenizer.decode(
        batch['input_ids'][0][:min_idx]
    ) == f'{prelimiter}{q1}{a1}{example_delimiter}{prelimiter}{q2}'
    assert tokenizer.decode(batch['input_ids'][0][min_idx:max_idx +
                                                  1]) == ' Pour it onto a plate'


@pytest.mark.parametrize('dataset_uri', ['human_eval_small.jsonl'])
def test_code_eval_split_batch(dataset_uri: str, tmp_path: Path):
    local_data = os.path.join(os.path.dirname(__file__), 'local_data')
    dataset_uri = f'{local_data}/{dataset_uri}'

    tokenizer = transformers.AutoTokenizer.from_pretrained(
        'EleutherAI/gpt-neox-20b')  # type: ignore reportUnboundVariable

    tmp_path_to_broadcast = str(os.path.abspath(tmp_path))
    gathered_paths = dist.all_gather_object(tmp_path_to_broadcast)
    dl = get_icl_task_dataloader(
        'code_evaluation',
        dataset_uri=dataset_uri,
        tokenizer=tokenizer,
        batch_size=5,
        max_seq_len=1024,
        pad_tok_id=tokenizer.eos_token_id,
        num_fewshot=2,
        prompt_string='',
        example_delimiter='\n',
        continuation_delimiter='',
        destination_path=str(Path(gathered_paths[0]) / 'icl.jsonl'),
        generations_per_sample=3,
    )

    assert isinstance(dl, DataSpec)  # pyright
    batches = list(dl.dataloader)

    for k in ('input_ids', 'attention_mask'):
        assert [b[k].shape[0] for b in batches] == [5, 5, 2]

    list_keys = {
        'labels': str,
        'prompts': str,
        'tests': str,
        'entry_points': str,
        'test_inputs': list,
        'test_outputs': list,
        'languages': str,
    }

    for batch, size in zip(batches, [5, 5, 2]):
        for field, type_ in list_keys.items():
            assert len(batch[field]) == size
            assert all(isinstance(val, type_) for val in batch[field])

    static_keys = {
        'pass_at_k': (int, list),
        'generation_length': int,
        'generation_kwargs': dict
    }
    for batch in batches:
        for field, type_ in static_keys.items():
            assert isinstance(batch[field], type_)


@pytest.mark.parametrize('dataset_uri', ['human_eval_small.jsonl'])
@pytest.mark.parametrize('num_fewshot', [0, 2])
@pytest.mark.parametrize('prompt_string', ['Please code:\n', ''])
@pytest.mark.parametrize('generations_per_sample', [1, 3])
def test_code_eval_sentpiece_dataloader(
        dataset_uri: str, tmp_path: Path, num_fewshot: int, prompt_string: str,
        generations_per_sample: int,
        tiny_llama_tokenizer: transformers.AutoTokenizer):

    local_data = os.path.join(os.path.dirname(__file__), 'local_data')

    tokenizer = tiny_llama_tokenizer
    dataset_uri = f'{local_data}/{dataset_uri}'
    batch_size = 5
    seqlen = 2048

    dl = get_icl_task_dataloader('code_evaluation',
                                 dataset_uri=dataset_uri,
                                 tokenizer=tokenizer,
                                 batch_size=batch_size,
                                 max_seq_len=seqlen,
                                 pad_tok_id=tokenizer.eos_token_id,
                                 num_fewshot=num_fewshot,
                                 prompt_string=prompt_string,
                                 example_delimiter='\n',
                                 continuation_delimiter='',
                                 question_prelimiter='Code start: \n',
                                 destination_path=str(
                                     tmp_path / f'icl_{num_fewshot}.jsonl'),
                                 generations_per_sample=generations_per_sample)
    assert isinstance(dl, DataSpec)

    assert isinstance(dl.dataloader, DataLoader)  # pyright
    batches = list(dl.dataloader)
    dataset_size = len(open(dataset_uri, 'r').read().strip().split('\n'))
    dataset_size *= generations_per_sample

    max_prompt_length = 0

    has_left_padding = []
    for i, batch in enumerate(batches):
        if isinstance(dl.dataloader.dataset, InContextLearningCodeEvalDataset):
            max_prompt_length = dl.dataloader.dataset.max_prompt_length
        N = len(batches)
        bs = batch_size if i < N - 1 else dataset_size - (N - 1) * batch_size
        assert tuple(batch['input_ids'].shape) == (bs, max_prompt_length)
        assert tuple(batch['attention_mask'].shape) == (bs, max_prompt_length)
        assert batch['mode'] == 'generate'
        # the maximum generation length from the small test data
        assert batch['generation_length'] == 129
        has_left_padding.extend(
            [item[0] == tokenizer.eos_token_id for item in batch['input_ids']])
    assert not all(has_left_padding)  # longest should be pushed left

    decoded_batches = [
        tokenizer.batch_decode(batch['input_ids']) for batch in batches
    ]
    for decoded_batch in decoded_batches:
        assert all(
            item.count('Code start: \n') == num_fewshot + 1
            for item in decoded_batch)

        if len(prompt_string) > 0:
            assert all(
                item.count('Please code:\n') == 1 for item in decoded_batch)

    labels = [
        '    for idx, elem in enumerate(numbers):\n        for idx2, elem2 in enumerate(numbers):\n            if idx != idx2:\n                distance = abs(elem - elem2)\n                if distance < threshold:\n                    return True\n\n    return False\n',
        "    result = []\n    current_string = []\n    current_depth = 0\n\n    for c in paren_string:\n        if c == '(':\n            current_depth += 1\n            current_string.append(c)\n        elif c == ')':\n            current_depth -= 1\n            current_string.append(c)\n\n            if current_depth == 0:\n                result.append(''.join(current_string))\n                current_string.clear()\n\n    return result\n",
        '    return number % 1.0\n',
        '    balance = 0\n\n    for op in operations:\n        balance += op\n        if balance < 0:\n            return True\n\n    return False\n',
    ]

    # assert decoded_batch[0].endswith(
    samples = [
        "Code start: \nfrom typing import List\n\n\ndef has_close_elements(numbers: List[float], threshold: float) -> bool:\n    \"\"\" Check if in given list of numbers, are any two numbers closer to each other than\n    given threshold.\n    >>> has_close_elements([1.0, 2.0, 3.0], 0.5)\n    False\n    >>> has_close_elements([1.0, 2.8, 3.0, 4.0, 5.0, 2.0], 0.3)\n    True\n    \"\"\"\n",
        "Code start: \nfrom typing import List\n\n\ndef separate_paren_groups(paren_string: str) -> List[str]:\n    \"\"\" Input to this function is a string containing multiple groups of nested parentheses. Your goal is to\n    separate those group into separate strings and return the list of those.\n    Separate groups are balanced (each open brace is properly closed) and not nested within each other\n    Ignore any spaces in the input string.\n    >>> separate_paren_groups('( ) (( )) (( )( ))')\n    ['()', '(())', '(()())']\n    \"\"\"\n",
        "Code start: \n\n\ndef truncate_number(number: float) -> float:\n    \"\"\" Given a positive floating point number, it can be decomposed into\n    and integer part (largest integer smaller than given number) and decimals\n    (leftover part always smaller than 1).\n\n    Return the decimal part of the number.\n    >>> truncate_number(3.5)\n    0.5\n    \"\"\"\n",
        "Code start: \nfrom typing import List\n\n\ndef below_zero(operations: List[int]) -> bool:\n    \"\"\" You're given a list of deposit and withdrawal operations on a bank account that starts with\n    zero balance. Your task is to detect if at any point the balance of account fallls below zero, and\n    at that point function should return True. Otherwise it should return False.\n    >>> below_zero([1, 2, 3])\n    False\n    >>> below_zero([1, 2, -4, 5])\n    True\n    \"\"\"\n"
    ]
    for i in range(4):
        for j in range(generations_per_sample):
            k = i * generations_per_sample + j
            b, n = divmod(k, batch_size)
            assert batches[b]['labels'][n] == labels[i]
            assert decoded_batches[b][n].endswith(samples[i])


@pytest.mark.parametrize('dataset_uri', ['human_eval_small.jsonl'])
def test_code_eval_test_cases(dataset_uri: str, tmp_path: Path):
    local_data = os.path.join(os.path.dirname(__file__), 'local_data')

    tokenizer = transformers.AutoTokenizer.from_pretrained(
        'huggyllama/llama-7b')  # type: ignore reportUnboundVariable
    dataset_uri = f'{local_data}/{dataset_uri}'
    batch_size = 4
    seqlen = 512

    dl = get_icl_task_dataloader('code_evaluation',
                                 dataset_uri=dataset_uri,
                                 tokenizer=tokenizer,
                                 batch_size=batch_size,
                                 max_seq_len=seqlen,
                                 pad_tok_id=tokenizer.eos_token_id,
                                 num_fewshot=0,
                                 prompt_string='',
                                 example_delimiter='\n',
                                 continuation_delimiter='',
                                 question_prelimiter='Code start: \n',
                                 destination_path=str(tmp_path / f'icl_.jsonl'),
                                 generations_per_sample=1)
    assert isinstance(dl, DataSpec)

    assert isinstance(dl.dataloader, DataLoader)  # pyright
    batch = next(dl.dataloader._get_iterator())

    max_prompt_length = 0
    if isinstance(dl.dataloader.dataset, InContextLearningCodeEvalDataset):
        max_prompt_length = dl.dataloader.dataset.max_prompt_length
    assert tuple(batch['input_ids'].shape) == (batch_size, max_prompt_length)
    assert tuple(batch['attention_mask'].shape) == (batch_size,
                                                    max_prompt_length)
    assert batch['mode'] == 'generate'
    # the maximum generation length from the small test data
    assert batch['generation_length'] == 129
    assert any(item[0] != tokenizer.eos_token_id
               for item in batch['input_ids'])  # longest should be pushed left

    mod = types.ModuleType('test_module')
    for prompt, solution, inputs, outputs, entry_point in zip(
            batch['prompts'], batch['labels'], batch['test_inputs'],
            batch['test_outputs'], batch['entry_points']):
        exec(prompt + solution, mod.__dict__)
        for test_input, test_output in zip(inputs, outputs):
            result = mod.__dict__[entry_point](*eval(test_input))
            assert result == eval(test_output)


@pytest.mark.parametrize('dataset_uri', ['human_eval_small.jsonl'])
def test_code_eval_pass_at_k_validity(dataset_uri: str, tmp_path: Path):
    local_data = os.path.join(os.path.dirname(__file__), 'local_data')

    tokenizer = transformers.AutoTokenizer.from_pretrained(
        'huggyllama/llama-7b')  # type: ignore reportUnboundVariable
    dataset_uri = f'{local_data}/{dataset_uri}'
    batch_size = 2
    seqlen = 64

    with pytest.raises(ValueError, match=r'.* pass_at_k .*'):
        get_icl_task_dataloader('code_evaluation',
                                dataset_uri=dataset_uri,
                                tokenizer=tokenizer,
                                batch_size=batch_size,
                                max_seq_len=seqlen,
                                pad_tok_id=tokenizer.eos_token_id,
                                num_fewshot=0,
                                prompt_string='',
                                example_delimiter='\n',
                                continuation_delimiter='',
                                question_prelimiter='Code start: \n',
                                destination_path=str(tmp_path / f'icl_.jsonl'),
                                pass_at_k=10,
                                generations_per_sample=1)


@pytest.mark.parametrize('dataset_uri', ['human_eval_small.jsonl'])
@pytest.mark.parametrize('num_fewshot', [0, 2])
@pytest.mark.parametrize('prompt_string', ['Please code:\n', ''])
@pytest.mark.parametrize('generations_per_sample', [1, 3])
def test_code_eval_task_dataloader(dataset_uri: str, tmp_path: Path,
                                   num_fewshot: int, prompt_string: str,
                                   generations_per_sample: int):

    local_data = os.path.join(os.path.dirname(__file__), 'local_data')

    tokenizer = transformers.AutoTokenizer.from_pretrained(
        'mosaicml/mpt-7b')  # type: ignore reportUnboundVariable
    dataset_uri = f'{local_data}/{dataset_uri}'
    batch_size = 4
    seqlen = 2048

    dl = get_icl_task_dataloader('code_evaluation',
                                 dataset_uri=dataset_uri,
                                 tokenizer=tokenizer,
                                 batch_size=batch_size,
                                 max_seq_len=seqlen,
                                 pad_tok_id=tokenizer.eos_token_id,
                                 num_fewshot=num_fewshot,
                                 prompt_string=prompt_string,
                                 example_delimiter='\n',
                                 continuation_delimiter='',
                                 question_prelimiter='Code start: \n',
                                 destination_path=str(
                                     tmp_path / f'icl_{num_fewshot}.jsonl'),
                                 generations_per_sample=generations_per_sample,
                                 generation_kwargs={
                                     'temperature': .9,
                                     'top_k': 40
                                 })
    assert isinstance(dl, DataSpec)

    assert isinstance(dl.dataloader, DataLoader)  # pyright
    batches = list(dl.dataloader)
    dataset_size = len(open(dataset_uri, 'r').read().strip().split('\n'))
    dataset_size *= generations_per_sample

    has_left_padding = []
    for i, batch in enumerate(batches):
        max_prompt_length = 0
        if isinstance(dl.dataloader.dataset, InContextLearningCodeEvalDataset):
            max_prompt_length = dl.dataloader.dataset.max_prompt_length
        N = len(batches)
        bs = batch_size if i < N - 1 else dataset_size - (N - 1) * batch_size
        assert tuple(batch['input_ids'].shape) == (bs, max_prompt_length)
        assert tuple(batch['attention_mask'].shape) == (bs, max_prompt_length)
        assert batch['mode'] == 'generate'
        # the maximum generation length from the small test data
        assert batch['generation_length'] == 122
        has_left_padding.extend(
            [item[0] == tokenizer.eos_token_id for item in batch['input_ids']])
    assert not all(has_left_padding)  # longest should be pushed left

    decoded_batches = [
        tokenizer.batch_decode(batch['input_ids']) for batch in batches
    ]
    for decoded_batch in decoded_batches:
        assert all(
            item.count('Code start: \n') == num_fewshot + 1
            for item in decoded_batch)

        if len(prompt_string) > 0:
            assert all(
                item.count('Please code:\n') == 1 for item in decoded_batch)

    labels = [
        '    for idx, elem in enumerate(numbers):\n        for idx2, elem2 in enumerate(numbers):\n            if idx != idx2:\n                distance = abs(elem - elem2)\n                if distance < threshold:\n                    return True\n\n    return False\n',
        "    result = []\n    current_string = []\n    current_depth = 0\n\n    for c in paren_string:\n        if c == '(':\n            current_depth += 1\n            current_string.append(c)\n        elif c == ')':\n            current_depth -= 1\n            current_string.append(c)\n\n            if current_depth == 0:\n                result.append(''.join(current_string))\n                current_string.clear()\n\n    return result\n",
        '    return number % 1.0\n',
        '    balance = 0\n\n    for op in operations:\n        balance += op\n        if balance < 0:\n            return True\n\n    return False\n',
    ]

    # assert decoded_batch[0].endswith(
    samples = [
        "Code start: \nfrom typing import List\n\n\ndef has_close_elements(numbers: List[float], threshold: float) -> bool:\n    \"\"\" Check if in given list of numbers, are any two numbers closer to each other than\n    given threshold.\n    >>> has_close_elements([1.0, 2.0, 3.0], 0.5)\n    False\n    >>> has_close_elements([1.0, 2.8, 3.0, 4.0, 5.0, 2.0], 0.3)\n    True\n    \"\"\"\n",
        "Code start: \nfrom typing import List\n\n\ndef separate_paren_groups(paren_string: str) -> List[str]:\n    \"\"\" Input to this function is a string containing multiple groups of nested parentheses. Your goal is to\n    separate those group into separate strings and return the list of those.\n    Separate groups are balanced (each open brace is properly closed) and not nested within each other\n    Ignore any spaces in the input string.\n    >>> separate_paren_groups('( ) (( )) (( )( ))')\n    ['()', '(())', '(()())']\n    \"\"\"\n",
        "Code start: \n\n\ndef truncate_number(number: float) -> float:\n    \"\"\" Given a positive floating point number, it can be decomposed into\n    and integer part (largest integer smaller than given number) and decimals\n    (leftover part always smaller than 1).\n\n    Return the decimal part of the number.\n    >>> truncate_number(3.5)\n    0.5\n    \"\"\"\n",
        "Code start: \nfrom typing import List\n\n\ndef below_zero(operations: List[int]) -> bool:\n    \"\"\" You're given a list of deposit and withdrawal operations on a bank account that starts with\n    zero balance. Your task is to detect if at any point the balance of account fallls below zero, and\n    at that point function should return True. Otherwise it should return False.\n    >>> below_zero([1, 2, 3])\n    False\n    >>> below_zero([1, 2, -4, 5])\n    True\n    \"\"\"\n"
    ]
    for i in range(4):
        for j in range(generations_per_sample):
            k = i * generations_per_sample + j
            b, n = divmod(k, batch_size)
            assert batches[b]['labels'][n] == labels[i]
            assert decoded_batches[b][n].endswith(samples[i])


@pytest.mark.parametrize('dataset_uri', ['human_eval_small.jsonl'])
@pytest.mark.parametrize('num_fewshot', [0, 1])
def test_eval_split_batch(mpt_tokenizer: transformers.AutoTokenizer,
                          dataset_uri: str, num_fewshot: int, tmp_path: Path):

    local_data = os.path.join(os.path.dirname(__file__), 'local_data')
    tokenizer = mpt_tokenizer  # type: ignore reportUnboundVariable
    dataset_uri = f'{local_data}/{dataset_uri}'
    batch_size = 4
    seqlen = 512

    dl = get_icl_task_dataloader('code_evaluation',
                                 dataset_uri=dataset_uri,
                                 tokenizer=tokenizer,
                                 batch_size=batch_size,
                                 max_seq_len=seqlen,
                                 pad_tok_id=tokenizer.eos_token_id,
                                 num_fewshot=num_fewshot,
                                 prompt_string='',
                                 example_delimiter='\n',
                                 continuation_delimiter='',
                                 question_prelimiter='Code start: \n',
                                 destination_path=str(
                                     tmp_path / f'icl_{num_fewshot}.jsonl'),
                                 generations_per_sample=1,
                                 generation_kwargs={
                                     'temperature': .9,
                                     'top_k': 40
                                 })
    assert isinstance(dl, DataSpec)
    assert isinstance(dl.dataloader, DataLoader)  # pyright
    batch = next(dl.dataloader._get_iterator())
    microbatch_size = 1
    microbatches = dl.split_batch(batch, microbatch_size)
    assert len(microbatches) == 4
    for microbatch in microbatches:
        assert dl.get_num_samples_in_batch(microbatch) == 1
        assert 'input_ids' in microbatch
        # TODO: what should this be?
        # assert tuple(microbatch['input_ids'].shape) == (microbatch_size, seqlen)
        assert 'attention_mask' in microbatch
        # assert tuple(microbatch['attention_mask'].shape) == (microbatch_size, seqlen)
        assert isinstance(microbatch['generation_kwargs'], dict)
        assert microbatch['generation_kwargs']['temperature'] == .9
        assert microbatch['generation_kwargs']['top_k'] == 40
        assert microbatch['generation_kwargs']['pad_token_id'] == 0
        assert microbatch['generation_kwargs']['num_beams'] == 1
        assert microbatch['generation_kwargs']['do_sample'] == True
        assert microbatch['generation_kwargs']['use_cache'] == True
        assert microbatch['generation_kwargs']['eos_token_id'] == 0


@pytest.mark.parametrize('num_fewshot', [0, 5])
@pytest.mark.parametrize('dataset_uri', ['lambada_small.jsonl'])
# @pytest.mark.gpu
# @pytest.mark.world_size(2)
def test_lm_task_evaluation(num_fewshot: int, dataset_uri: str,
                            tiny_gpt2_tokenizer: transformers.AutoTokenizer,
                            tmp_path: Path,
                            tiny_gpt2_model: transformers.AutoModelForCausalLM):

    in_memory_logger = InMemoryLogger(
    )  # track the logged metrics in the in_memory_logger
    local_data = os.path.join(os.path.dirname(__file__), 'local_data')
    dataset_uri = f'{local_data}/{dataset_uri}'
    tokenizer = tiny_gpt2_tokenizer
    batch_size = 2
    dl = get_icl_task_dataloader(
        'language_modeling',
        dataset_uri=dataset_uri,
        tokenizer=tokenizer,
        batch_size=batch_size,
        max_seq_len=1024,
        pad_tok_id=tokenizer.eos_token_id,
        num_fewshot=num_fewshot,
        prompt_string='',
        example_delimiter='\n',
        continuation_delimiter='',
        destination_path=str(tmp_path / 'icl.jsonl'),
    )

    evaluator = Evaluator(label='lambada',
                          dataloader=dl,
                          metric_names=['InContextLearningLMAccuracy'])

    model = HuggingFaceModel(
        model=tiny_gpt2_model,
        tokenizer=tokenizer,
        eval_metrics=[InContextLearningLMAccuracy()],
        use_logits=True,
    )

    trainer = Trainer(model=model, max_duration='1ep', loggers=in_memory_logger)
    trainer.eval(eval_dataloader=evaluator, subset_num_batches=2)
    assert 'metrics/lambada/InContextLearningLMAccuracy' in in_memory_logger.data.keys(
    )
    assert in_memory_logger.data['metrics/lambada/InContextLearningLMAccuracy'][
        0][1].item() == 0


@pytest.mark.parametrize('num_fewshot', [0, 5])
@pytest.mark.parametrize('dataset_uri', ['winograd_small.jsonl'])
@pytest.mark.filterwarnings(r'ignore:Cannot split .* of length.*:UserWarning')
def test_schema_task_evaluation(
        num_fewshot: int, dataset_uri: str,
        tiny_gpt2_tokenizer: transformers.AutoTokenizer, tmp_path: Path,
        tiny_gpt2_model: transformers.AutoModelForCausalLM):

    in_memory_logger = InMemoryLogger(
    )  # track the logged metrics in the in_memory_logger
    local_data = os.path.join(os.path.dirname(__file__), 'local_data')
    dataset_uri = f'{local_data}/{dataset_uri}'
    tokenizer = tiny_gpt2_tokenizer
    batch_size = 8
    dl = get_icl_task_dataloader(
        'schema',
        dataset_uri=dataset_uri,
        tokenizer=tokenizer,
        batch_size=batch_size,
        max_seq_len=1024,
        pad_tok_id=tokenizer.eos_token_id,
        num_fewshot=num_fewshot,
        prompt_string='',
        example_delimiter='\n',
        continuation_delimiter=': ',
        destination_path=str(tmp_path / 'icl.jsonl'),
    )

    evaluator = Evaluator(
        label='winograd',
        dataloader=dl,
        metric_names=['InContextLearningMultipleChoiceAccuracy'])

    model = HuggingFaceModel(
        model=tiny_gpt2_model,
        tokenizer=tokenizer,
        eval_metrics=[InContextLearningMultipleChoiceAccuracy()],
        use_logits=True,
    )

    trainer = Trainer(model=model, max_duration='1ba', loggers=in_memory_logger)
    trainer.eval(eval_dataloader=evaluator)
    assert 'metrics/winograd/InContextLearningMultipleChoiceAccuracy' in in_memory_logger.data.keys(
    )
    assert in_memory_logger.data[
        'metrics/winograd/InContextLearningMultipleChoiceAccuracy'][0][1].item(
        ) > 0
    num_samples = 0
    with open(dataset_uri) as f:
        for _ in f:
            num_samples += 1
    assert trainer.state.eval_metrics['winograd'][
        'InContextLearningMultipleChoiceAccuracy'].total == num_samples


@pytest.mark.parametrize('dataset_uri', ['mmlu_small.jsonl'])
@pytest.mark.parametrize('num_fewshot', [0, 5])
@pytest.mark.gpu
@pytest.mark.world_size(2)
@pytest.mark.filterwarnings(r'ignore:Cannot split .* of length.*:UserWarning')
def test_mc_task_evaluation_subcategories(
        dataset_uri: str, num_fewshot: int,
        tiny_gpt2_model: transformers.AutoModelForCausalLM,
        tiny_gpt2_tokenizer: transformers.AutoTokenizer, tmp_path: Path):

    in_memory_logger = InMemoryLogger(
    )  # track the logged metrics in the in_memory_logger
    local_data = os.path.join(os.path.dirname(__file__), 'local_data')
    dataset_uri = f'{local_data}/{dataset_uri}'
    tokenizer = tiny_gpt2_tokenizer
    batch_size = 16
    max_seq_len = 64
    tmp_path_to_broadcast = str(os.path.abspath(tmp_path))
    gathered_paths = dist.all_gather_object(tmp_path_to_broadcast)
    reproducibility.seed_all(1234)
    dls = get_icl_task_dataloader('multiple_choice',
                                  dataset_uri=dataset_uri,
                                  tokenizer=tokenizer,
                                  batch_size=batch_size,
                                  max_seq_len=max_seq_len,
                                  pad_tok_id=tokenizer.eos_token_id,
                                  num_fewshot=num_fewshot,
                                  prompt_string='',
                                  example_delimiter='\n',
                                  continuation_delimiter=': ',
                                  destination_path=str(
                                      Path(gathered_paths[0]) / 'icl.jsonl'),
                                  has_categories=True)

    assert isinstance(dls, dict)
    evaluators = [
        Evaluator(label='mmlu/' + k,
                  dataloader=dl,
                  metric_names=['InContextLearningMultipleChoiceAccuracy'])
        for k, dl in dls.items()
    ]

    model = HuggingFaceModel(
        model=tiny_gpt2_model,
        tokenizer=tiny_gpt2_tokenizer,
        eval_metrics=[InContextLearningMultipleChoiceAccuracy()],
        use_logits=True,
    )

    trainer = Trainer(model=model, loggers=in_memory_logger)
    trainer.eval(eval_dataloader=evaluators)
    assert 'metrics/mmlu/computer_security/InContextLearningMultipleChoiceAccuracy' in in_memory_logger.data.keys(
    )
    assert in_memory_logger.data[
        'metrics/mmlu/computer_security/InContextLearningMultipleChoiceAccuracy'][
            0][1].item() >= 0
    total = trainer.state.eval_metrics['mmlu/computer_security'][
        'InContextLearningMultipleChoiceAccuracy'].total
    dist.all_reduce(total)  # type: ignore
    assert total.item() == 4  # type: ignore


@pytest.mark.parametrize('dataset_uri',
                         ['piqa_small.jsonl', 'hellaswag_small.jsonl'])
@pytest.mark.parametrize('num_fewshot', [0, 5])
@pytest.mark.filterwarnings(r'ignore:Cannot split .* of length.*:UserWarning')
@pytest.mark.gpu
@pytest.mark.world_size(2)
def test_mc_task_evaluation(num_fewshot: int, dataset_uri: str,
                            tiny_gpt2_tokenizer: transformers.AutoTokenizer,
                            tmp_path: Path,
                            tiny_gpt2_model: transformers.AutoModelForCausalLM):

    in_memory_logger = InMemoryLogger(
    )  # track the logged metrics in the in_memory_logger
    local_data = os.path.join(os.path.dirname(__file__), 'local_data')
    dataset_uri = f'{local_data}/{dataset_uri}'
    tokenizer = tiny_gpt2_tokenizer
    batch_size = 8
    tmp_path_to_broadcast = str(os.path.abspath(tmp_path))
    gathered_paths = dist.all_gather_object(tmp_path_to_broadcast)

    # seed because the fewshot selection is currently unseeded
    reproducibility.seed_all(1234)
    dl = get_icl_task_dataloader(
        'multiple_choice',
        dataset_uri=dataset_uri,
        tokenizer=tokenizer,
        batch_size=batch_size,
        max_seq_len=64,
        pad_tok_id=tokenizer.eos_token_id,
        num_fewshot=num_fewshot,
        prompt_string='',
        example_delimiter='\n',
        continuation_delimiter=': ',
        destination_path=str(Path(gathered_paths[0]) / 'icl.jsonl'),
    )

    evaluator = Evaluator(
        label='mc',
        dataloader=dl,
        metric_names=['InContextLearningMultipleChoiceAccuracy'])

    model = HuggingFaceModel(
        model=tiny_gpt2_model,
        tokenizer=tiny_gpt2_tokenizer,
        eval_metrics=[InContextLearningMultipleChoiceAccuracy()],
        use_logits=True,
    )

    trainer = Trainer(model=model, max_duration='1ba', loggers=in_memory_logger)
    trainer.eval(eval_dataloader=evaluator)
    assert 'metrics/mc/InContextLearningMultipleChoiceAccuracy' in in_memory_logger.data.keys(
    )
    assert in_memory_logger.data[
        'metrics/mc/InContextLearningMultipleChoiceAccuracy'][0][1].item() >= 0
    num_samples = 0
    with open(dataset_uri) as f:
        for _ in f:
            num_samples += 1
    total = trainer.state.eval_metrics['mc'][
        'InContextLearningMultipleChoiceAccuracy'].total
    dist.all_reduce(total)  # type: ignore
    assert total.item() == num_samples  # type: ignore


@pytest.mark.parametrize('num_fewshot', [0, 5])
@pytest.mark.parametrize('dataset_uri', ['triviaqa_small.jsonl'])
@pytest.mark.filterwarnings(
    r'ignore:.*The dataloader_len \(2\) is greater than the length.*:UserWarning'
)
@pytest.mark.filterwarnings(r'ignore:Cannot split .* of length.*:UserWarning')
@pytest.mark.gpu
@pytest.mark.world_size(2)
def test_qa_task_evaluation_opt_tokenizer(
        tiny_opt_tokenizer: transformers.AutoTokenizer,
        tiny_opt_model: transformers.AutoModelForCausalLM, num_fewshot: int,
        dataset_uri: str, tmp_path: Path):

    in_memory_logger = InMemoryLogger(
    )  # track the logged metrics in the in_memory_logger
    local_data = os.path.join(os.path.dirname(__file__), 'local_data')
    dataset_uri = f'{local_data}/{dataset_uri}'
    tokenizer = tiny_opt_tokenizer

    batch_size = 4
    tmp_path_to_broadcast = str(os.path.abspath(tmp_path))
    gathered_paths = dist.all_gather_object(tmp_path_to_broadcast)
    dl = get_icl_task_dataloader(
        'generation_task_with_answers',
        dataset_uri=dataset_uri,
        tokenizer=tokenizer,
        batch_size=batch_size,
        max_seq_len=1024,
        pad_tok_id=tokenizer.eos_token_id,
        num_fewshot=num_fewshot,
        prompt_string='',
        example_delimiter='\n',
        continuation_delimiter=': ',
        post_processing_funcs=[('qa_normalization', {})],
        destination_path=str(Path(gathered_paths[0]) / 'icl.jsonl'),
    )

    evaluator = Evaluator(
        label='triviaqa',
        dataloader=dl,
<<<<<<< HEAD
        metric_names=['InContextLearningGenerationWithAnswersAccuracy'])
    model = HuggingFaceModel(
        model=tiny_opt_model,
        tokenizer=tokenizer,
        eval_metrics=[InContextLearningGenerationWithAnswersAccuracy()],
=======
        metric_names=['InContextLearningGenerationExactMatchAccuracy'])
    model = HuggingFaceModel(
        model=tiny_opt_model,
        tokenizer=tokenizer,
        eval_metrics=[InContextLearningGenerationExactMatchAccuracy()],
>>>>>>> 898928e2
        use_logits=True,
    )

    trainer = Trainer(model=model, max_duration='1ba', loggers=in_memory_logger)

    trainer.eval(eval_dataloader=evaluator, subset_num_batches=2)
<<<<<<< HEAD
    assert 'metrics/triviaqa/InContextLearningGenerationWithAnswersAccuracy' in in_memory_logger.data.keys(
    )
    assert in_memory_logger.data[
        'metrics/triviaqa/InContextLearningGenerationWithAnswersAccuracy'][0][
=======
    assert 'metrics/triviaqa/InContextLearningGenerationExactMatchAccuracy' in in_memory_logger.data.keys(
    )
    assert in_memory_logger.data[
        'metrics/triviaqa/InContextLearningGenerationExactMatchAccuracy'][0][
>>>>>>> 898928e2
            1].item() == 0


@pytest.mark.parametrize('num_fewshot', [5])
@pytest.mark.parametrize('dataset_uri', ['gsm8k_small.jsonl'])
@pytest.mark.gpu
@pytest.mark.world_size(2)
@pytest.mark.filterwarnings(
    r'ignore:.*The dataloader_len \(2\) is greater than the length.*:UserWarning'
)
@pytest.mark.filterwarnings(r'ignore:Cannot split .* of length.*:UserWarning')
def test_qa_task_evaluation_with_cot_opt_tokenizer(
        tiny_opt_tokenizer: transformers.AutoTokenizer,
        tiny_opt_model: transformers.AutoModelForCausalLM, num_fewshot: int,
        dataset_uri: str, tmp_path: Path):

    in_memory_logger = InMemoryLogger(
    )  # track the logged metrics in the in_memory_logger
    local_data = os.path.join(os.path.dirname(__file__), 'local_data')
    dataset_uri = f'{local_data}/{dataset_uri}'
    tokenizer = tiny_opt_tokenizer

    batch_size = 4
    tmp_path_to_broadcast = str(os.path.abspath(tmp_path))
    gathered_paths = dist.all_gather_object(tmp_path_to_broadcast)
    dl = get_icl_task_dataloader(
        'generation_task_with_answers',
        dataset_uri=dataset_uri,
        tokenizer=tokenizer,
        batch_size=batch_size,
        max_seq_len=1024,
        pad_tok_id=tokenizer.eos_token_id,
        num_fewshot=num_fewshot,
        prompt_string='',
        example_delimiter='\n',
        continuation_delimiter="A: Let's think step by step. ",
        cot_delimiter=' #### ',
        destination_path=str(Path(gathered_paths[0]) / 'icl.jsonl'),
    )

    evaluator = Evaluator(
        label='gsm8k',
        dataloader=dl,
<<<<<<< HEAD
        metric_names=['InContextLearningGenerationWithAnswersAccuracy'])
    model = HuggingFaceModel(
        model=tiny_opt_model,
        tokenizer=tokenizer,
        eval_metrics=[InContextLearningGenerationWithAnswersAccuracy()],
=======
        metric_names=['InContextLearningGenerationExactMatchAccuracy'])
    model = HuggingFaceModel(
        model=tiny_opt_model,
        tokenizer=tokenizer,
        eval_metrics=[InContextLearningGenerationExactMatchAccuracy()],
>>>>>>> 898928e2
        use_logits=True,
    )

    trainer = Trainer(model=model, max_duration='1ba', loggers=in_memory_logger)

    trainer.eval(eval_dataloader=evaluator, subset_num_batches=2)
<<<<<<< HEAD
    assert 'metrics/gsm8k/InContextLearningGenerationWithAnswersAccuracy' in in_memory_logger.data.keys(
    )
    assert in_memory_logger.data[
        'metrics/gsm8k/InContextLearningGenerationWithAnswersAccuracy'][0][
=======
    assert 'metrics/gsm8k/InContextLearningGenerationExactMatchAccuracy' in in_memory_logger.data.keys(
    )
    assert in_memory_logger.data[
        'metrics/gsm8k/InContextLearningGenerationExactMatchAccuracy'][0][
>>>>>>> 898928e2
            1].item() == 0


@pytest.mark.parametrize('dataset_uri', ['triviaqa_small.jsonl'])
@pytest.mark.parametrize('num_fewshot', [0, 5])
@pytest.mark.gpu
@pytest.mark.world_size(2)
@pytest.mark.filterwarnings(
    r'ignore:.*The dataloader_len \(2\) is greater than the length.*:UserWarning'
)
def test_qa_task_evaluation(num_fewshot: int, dataset_uri: str,
                            tiny_gpt2_tokenizer: transformers.AutoTokenizer,
                            tiny_gpt2_model: transformers.AutoModelForCausalLM,
                            tmp_path: Path):

    in_memory_logger = InMemoryLogger(
    )  # track the logged metrics in the in_memory_logger
    local_data = os.path.join(os.path.dirname(__file__), 'local_data')
    dataset_uri = f'{local_data}/{dataset_uri}'
    tokenizer = tiny_gpt2_tokenizer
    batch_size = 2
    tmp_path_to_broadcast = str(os.path.abspath(tmp_path))
    gathered_paths = dist.all_gather_object(tmp_path_to_broadcast)
    dl = get_icl_task_dataloader(
        'generation_task_with_answers',
        dataset_uri=dataset_uri,
        tokenizer=tokenizer,
        batch_size=batch_size,
        max_seq_len=1024,
        pad_tok_id=tokenizer.eos_token_id,
        num_fewshot=num_fewshot,
        prompt_string='',
        example_delimiter='\n',
        continuation_delimiter=': ',
        post_processing_funcs=[('qa_normalization', {})],
        destination_path=str(Path(gathered_paths[0]) / 'icl.jsonl'),
    )

    evaluator = Evaluator(
        label='triviaqa',
        dataloader=dl,
<<<<<<< HEAD
        metric_names=['InContextLearningGenerationWithAnswersAccuracy'])
=======
        metric_names=['InContextLearningGenerationExactMatchAccuracy'])
>>>>>>> 898928e2

    model = HuggingFaceModel(
        model=tiny_gpt2_model,
        tokenizer=tiny_gpt2_tokenizer,
<<<<<<< HEAD
        eval_metrics=[InContextLearningGenerationWithAnswersAccuracy()],
=======
        eval_metrics=[InContextLearningGenerationExactMatchAccuracy()],
>>>>>>> 898928e2
        use_logits=True,
    )

    trainer = Trainer(model=model, max_duration='1ba', loggers=in_memory_logger)

    trainer.eval(eval_dataloader=evaluator, subset_num_batches=2)
<<<<<<< HEAD
    assert 'metrics/triviaqa/InContextLearningGenerationWithAnswersAccuracy' in in_memory_logger.data.keys(
    )
    assert in_memory_logger.data[
        'metrics/triviaqa/InContextLearningGenerationWithAnswersAccuracy'][0][
=======
    assert 'metrics/triviaqa/InContextLearningGenerationExactMatchAccuracy' in in_memory_logger.data.keys(
    )
    assert in_memory_logger.data[
        'metrics/triviaqa/InContextLearningGenerationExactMatchAccuracy'][0][
>>>>>>> 898928e2
            1].item() == 0


@pytest.mark.parametrize('dataset_uri', ['gsm8k_small.jsonl'])
@pytest.mark.parametrize('num_fewshot', [5])
@pytest.mark.filterwarnings(
    r'ignore:.*The dataloader_len \(2\) is greater than the length.*:UserWarning'
)
@pytest.mark.gpu
@pytest.mark.world_size(2)
def test_qa_task_with_cot_evaluation(
        num_fewshot: int, dataset_uri: str,
        tiny_gpt2_tokenizer: transformers.AutoTokenizer,
        tiny_gpt2_model: transformers.AutoModelForCausalLM, tmp_path: Path):

    in_memory_logger = InMemoryLogger(
    )  # track the logged metrics in the in_memory_logger
    local_data = os.path.join(os.path.dirname(__file__), 'local_data')
    dataset_uri = f'{local_data}/{dataset_uri}'
    tokenizer = tiny_gpt2_tokenizer
    batch_size = 2
    tmp_path_to_broadcast = str(os.path.abspath(tmp_path))
    gathered_paths = dist.all_gather_object(tmp_path_to_broadcast)
    dl = get_icl_task_dataloader(
        'generation_task_with_answers',
        dataset_uri=dataset_uri,
        tokenizer=tokenizer,
        batch_size=batch_size,
        max_seq_len=1024,
        pad_tok_id=tokenizer.eos_token_id,
        num_fewshot=num_fewshot,
        prompt_string='',
        example_delimiter='\n',
        continuation_delimiter="A: Let's think step by step",
        cot_delimiter=' #### ',
        destination_path=str(Path(gathered_paths[0]) / 'icl.jsonl'),
    )

    evaluator = Evaluator(
        label='gsm8k',
        dataloader=dl,
<<<<<<< HEAD
        metric_names=['InContextLearningGenerationWithAnswersAccuracy'])
=======
        metric_names=['InContextLearningGenerationExactMatchAccuracy'])
>>>>>>> 898928e2

    model = HuggingFaceModel(
        model=tiny_gpt2_model,
        tokenizer=tiny_gpt2_tokenizer,
<<<<<<< HEAD
        eval_metrics=[InContextLearningGenerationWithAnswersAccuracy()],
=======
        eval_metrics=[InContextLearningGenerationExactMatchAccuracy()],
>>>>>>> 898928e2
        use_logits=True,
    )

    trainer = Trainer(model=model, max_duration='1ba', loggers=in_memory_logger)

    trainer.eval(eval_dataloader=evaluator, subset_num_batches=2)
<<<<<<< HEAD
    assert 'metrics/gsm8k/InContextLearningGenerationWithAnswersAccuracy' in in_memory_logger.data.keys(
    )
    assert in_memory_logger.data[
        'metrics/gsm8k/InContextLearningGenerationWithAnswersAccuracy'][0][
=======
    assert 'metrics/gsm8k/InContextLearningGenerationExactMatchAccuracy' in in_memory_logger.data.keys(
    )
    assert in_memory_logger.data[
        'metrics/gsm8k/InContextLearningGenerationExactMatchAccuracy'][0][
>>>>>>> 898928e2
            1].item() == 0


def test_code_eval_requires_envvar(monkeypatch: pytest.MonkeyPatch):
    monkeypatch.delenv('CODE_EVAL_DEVICE', raising=False)
    with pytest.raises(
            ValueError,
            match='Attempting to use InContextLearningCodeEvalAccuracy but.*'):
        InContextLearningCodeEvalAccuracy().get_client()


def test_code_eval_requires_valid_envvar(monkeypatch: pytest.MonkeyPatch):
    monkeypatch.setenv('CODE_EVAL_DEVICE', 'bigchungus')
    with pytest.raises(
            ValueError,
            match='Environment variable `CODE_EVAL_DEVICE` must be on.*'):
        InContextLearningCodeEvalAccuracy().get_client()


@pytest.mark.parametrize('dataset_uri', ['human_eval_small.jsonl'])
@pytest.mark.parametrize('num_fewshot', [0])
@pytest.mark.parametrize('generations_per_sample', range(1, 3))
@pytest.mark.gpu
@pytest.mark.world_size(2)
@pytest.mark.filterwarnings(
    r'ignore:.*The dataloader_len \(2\) is greater than the length.*:UserWarning'
)
def test_code_eval_microbatching(
        monkeypatch: pytest.MonkeyPatch,
        tiny_opt_tokenizer: transformers.AutoTokenizer,
        tiny_opt_model: transformers.AutoModelForCausalLM, num_fewshot: int,
        dataset_uri: str, tmp_path: Path, generations_per_sample: int):

    monkeypatch.setenv('CODE_EVAL_DEVICE', 'LOCAL')
    in_memory_logger = InMemoryLogger(
    )  # track the logged metrics in the in_memory_logger
    local_data = os.path.join(os.path.dirname(__file__), 'local_data')
    dataset_uri = f'{local_data}/{dataset_uri}'
    tokenizer = tiny_opt_tokenizer
    batch_size = 4

    tmp_path_to_broadcast = str(os.path.abspath(tmp_path))
    gathered_paths = dist.all_gather_object(tmp_path_to_broadcast)
    dl = get_icl_task_dataloader(
        'code_evaluation',
        dataset_uri=dataset_uri,
        tokenizer=tokenizer,
        batch_size=batch_size,
        max_seq_len=150,
        pad_tok_id=tokenizer.eos_token_id,
        num_fewshot=num_fewshot,
        prompt_string='',
        example_delimiter='\n',
        continuation_delimiter=': ',
        destination_path=str(Path(gathered_paths[0]) / 'icl.jsonl'),
        generations_per_sample=generations_per_sample,
    )

    evaluator = Evaluator(label='humaneval',
                          dataloader=dl,
                          metric_names=['InContextLearningCodeEvalAccuracy'],
                          device_eval_microbatch_size=1)
    model = HuggingFaceModel(
        model=tiny_opt_model,
        tokenizer=tokenizer,
        eval_metrics=[InContextLearningCodeEvalAccuracy()],
        use_logits=True,
    )

    trainer = Trainer(model=model, max_duration='1ba', loggers=in_memory_logger)
    torch.use_deterministic_algorithms(False)
    trainer.eval(eval_dataloader=evaluator)
    torch.use_deterministic_algorithms(True)
    assert 'metrics/humaneval/InContextLearningCodeEvalAccuracy' in in_memory_logger.data.keys(
    )
    assert in_memory_logger.data[
        'metrics/humaneval/InContextLearningCodeEvalAccuracy'][0][1].item() == 0


@pytest.mark.parametrize('dataset_uri', ['human_eval_small.jsonl'])
@pytest.mark.parametrize('num_fewshot', [0])
@pytest.mark.parametrize('generations_per_sample', range(1, 3))
@pytest.mark.gpu
@pytest.mark.world_size(2)
@pytest.mark.filterwarnings(
    r'ignore:.*The dataloader_len \(2\) is greater than the length.*:UserWarning'
)
def test_code_eval_sentpiece_evaluation(
        monkeypatch: pytest.MonkeyPatch, num_fewshot: int, dataset_uri: str,
        tiny_opt_tokenizer: transformers.AutoTokenizer,
        tiny_opt_model: transformers.AutoModelForCausalLM, tmp_path: Path,
        generations_per_sample: int):

    monkeypatch.setenv('CODE_EVAL_DEVICE', 'LOCAL')
    in_memory_logger = InMemoryLogger(
    )  # track the logged metrics in the in_memory_logger
    local_data = os.path.join(os.path.dirname(__file__), 'local_data')
    dataset_uri = f'{local_data}/{dataset_uri}'
    tokenizer = tiny_opt_tokenizer
    batch_size = 2
    tmp_path_to_broadcast = str(os.path.abspath(tmp_path))
    gathered_paths = dist.all_gather_object(tmp_path_to_broadcast)
    dl = get_icl_task_dataloader(
        'code_evaluation',
        dataset_uri=dataset_uri,
        tokenizer=tokenizer,
        batch_size=batch_size,
        max_seq_len=175,
        pad_tok_id=tokenizer.eos_token_id,
        num_fewshot=num_fewshot,
        prompt_string='',
        example_delimiter='\n',
        continuation_delimiter=': ',
        destination_path=str(Path(gathered_paths[0]) / 'icl.jsonl'),
        generations_per_sample=generations_per_sample,
    )

    evaluator = Evaluator(label='humaneval',
                          dataloader=dl,
                          metric_names=['InContextLearningCodeEvalAccuracy'])
    model = HuggingFaceModel(
        model=tiny_opt_model,
        tokenizer=tiny_opt_tokenizer,
        eval_metrics=[InContextLearningCodeEvalAccuracy()],
        use_logits=True,
    )

    trainer = Trainer(model=model, max_duration='1ba', loggers=in_memory_logger)
    torch.use_deterministic_algorithms(False)
    trainer.eval(eval_dataloader=evaluator)
    torch.use_deterministic_algorithms(True)
    assert 'metrics/humaneval/InContextLearningCodeEvalAccuracy' in in_memory_logger.data.keys(
    )
    assert in_memory_logger.data[
        'metrics/humaneval/InContextLearningCodeEvalAccuracy'][0][1].item() == 0


@pytest.mark.parametrize('dataset_uri', ['human_eval_small.jsonl'])
@pytest.mark.parametrize('num_fewshot', [0, 2])
@pytest.mark.parametrize('generations_per_sample', [1])
@pytest.mark.filterwarnings(r'ignore: Input length of input_ids is')
@pytest.mark.gpu
@pytest.mark.world_size(2)
@pytest.mark.filterwarnings(
    r'ignore:.*The dataloader_len \(2\) is greater than the length.*:UserWarning'
)
def test_code_eval_task_evaluation(
        monkeypatch: pytest.MonkeyPatch, num_fewshot: int, dataset_uri: str,
        tiny_gpt2_tokenizer: transformers.AutoTokenizer,
        tiny_gpt2_model: transformers.AutoModelForCausalLM, tmp_path: Path,
        generations_per_sample: int):

    monkeypatch.setenv('CODE_EVAL_DEVICE', 'LOCAL')
    in_memory_logger = InMemoryLogger(
    )  # track the logged metrics in the in_memory_logger
    local_data = os.path.join(os.path.dirname(__file__), 'local_data')
    dataset_uri = f'{local_data}/{dataset_uri}'
    tokenizer = tiny_gpt2_tokenizer
    batch_size = 2
    tmp_path_to_broadcast = str(os.path.abspath(tmp_path))
    gathered_paths = dist.all_gather_object(tmp_path_to_broadcast)
    dl = get_icl_task_dataloader(
        'code_evaluation',
        dataset_uri=dataset_uri,
        tokenizer=tokenizer,
        batch_size=batch_size,
        max_seq_len=64 * num_fewshot,
        pad_tok_id=tokenizer.eos_token_id,
        num_fewshot=num_fewshot,
        prompt_string='',
        example_delimiter='\n',
        continuation_delimiter=': ',
        destination_path=str(Path(gathered_paths[0]) / 'icl.jsonl'),
        generations_per_sample=generations_per_sample,
    )

    evaluator = Evaluator(label='humaneval',
                          dataloader=dl,
                          metric_names=['InContextLearningCodeEvalAccuracy'])
    model = HuggingFaceModel(
        model=tiny_gpt2_model,
        tokenizer=tiny_gpt2_tokenizer,
        eval_metrics=[InContextLearningCodeEvalAccuracy()],
        use_logits=True,
    )

    trainer = Trainer(model=model, max_duration='1ba', loggers=in_memory_logger)
    torch.use_deterministic_algorithms(False)
    trainer.eval(eval_dataloader=evaluator)
    torch.use_deterministic_algorithms(True)
    assert 'metrics/humaneval/InContextLearningCodeEvalAccuracy' in in_memory_logger.data.keys(
    )
    assert in_memory_logger.data[
        'metrics/humaneval/InContextLearningCodeEvalAccuracy'][0][1].item() == 0


@pytest.mark.parametrize('dataset_uri', ['lambada_small.jsonl'])
def test_lm_spacing_dataloader(dataset_uri: str,
                               tiny_gpt2_tokenizer: transformers.AutoTokenizer,
                               tmp_path: Path):

    local_data = os.path.join(os.path.dirname(__file__), 'local_data')

    tokenizer = tiny_gpt2_tokenizer
    dataset_uri = f'{local_data}/{dataset_uri}'
    batch_size = 2
    seqlen = 512
    dl = get_icl_task_dataloader('language_modeling',
                                 dataset_uri=dataset_uri,
                                 tokenizer=tokenizer,
                                 batch_size=batch_size,
                                 max_seq_len=seqlen,
                                 pad_tok_id=tokenizer.eos_token_id,
                                 num_fewshot=1,
                                 prompt_string='',
                                 example_delimiter='\n',
                                 continuation_delimiter=' UNIQUE ',
                                 destination_path=str(tmp_path / 'icl.jsonl'))
    assert isinstance(dl, DataSpec)
    assert isinstance(dl.dataloader, DataLoader)  # pyright
    first_batch = next(dl.dataloader._get_iterator())
    second_batch = next(dl.dataloader._get_iterator())

    first_batch_text = tokenizer.decode(first_batch['input_ids'][0],
                                        skip_special_tokens=True)
    second_batch_text = tokenizer.decode(second_batch['input_ids'][0],
                                         skip_special_tokens=True)

    first_batch_without_last_word = ' '.join(first_batch_text.split(' ')[:-1])
    second_batch_without_last_word = ' '.join(second_batch_text.split(' ')[:-1])

    assert first_batch_without_last_word.endswith(' UNIQUE')
    assert second_batch_without_last_word.endswith(' UNIQUE')

    assert first_batch_without_last_word.count(' UNIQUE ') == 1
    assert second_batch_without_last_word.count(' UNIQUE ') == 1


@pytest.mark.parametrize('dataset_uri', ['hf://mosaicml/test_dataset'])
@pytest.mark.parametrize('num_fewshot', [0, 1])
@pytest.mark.parametrize('prompt_string', ['Complete the voiceline: ', ''])
@pytest.mark.parametrize('hf_loading_vars', [{
    'split': 'test',
    'name': 'juggernaut',
}])
@pytest.mark.parametrize(
    'hf_parsing_map',
    [None, {
        'context': ['context'],
        'continuation': ['continuation']
    }])
@pytest.mark.filterwarnings(
    r'ignore:The repository for mosaicml/test_dataset contains custom code which must*:FutureWarning'
)
def test_hf_dataloading_lm_dataloader(
        dataset_uri: str, tiny_gpt2_tokenizer: transformers.AutoTokenizer,
        tmp_path: Path, num_fewshot: int, prompt_string: str,
        hf_loading_vars: Dict[str,
                              str], hf_parsing_map: Optional[Dict[str,
                                                                  List[str]]]):

    tokenizer = tiny_gpt2_tokenizer
    batch_size = 2
    seqlen = 2048
    dl = get_icl_task_dataloader(
        'language_modeling',
        dataset_uri=dataset_uri,
        tokenizer=tokenizer,
        batch_size=batch_size,
        max_seq_len=seqlen,
        pad_tok_id=tokenizer.eos_token_id,
        num_fewshot=0,
        prompt_string='',
        example_delimiter='\n',
        continuation_delimiter=' ',
        destination_path=str(tmp_path / 'test_dataset_lm_juggernaut.jsonl'),
        hf_loading_vars=hf_loading_vars,
        hf_parsing_map=hf_parsing_map)
    assert isinstance(dl, DataSpec)
    assert isinstance(dl.dataloader, DataLoader)  # pyright
    batch = next(dl.dataloader._get_iterator())

    assert 'input_ids' in batch
    assert tuple(batch['input_ids'].shape) == (batch_size, seqlen)
    assert 'attention_mask' in batch
    assert tuple(batch['attention_mask'].shape) == (batch_size, seqlen)
    assert 'continuation_indices' in batch
    assert isinstance(batch['continuation_indices'], list) and len(
        batch['continuation_indices']) == batch_size
    assert 'mode' in batch
    assert batch['mode'] == 'icl_task'
    min_idx = min(batch['continuation_indices'][0]).item()
    max_idx = max(batch['continuation_indices'][0]).item()
    assert tokenizer.decode(batch['input_ids'][0][min_idx:max_idx +
                                                  1]) == ' and me.'

    decoded_batch = [
        tokenizer.decode(row[row != tokenizer.eos_token_id])
        for row in batch['input_ids']
    ]
    assert decoded_batch[0] == "Looks like it's just you and me."
    assert decoded_batch[
        1] == "There's a fine line between bravery and stupidity."


@pytest.mark.parametrize('dataset_uri', ['hf://mosaicml/test_dataset'])
@pytest.mark.parametrize('num_fewshot', [0, 1])
@pytest.mark.parametrize('prompt_string', ['What spell does this invoke? ', ''])
@pytest.mark.parametrize('hf_loading_vars', [{
    'split': 'test',
    'name': 'invoker',
}])
@pytest.mark.parametrize('hf_parsing_map', [{
    'context': ['quas', 'wex', 'exort'],
    'answer': ['spell']
}])
@pytest.mark.filterwarnings(
    r'ignore:The repository for mosaicml/test_dataset contains custom code which must*:FutureWarning'
)
def test_hf_dataloading_custom_parsing(
        dataset_uri: str, tiny_gpt2_tokenizer: transformers.AutoTokenizer,
        tmp_path: Path, num_fewshot: int, prompt_string: str,
        hf_loading_vars: Dict[str, str], hf_parsing_map: Dict[str, List[str]]):

    tokenizer = tiny_gpt2_tokenizer
    batch_size = 2
    seqlen = 2048

    # empirical number from the small test dataset
    maximum_answer_length = 4

    dl = get_icl_task_dataloader(
        'generation_task_with_answers',
        dataset_uri=dataset_uri,
        tokenizer=tokenizer,
        batch_size=batch_size,
        max_seq_len=seqlen,
        pad_tok_id=tokenizer.eos_token_id,
        num_fewshot=num_fewshot,
        prompt_string=prompt_string,
        example_delimiter='\n',
        question_prelimiter='Orbs: ',
        continuation_delimiter='\nSpell:',
        destination_path=str(tmp_path / 'test_dataset_lm_juggernaut.jsonl'),
        hf_loading_vars=hf_loading_vars,
        hf_parsing_map=hf_parsing_map)
    assert isinstance(dl, DataSpec)
    assert isinstance(dl.dataloader, DataLoader)  # pyright
    batch = next(dl.dataloader._get_iterator())

    assert tuple(batch['input_ids'].shape) == (batch_size,
                                               seqlen - maximum_answer_length)
    assert tuple(batch['attention_mask'].shape) == (batch_size, seqlen -
                                                    maximum_answer_length)
    assert batch['mode'] == 'generate'
    # the maximum generation length from the small test data
    assert batch['generation_length'] == maximum_answer_length
    assert all(item[0] == tokenizer.eos_token_id for item in batch['input_ids'])

    decoded_batch = tokenizer.batch_decode(batch['input_ids'])
    assert all(
        item.count('Orbs: ') == num_fewshot + 1 for item in decoded_batch)
    assert all(
        item.count('\nSpell:') == num_fewshot + 1 for item in decoded_batch)

    if len(prompt_string) > 0:
        assert all(
            item.count('What spell does this invoke? ') == 1
            for item in decoded_batch)
    assert all(
        set(found) == set(expected) for found, expected in zip(
            batch['labels'], [['defeaning blast'], ['cold snap']]))
    assert decoded_batch[0].endswith('Orbs: quas wex exort\nSpell:')
    assert decoded_batch[1].endswith('Orbs: quas quas quas\nSpell:')<|MERGE_RESOLUTION|>--- conflicted
+++ resolved
@@ -35,11 +35,7 @@
 
 from llmfoundry.eval.metrics import (
     InContextLearningCodeEvalAccuracy,
-<<<<<<< HEAD
-    InContextLearningGenerationWithAnswersAccuracy, InContextLearningLMAccuracy,
-=======
     InContextLearningGenerationExactMatchAccuracy, InContextLearningLMAccuracy,
->>>>>>> 898928e2
     InContextLearningMultipleChoiceAccuracy)
 
 
@@ -1474,7 +1470,6 @@
     seqlen = 512
     tiny_gpt2_tokenizer.eos_token_id = None
     with pytest.raises(ValueError):
-<<<<<<< HEAD
         _ = get_icl_task_dataloader(
             'generation_task_with_answers',
             dataset_uri,
@@ -1489,21 +1484,6 @@
             continuation_delimiter='\nA:',
             post_processing_funcs=[('qa_normalization', {})],
             destination_path=str(tmp_path / f'icl_{num_fewshot}.jsonl'))
-=======
-        _ = get_icl_task_dataloader('generation_task_with_answers',
-                                    dataset_uri,
-                                    tokenizer,
-                                    batch_size,
-                                    max_seq_len=seqlen,
-                                    pad_tok_id=tokenizer.eos_token_id,
-                                    num_fewshot=num_fewshot,
-                                    prompt_string=prompt_string,
-                                    example_delimiter='\n',
-                                    question_prelimiter='Q: ',
-                                    continuation_delimiter='\nA:',
-                                    destination_path=str(
-                                        tmp_path / f'icl_{num_fewshot}.jsonl'))
->>>>>>> 898928e2
 
 
 @pytest.mark.parametrize('dataset_uri', ['triviaqa_small.jsonl'])
@@ -1522,7 +1502,6 @@
     seqlen = 512
     # empirical number from the small test dataset
     maximum_answer_length = 7
-<<<<<<< HEAD
     dl = get_icl_task_dataloader(
         'generation_task_with_answers',
         dataset_uri=dataset_uri,
@@ -1537,21 +1516,6 @@
         continuation_delimiter='\nA:',
         post_processing_funcs=[('qa_normalization', {})],
         destination_path=str(tmp_path / f'icl_{num_fewshot}.jsonl'))
-=======
-    dl = get_icl_task_dataloader('generation_task_with_answers',
-                                 dataset_uri=dataset_uri,
-                                 tokenizer=tokenizer,
-                                 batch_size=batch_size,
-                                 max_seq_len=seqlen,
-                                 pad_tok_id=tokenizer.eos_token_id,
-                                 num_fewshot=num_fewshot,
-                                 prompt_string=prompt_string,
-                                 example_delimiter='\n',
-                                 question_prelimiter='Q: ',
-                                 continuation_delimiter='\nA:',
-                                 destination_path=str(
-                                     tmp_path / f'icl_{num_fewshot}.jsonl'))
->>>>>>> 898928e2
     assert isinstance(dl, DataSpec)
 
     assert isinstance(dl.dataloader, DataLoader)  # pyright
@@ -2336,36 +2300,21 @@
     evaluator = Evaluator(
         label='triviaqa',
         dataloader=dl,
-<<<<<<< HEAD
-        metric_names=['InContextLearningGenerationWithAnswersAccuracy'])
-    model = HuggingFaceModel(
-        model=tiny_opt_model,
-        tokenizer=tokenizer,
-        eval_metrics=[InContextLearningGenerationWithAnswersAccuracy()],
-=======
         metric_names=['InContextLearningGenerationExactMatchAccuracy'])
     model = HuggingFaceModel(
         model=tiny_opt_model,
         tokenizer=tokenizer,
         eval_metrics=[InContextLearningGenerationExactMatchAccuracy()],
->>>>>>> 898928e2
         use_logits=True,
     )
 
     trainer = Trainer(model=model, max_duration='1ba', loggers=in_memory_logger)
 
     trainer.eval(eval_dataloader=evaluator, subset_num_batches=2)
-<<<<<<< HEAD
-    assert 'metrics/triviaqa/InContextLearningGenerationWithAnswersAccuracy' in in_memory_logger.data.keys(
-    )
-    assert in_memory_logger.data[
-        'metrics/triviaqa/InContextLearningGenerationWithAnswersAccuracy'][0][
-=======
     assert 'metrics/triviaqa/InContextLearningGenerationExactMatchAccuracy' in in_memory_logger.data.keys(
     )
     assert in_memory_logger.data[
         'metrics/triviaqa/InContextLearningGenerationExactMatchAccuracy'][0][
->>>>>>> 898928e2
             1].item() == 0
 
 
@@ -2409,36 +2358,21 @@
     evaluator = Evaluator(
         label='gsm8k',
         dataloader=dl,
-<<<<<<< HEAD
-        metric_names=['InContextLearningGenerationWithAnswersAccuracy'])
-    model = HuggingFaceModel(
-        model=tiny_opt_model,
-        tokenizer=tokenizer,
-        eval_metrics=[InContextLearningGenerationWithAnswersAccuracy()],
-=======
         metric_names=['InContextLearningGenerationExactMatchAccuracy'])
     model = HuggingFaceModel(
         model=tiny_opt_model,
         tokenizer=tokenizer,
         eval_metrics=[InContextLearningGenerationExactMatchAccuracy()],
->>>>>>> 898928e2
         use_logits=True,
     )
 
     trainer = Trainer(model=model, max_duration='1ba', loggers=in_memory_logger)
 
     trainer.eval(eval_dataloader=evaluator, subset_num_batches=2)
-<<<<<<< HEAD
-    assert 'metrics/gsm8k/InContextLearningGenerationWithAnswersAccuracy' in in_memory_logger.data.keys(
-    )
-    assert in_memory_logger.data[
-        'metrics/gsm8k/InContextLearningGenerationWithAnswersAccuracy'][0][
-=======
     assert 'metrics/gsm8k/InContextLearningGenerationExactMatchAccuracy' in in_memory_logger.data.keys(
     )
     assert in_memory_logger.data[
         'metrics/gsm8k/InContextLearningGenerationExactMatchAccuracy'][0][
->>>>>>> 898928e2
             1].item() == 0
 
 
@@ -2480,37 +2414,22 @@
     evaluator = Evaluator(
         label='triviaqa',
         dataloader=dl,
-<<<<<<< HEAD
-        metric_names=['InContextLearningGenerationWithAnswersAccuracy'])
-=======
         metric_names=['InContextLearningGenerationExactMatchAccuracy'])
->>>>>>> 898928e2
 
     model = HuggingFaceModel(
         model=tiny_gpt2_model,
         tokenizer=tiny_gpt2_tokenizer,
-<<<<<<< HEAD
-        eval_metrics=[InContextLearningGenerationWithAnswersAccuracy()],
-=======
         eval_metrics=[InContextLearningGenerationExactMatchAccuracy()],
->>>>>>> 898928e2
         use_logits=True,
     )
 
     trainer = Trainer(model=model, max_duration='1ba', loggers=in_memory_logger)
 
     trainer.eval(eval_dataloader=evaluator, subset_num_batches=2)
-<<<<<<< HEAD
-    assert 'metrics/triviaqa/InContextLearningGenerationWithAnswersAccuracy' in in_memory_logger.data.keys(
-    )
-    assert in_memory_logger.data[
-        'metrics/triviaqa/InContextLearningGenerationWithAnswersAccuracy'][0][
-=======
     assert 'metrics/triviaqa/InContextLearningGenerationExactMatchAccuracy' in in_memory_logger.data.keys(
     )
     assert in_memory_logger.data[
         'metrics/triviaqa/InContextLearningGenerationExactMatchAccuracy'][0][
->>>>>>> 898928e2
             1].item() == 0
 
 
@@ -2552,37 +2471,22 @@
     evaluator = Evaluator(
         label='gsm8k',
         dataloader=dl,
-<<<<<<< HEAD
-        metric_names=['InContextLearningGenerationWithAnswersAccuracy'])
-=======
         metric_names=['InContextLearningGenerationExactMatchAccuracy'])
->>>>>>> 898928e2
 
     model = HuggingFaceModel(
         model=tiny_gpt2_model,
         tokenizer=tiny_gpt2_tokenizer,
-<<<<<<< HEAD
-        eval_metrics=[InContextLearningGenerationWithAnswersAccuracy()],
-=======
         eval_metrics=[InContextLearningGenerationExactMatchAccuracy()],
->>>>>>> 898928e2
         use_logits=True,
     )
 
     trainer = Trainer(model=model, max_duration='1ba', loggers=in_memory_logger)
 
     trainer.eval(eval_dataloader=evaluator, subset_num_batches=2)
-<<<<<<< HEAD
-    assert 'metrics/gsm8k/InContextLearningGenerationWithAnswersAccuracy' in in_memory_logger.data.keys(
-    )
-    assert in_memory_logger.data[
-        'metrics/gsm8k/InContextLearningGenerationWithAnswersAccuracy'][0][
-=======
     assert 'metrics/gsm8k/InContextLearningGenerationExactMatchAccuracy' in in_memory_logger.data.keys(
     )
     assert in_memory_logger.data[
         'metrics/gsm8k/InContextLearningGenerationExactMatchAccuracy'][0][
->>>>>>> 898928e2
             1].item() == 0
 
 
