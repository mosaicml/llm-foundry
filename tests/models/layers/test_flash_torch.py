# Copyright 2022 MosaicML LLM Foundry authors
# SPDX-License-Identifier: Apache-2.0

from typing import Union

import pytest
import torch
from omegaconf import DictConfig
from omegaconf import OmegaConf as om

from llmfoundry.models.layers import attention
from llmfoundry.models.layers.attention import (
    check_alibi_support,
    gen_slopes,
    is_flash_v2_installed,
)
from llmfoundry.models.layers.layer_builders import build_attention_layer
from llmfoundry.models.mpt.modeling_mpt import (
    apply_sequence_id,
    gen_flash_attn_padding_info,
    gen_rotary_embedding,
    gen_sequence_id_info,
)


def allclose_helper(
    t0: torch.Tensor,
    t1: torch.Tensor,
    rtol: float = 1e-2,
    atol: float = 1e-2,
):
    return torch.allclose(t0, t1, rtol=rtol, atol=atol)


def gen_bias(
    attn_impl: str,
    cfg: DictConfig,
    s: int,
    alibi: bool,
    attn_uses_sequence_id: bool,
    device: Union[str, torch.device],
    sequence_id: Union[None, torch.Tensor],
):
    causal = True
    attn_bias = None
    bs = attention.attn_bias_shape(
        attn_impl,
        cfg.n_heads,
        s,
        alibi,
        use_sequence_id=attn_uses_sequence_id,
        causal=causal,
    )
    if bs is not None:
        attn_bias = torch.zeros(*bs, device=device)
        attn_bias = attention.build_attn_bias(
            attn_impl,
            attn_bias,
            cfg.n_heads,
            s,
            causal=causal,
            alibi=alibi,
            alibi_bias_max=8,
        )
    if attn_impl == 'torch' and attn_uses_sequence_id and sequence_id is not None:
        assert isinstance(attn_bias, torch.Tensor)  # pyright
        attn_bias = apply_sequence_id(
            attn_bias,
            sequence_id,  # type: ignore
            s,
        )

    return attn_bias


@pytest.mark.gpu
@pytest.mark.parametrize('attn_impl_0, attn_impl_1', [
    ('flash', 'torch'),
])
@pytest.mark.parametrize('clip_qkv', [True, False])
@pytest.mark.parametrize(
    'qk_ln, qk_gn',
    [
        (True, False),
        (False, True),
        (False, False),
    ],
)
@pytest.mark.parametrize(
    'pos_emb_config',
    [{
        'alibi': False,
        'rope': False,
    }, {
        'alibi': True,
        'rope': False,
    }, {
        'alibi': False,
        'rope': True,
        'rope_theta': 10000,
        'rope_impl': 'dail',
        'rope_dail_config': {
            'type': 'original',
            'pos_idx_in_fp32': True,
            'xpos_scale_base': 512,
        },
    }, {
        'alibi': False,
        'rope': True,
        'rope_theta': 10000,
        'rope_impl': 'hf',
        'rope_hf_config': {
            'type': 'no_scaling',
            'factor': 1.0,
        },
    }],
)
@pytest.mark.parametrize(
    'attn_type',
    ['multihead_attention', 'multiquery_attention', 'grouped_query_attention'],
)
@pytest.mark.parametrize('attn_uses_sequence_id', [True, False])
@pytest.mark.parametrize('pad_attention_mask', [True, False])
@pytest.mark.parametrize('sliding_window_size', [-1, 2])
def test_attn_impl(
    attn_impl_0: str,
    attn_impl_1: str,
    clip_qkv: bool,
    qk_ln: bool,
    qk_gn: bool,
    pos_emb_config: dict,
    attn_type: str,
    attn_uses_sequence_id: bool,
    pad_attention_mask: bool,
    sliding_window_size: int,
    device: str = 'cuda',
):
    """Compare all attn impl with each other.

    Includes testing with and without attn_clip_qkv, attn_qk_ln, attn_qk_gn,
    alibi, and rope.
    """
    alibi = pos_emb_config['alibi']
    rope = pos_emb_config['rope']
    if alibi and not (
        check_alibi_support(attn_impl_0) and check_alibi_support(attn_impl_1)
    ):
        pytest.skip('flash attention below v2.4.2 does not support alibi.')
    if rope and (pos_emb_config['rope_impl']
                 == 'dail') and (not is_flash_v2_installed()):
        pytest.skip('dail implementation of rope requires flash attention 2.')

    if attn_uses_sequence_id and (
        attn_impl_0 == 'flash' or attn_impl_1 == 'flash'
    ) and (not is_flash_v2_installed(v2_version='v2.1.2')):
        pytest.skip(
            'Using sequence id with flash attention requires flash attention v2.1.2 or higher.',
        )

    if not (alibi or rope) and attn_uses_sequence_id:
        pytest.skip('attn_uses_sequence_id requires alibi or rope.')

    cfg = om.create({
        'attn_impl': 'flash',
        'd_model': 64,
        'n_heads': 4,
        'attn_pdrop': 0,
        'clip_qkv': clip_qkv,
        'qk_ln': qk_ln,
        'qk_gn': qk_gn,
        'sliding_window_size': sliding_window_size,
    })

    n, s, f = 2, 4, cfg.d_model
    assert cfg.d_model % cfg.n_heads == 0
    if attn_type == 'grouped_query_attention':
        cfg.kv_n_heads = 2

    sequence_id = None
    if attn_uses_sequence_id:
        assert n == 2
        assert s >= 4
        sequence_id = torch.LongTensor([
            [0] * 2 + [1] * (s - 2),
            [0] * 4 + [1] * (s - 4),
        ]).to(device=device)

    cfg.attn_impl = attn_impl_0
    attn0 = build_attention_layer(
        name=attn_type,
        attn_kwargs=om.to_container(cfg),  # type: ignore
    ).to(device)
    cfg.attn_impl = attn_impl_1
    attn1 = build_attention_layer(
        name=attn_type,
        attn_kwargs=om.to_container(cfg),  # type: ignore
    ).to(device)

    attn1.load_state_dict(attn0.state_dict())

    attention_mask = torch.ones(n, s).to(device).bool()

    if pad_attention_mask:
        # zero out the last third of the attention mask
        # to simulate padding
        attention_mask[:, -s // 3:] = 0
        if sequence_id is not None:
            sequence_id = sequence_id.masked_fill(
                ~attention_mask,
                -1,
            )  # Similar to how we set sequence id for padded tokens: https://github.com/mosaicml/llm-foundry/blob/706ea7dd40ba60a98dea5f37695d143d91c98b6c/llmfoundry/data/packing.py#L249

<<<<<<< HEAD
    def gen_bias(attn_impl: str):
        causal = True
        attn_bias = None
        bs = attention.attn_bias_shape(
            attn_impl,
            cfg.n_heads,
            s,
            alibi,
            use_sequence_id=attn_uses_sequence_id,
            causal=causal,
        )
        if bs is not None:
            attn_bias = torch.zeros(*bs, device=device)
            attn_bias = attention.build_attn_bias(
                attn_impl,
                attn_bias,
                cfg.n_heads,
                s,
                causal=causal,
                alibi=alibi,
                alibi_bias_max=8,
            )
        if attn_impl == 'torch' and attn_uses_sequence_id and sequence_id is not None:
            assert isinstance(attn_bias, torch.Tensor)  # pyright
            attn_bias = apply_sequence_id(
                attn_bias,
                sequence_id,  # type: ignore
                s,
            )

        return attn_bias

    attention_mask_in_length_0, _ = gen_sequence_id_info(
=======
    attention_mask_in_length_0 = gen_attention_mask_in_length(
>>>>>>> 1a8776cf
        sequence_id=sequence_id,
        S=s,
        attn_uses_sequence_id=attn_uses_sequence_id,
        attn_impl=attn_impl_0,
        attention_mask=attention_mask,
        device=device,
    )

    flash_attn_padding_info_0 = {}
    if attn_impl_0 == 'flash':
        flash_attn_padding_info_0 = gen_flash_attn_padding_info(
            n,
            s,
            0,
            torch.device(device),
            attention_mask_in_length_0,
            attention_mask,
        )

    attention_mask_in_length_1, _ = gen_sequence_id_info(
        sequence_id=sequence_id,
        S=s,
        attn_uses_sequence_id=attn_uses_sequence_id,
        attn_impl=attn_impl_1,
        attention_mask=attention_mask,
        device=device,
    )

    flash_attn_padding_info_1 = {}
    if attn_impl_1 == 'flash':
        flash_attn_padding_info_1 = gen_flash_attn_padding_info(
            n,
            s,
            0,
            torch.device(device),
            attention_mask_in_length_1,
            attention_mask,
        )

    x0 = torch.randn(n, s, f).to(device)
    x1 = x0.clone().detach()
    x0.requires_grad = True
    x1.requires_grad = True

    with torch.autocast(x0.device.type):
        attn_bias_0 = gen_bias(
            attn_impl_0,
            cfg,
            s,
            alibi,
            attn_uses_sequence_id,
            device,
            sequence_id,
        )
        alibi_slopes_0 = None
        if alibi and attn_impl_0 == 'flash':
            alibi_slopes_0 = gen_slopes(
                n_heads=cfg.n_heads,
                alibi_bias_max=8,
                device=torch.device(device),
                return_1d=True,
            )
        rotary_emb_w_meta_info = None
        if rope:
            rotary_embedding = gen_rotary_embedding(
                rope_impl=pos_emb_config['rope_impl'],
                rope_theta=pos_emb_config['rope_theta'],
                rope_dail_config=pos_emb_config.get('rope_dail_config', {}),
                rope_hf_config=pos_emb_config.get('rope_hf_config', {}),
                max_seq_len=s,
                d_model=cfg.d_model,
                n_heads=cfg.n_heads,
            ).to(device)
            pos = torch.arange(s).unsqueeze(0).to(device=device)
            # adjust the position indices to account for padding tokens
            pos = torch.clamp(
                pos - torch.cumsum((~attention_mask).to(torch.int32), dim=1),
                min=0,
            )
            rotary_emb_w_meta_info = {
                'impl':
                    pos_emb_config['rope_impl'],
                'rotary_emb':
                    rotary_embedding,
                'offset_info':
                    pos if (pos_emb_config['rope_impl'] == 'hf') else 0,
                'seq_len':
                    s,
            }

        y0, _, _ = attn0(
            x0,
            past_key_value=None,
            attn_bias=attn_bias_0,
            attention_mask=attention_mask,
            rotary_emb_w_meta_info=rotary_emb_w_meta_info,
            is_causal=True,
            flash_attn_padding_info=flash_attn_padding_info_0,
            alibi_slopes=alibi_slopes_0,
        )
        attn_bias_1 = gen_bias(
            attn_impl_1,
            cfg,
            s,
            alibi,
            attn_uses_sequence_id,
            device,
            sequence_id,
        )
        alibi_slopes_1 = None
        if alibi and attn_impl_1 == 'flash':
            alibi_slopes_1 = gen_slopes(
                n_heads=cfg.n_heads,
                alibi_bias_max=8,
                device=torch.device(device),
                return_1d=True,
            )
        y1, _, _ = attn1(
            x1,
            past_key_value=None,
            attn_bias=attn_bias_1,
            attention_mask=attention_mask,
            rotary_emb_w_meta_info=rotary_emb_w_meta_info,
            is_causal=True,
            flash_attn_padding_info=flash_attn_padding_info_1,
            alibi_slopes=alibi_slopes_1,
        )
        y0 *= attention_mask.unsqueeze(-1)
        y1 *= attention_mask.unsqueeze(-1)

        loss0 = y0.sum()
        loss1 = y1.sum()

    loss0.backward()
    loss1.backward()

    assert allclose_helper(y0, y1)

    torch_name_param_map = dict(attn1.named_parameters())
    for n, p in attn0.named_parameters():
        tp = torch_name_param_map[n]
        assert p.grad is not None
        assert tp.grad is not None
        assert allclose_helper(p, tp)

        using_hf_rope = pos_emb_config['rope'] and pos_emb_config['rope_impl'
                                                                 ] == 'hf'

        # special case that (likely) fails due to numerics
        if (
            clip_qkv and (qk_ln or qk_gn) and using_hf_rope and
            attn_type == 'grouped_query_attention'
        ):
            assert allclose_helper(p.grad, tp.grad, atol=2.e-2, rtol=2.e-2)
        else:
            assert allclose_helper(p.grad, tp.grad)

    assert x0.grad is not None
    assert x1.grad is not None
    assert allclose_helper(x0.grad, x1.grad)


@pytest.mark.gpu
@pytest.mark.parametrize('attn_impl', ['flash', 'torch'])
def test_vs_mha(attn_impl: str, device: str = 'cuda'):
    """Compare diff attn_impl to torch.nn.MultiheadAttention."""
    from llmfoundry.models.layers import attention

    cfg = om.create({
        'attn_impl': attn_impl,
        'd_model': 64,
        'n_heads': 2,
        'attn_pdrop': 0,
        'clip_qkv': False,
        'qk_ln': False,
    })

    n, s, f = 2, 16, cfg.d_model

    mmhsa = attention.MultiheadAttention(**cfg).to(device)
    tmhsa = torch.nn.MultiheadAttention(
        embed_dim=cfg.d_model,
        num_heads=cfg.n_heads,
        dropout=cfg.attn_pdrop,
        bias=True,
        batch_first=True,
        device=device,
    )

    def gen_tca_mask():
        # generate causal mask for torch attn
        ms = (s, s)
        attn_mask = torch.empty(*ms).to(device)
        attn_mask.fill_(float('-inf'))
        attn_mask.masked_fill_(attn_mask.to(torch.bool).fill_(1).tril_(), 0.)
        return attn_mask

    # clone weights
    tmhsa.in_proj_weight.data = mmhsa.Wqkv.weight.data.clone().detach()
    tmhsa.in_proj_bias.data = mmhsa.Wqkv.bias.data.clone().detach()
    tmhsa.out_proj.weight.data = mmhsa.out_proj.weight.data.clone().detach()
    tmhsa.out_proj.bias.data = mmhsa.out_proj.bias.data.clone().detach()

    attention_mask = torch.ones(n, s).to(device).bool()
    x0 = torch.randn(n, s, f).to(device)
    x1 = x0.clone().detach()
    x0.requires_grad = True
    x1.requires_grad = True

    with torch.autocast(x0.device.type):
        flash_attn_padding_info = None
        if attn_impl == 'flash':
            flash_attn_padding_info = gen_flash_attn_padding_info(
                n,
                s,
                0,
                torch.device(device),
                None,
                attention_mask,
            )
        y0, _, _ = mmhsa(
            x0,
            past_key_value=None,
            attn_bias=None,
            attention_mask=attention_mask,
            is_causal=True,
            flash_attn_padding_info=flash_attn_padding_info,
        )
        y1, _ = tmhsa(
            x1,
            x1,
            x1,
            attn_mask=gen_tca_mask(),
            key_padding_mask=~attention_mask,
            need_weights=True,
        )
        y0 *= attention_mask.unsqueeze(-1)
        y1 *= attention_mask.unsqueeze(-1)

        loss0 = y0.sum()
        loss1 = y1.sum()

    loss0.backward()
    loss1.backward()

    assert y0 is not None
    assert y1 is not None
    assert tmhsa.out_proj.bias.grad is not None
    assert mmhsa.out_proj.bias.grad is not None
    assert tmhsa.out_proj.weight.grad is not None
    assert mmhsa.out_proj.weight.grad is not None
    assert tmhsa.in_proj_bias.grad is not None
    assert mmhsa.Wqkv.bias.grad is not None
    assert tmhsa.in_proj_weight.grad is not None
    assert mmhsa.Wqkv.weight.grad is not None
    assert x0.grad is not None
    assert x1.grad is not None

    assert allclose_helper(y0, y1)

    assert allclose_helper(tmhsa.out_proj.bias.grad, mmhsa.out_proj.bias.grad)
    assert allclose_helper(
        tmhsa.out_proj.weight.grad,
        mmhsa.out_proj.weight.grad,
    )
    assert allclose_helper(tmhsa.in_proj_bias.grad, mmhsa.Wqkv.bias.grad)
    assert allclose_helper(tmhsa.in_proj_weight.grad, mmhsa.Wqkv.weight.grad)

    assert allclose_helper(x0.grad, x1.grad)


@pytest.mark.gpu
@pytest.mark.parametrize('attn_impl', ['flash', 'torch'])
@pytest.mark.parametrize('n_heads', [16, 8])
@pytest.mark.parametrize('kv_n_heads', [4, 2, 1])
def test_grouped_attention_heads(
    attn_impl: str,
    n_heads: int,
    kv_n_heads: int,
    device: str = 'cuda',
):
    """Ensure grouped_query_attention runs w/ diff n_heads & kv_n_heads."""
    from llmfoundry.models.layers import attention

    cfg = om.create({
        'attn_impl': attn_impl,
        'd_model': 256,
        'n_heads': n_heads,
        'attn_pdrop': 0,
        'clip_qkv': False,
        'qk_ln': False,
        'kv_n_heads': kv_n_heads,
    })

    n, s, f = 2, 4, cfg.d_model

    mmhsa = attention.GroupedQueryAttention(**cfg).to(device)

    attention_mask = torch.ones(n, s).to(device).bool()
    x0 = torch.randn(n, s, f).to(device)
    x0.requires_grad = True

    with torch.autocast(x0.device.type):
        flash_attn_padding_info = None
        if attn_impl == 'flash':
            flash_attn_padding_info = gen_flash_attn_padding_info(
                n,
                s,
                0,
                torch.device(device),
                None,
                attention_mask,
            )
        y0, _, _ = mmhsa(
            x0,
            past_key_value=None,
            attn_bias=None,
            attention_mask=attention_mask,
            is_causal=True,
            flash_attn_padding_info=flash_attn_padding_info,
        )
        y0 *= attention_mask.unsqueeze(-1)

        loss0 = y0.sum()

    loss0.backward()


def test_grouped_query_invalid_heads():
    """Check indivisble combinations of grouped_query_attention."""
    from llmfoundry.models.layers import attention

    cfg = om.create({
        'attn_impl': 'torch',
        'd_model': 256,
        'n_heads': 16,
        'attn_pdrop': 0,
        'clip_qkv': False,
        'qk_ln': False,
        'kv_n_heads': 3,
    })

    expected_error = 'Each Q head should get the same number of KV heads, so n_heads must be divisible by kv_n_heads'

    with pytest.raises(ValueError, match=expected_error):
        _ = attention.GroupedQueryAttention(**cfg)

    cfg.kv_n_heads = 17

    expected_error = 'The number of KV heads should be less than or equal to Q heads'

    with pytest.raises(ValueError, match=expected_error):
        _ = attention.GroupedQueryAttention(**cfg)

    cfg.kv_n_heads = 0

    expected_error = 'kv_n_heads should be greater than zero'

    with pytest.raises(ValueError, match=expected_error):
        _ = attention.GroupedQueryAttention(**cfg)


@pytest.mark.gpu
@pytest.mark.parametrize(
    'pos_emb_config',
    [{
        'alibi': True,
        'rope': False,
    }, {
        'alibi': False,
        'rope': True,
        'rope_theta': 10000,
        'rope_impl': 'dail',
        'rope_dail_config': {
            'type': 'original',
            'pos_idx_in_fp32': True,
            'xpos_scale_base': 512,
        },
    }],
)
@pytest.mark.parametrize('attn_impl', ['flash', 'torch'])
def test_reuse_prev_layer_kv_cache(
    pos_emb_config: dict,
    attn_impl: str,
    device: str = 'cuda',
):
    """Checks reusing previous layer's kv cache."""
    alibi = pos_emb_config['alibi']
    rope = pos_emb_config['rope']

    cfg = om.create({
        'attn_impl': attn_impl,
        'd_model': 64,
        'n_heads': 4,
        'attn_pdrop': 0,
        'clip_qkv': True,
    })

    n, s, f = 2, 4, cfg.d_model
    assert cfg.d_model % cfg.n_heads == 0
    cfg.kv_n_heads = 2

    sequence_id = torch.LongTensor([
        [0] * 2 + [1] * (s - 2),
        [0] * 4 + [1] * (s - 4),
    ]).to(device=device)

    # Computes its own kv cache
    cfg.reuse_kv_layer_idx = None
    attn0 = build_attention_layer(
        name='grouped_query_attention',
        attn_kwargs=dict(cfg),  # type: ignore
    ).to(device)

    # Reuses layer 0's kv cache
    cfg.reuse_kv_layer_idx = 0
    attn1 = build_attention_layer(
        name='grouped_query_attention',
        attn_kwargs=cfg,  # type: ignore
    ).to(device)
    attn0_sd = attn0.state_dict()
    attn0_sd['Wq.weight'] = attn0_sd['Wqkv.weight'][:cfg.d_model]
    attn0_sd['Wq.bias'] = attn0_sd['Wqkv.bias'][:cfg.d_model]
    del attn0_sd['Wqkv.weight']
    del attn0_sd['Wqkv.bias']
    attn1.load_state_dict(attn0_sd)

    attention_mask = torch.ones(n, s).to(device).bool()

<<<<<<< HEAD
    def gen_bias(attn_impl: str):
        causal = True
        attn_bias = None
        bs = attention.attn_bias_shape(
            attn_impl,
            cfg['n_heads'],
            s,
            alibi,
            use_sequence_id=True,
            causal=causal,
        )
        if bs is not None:
            attn_bias = torch.zeros(*bs, device=device)
            attn_bias = attention.build_attn_bias(
                attn_impl,
                attn_bias,
                cfg['n_heads'],
                s,
                causal=causal,
                alibi=alibi,
                alibi_bias_max=8,
            )
        if attn_impl == 'torch':
            assert isinstance(attn_bias, torch.Tensor)  # pyright
            attn_bias = apply_sequence_id(
                attn_bias,
                sequence_id,  # type: ignore
                s,
            )

        return attn_bias

    attention_mask_in_length, _ = gen_sequence_id_info(
=======
    attention_mask_in_length = gen_attention_mask_in_length(
>>>>>>> 1a8776cf
        sequence_id=sequence_id,
        S=s,
        attn_uses_sequence_id=True,
        attn_impl=attn_impl,
        attention_mask=attention_mask,
        device=device,
    )

    flash_attn_padding_info = gen_flash_attn_padding_info(
        n,
        s,
        0,
        torch.device(device),
        attention_mask_in_length,
        attention_mask,
    )

    x0 = torch.randn(n, s, f).to(device)
    x1 = x0.clone().detach()
    x0.requires_grad = True
    x1.requires_grad = True

    with torch.autocast(x0.device.type):
        attn_bias_0 = gen_bias(
            attn_impl,
            cfg,
            s,
            alibi,
            True,
            device,
            sequence_id,
        )
        alibi_slopes_0 = None
        if alibi:
            alibi_slopes_0 = gen_slopes(
                n_heads=cfg.n_heads,
                alibi_bias_max=8,
                device=torch.device(device),
                return_1d=True,
            )
        rotary_emb_w_meta_info = None
        if rope:
            rotary_embedding = gen_rotary_embedding(
                rope_impl=pos_emb_config['rope_impl'],
                rope_theta=pos_emb_config['rope_theta'],
                rope_dail_config=pos_emb_config.get('rope_dail_config', {}),
                rope_hf_config=pos_emb_config.get('rope_hf_config', {}),
                max_seq_len=s,
                d_model=cfg.d_model,
                n_heads=cfg.n_heads,
            ).to(device)
            pos = torch.arange(s).unsqueeze(0).to(device=device)
            # adjust the position indices to account for padding tokens
            pos = torch.clamp(
                pos - torch.cumsum((~attention_mask).to(torch.int32), dim=1),
                min=0,
            )
            rotary_emb_w_meta_info = {
                'impl':
                    pos_emb_config['rope_impl'],
                'rotary_emb':
                    rotary_embedding,
                'offset_info':
                    pos if (pos_emb_config['rope_impl'] == 'hf') else 0,
                'seq_len':
                    s,
            }

        y0, _, prev_layer_key_value = attn0(
            x0,
            past_key_value=(),
            attn_bias=attn_bias_0,
            attention_mask=attention_mask,
            rotary_emb_w_meta_info=rotary_emb_w_meta_info,
            is_causal=True,
            flash_attn_padding_info=flash_attn_padding_info,
            alibi_slopes=alibi_slopes_0,
        )
        attn_bias_1 = gen_bias(
            attn_impl,
            cfg,
            s,
            alibi,
            True,
            device,
            sequence_id,
        )
        alibi_slopes_1 = None
        if alibi:
            alibi_slopes_1 = gen_slopes(
                n_heads=cfg.n_heads,
                alibi_bias_max=8,
                device=torch.device(device),
                return_1d=True,
            )

        prev_layer_key_value = [
            t.clone().detach() for t in prev_layer_key_value
        ]
        y1, _, _ = attn1(
            x1,
            past_key_value=None,
            attn_bias=attn_bias_1,
            attention_mask=attention_mask,
            rotary_emb_w_meta_info=rotary_emb_w_meta_info,
            is_causal=True,
            flash_attn_padding_info=flash_attn_padding_info,
            alibi_slopes=alibi_slopes_1,
            prev_layer_key_value=prev_layer_key_value,
        )
        y0 *= attention_mask.unsqueeze(-1)
        y1 *= attention_mask.unsqueeze(-1)

        loss0 = y0.sum()
        loss1 = y1.sum()

    loss0.backward()
    loss1.backward()
    assert allclose_helper(y0, y1)

    torch_name_param_map = dict(attn1.named_parameters())
    for n, p in attn0.named_parameters():
        if 'Wq' in n:
            tp = torch_name_param_map[n.replace('Wqkv', 'Wq')]
            assert p.grad is not None
            assert tp.grad is not None
            assert allclose_helper(p[:cfg.d_model], tp)
            assert allclose_helper(p.grad[:cfg.d_model], tp.grad)
        else:
            tp = torch_name_param_map[n]
            assert p.grad is not None
            assert tp.grad is not None
            assert allclose_helper(p, tp)
            assert allclose_helper(p.grad, tp.grad)


@pytest.mark.gpu
@pytest.mark.parametrize(
    'pos_emb_config',
    [{
        'alibi': True,
        'rope': False,
    }, {
        'alibi': False,
        'rope': True,
        'rope_theta': 10000,
        'rope_impl': 'dail',
        'rope_dail_config': {
            'type': 'original',
            'pos_idx_in_fp32': True,
            'xpos_scale_base': 512,
        },
    }],
)
def test_nope(
    pos_emb_config: dict,
    device: str = 'cuda',
):
    """Checks that setting nope to True does not apply any position encoding.

    We compare the output of the attention module with nope (y0) with an
    explicit attention computation which does not apply any position encoding
    (y1).
    """
    attn_type = 'grouped_query_attention'
    alibi = pos_emb_config['alibi']
    rope = pos_emb_config['rope']
    if alibi and not (check_alibi_support('flash')):
        pytest.skip('flash attention below v2.4.2 does not support alibi.')
    if rope and (not is_flash_v2_installed()):
        pytest.skip('dail implementation of rope requires flash attention 2.')

    cfg = om.create({
        'attn_impl': 'flash',
        'd_model': 64,
        'n_heads': 4,
        'attn_pdrop': 0,
    })

    n, s, f = 2, 4, cfg.d_model
    assert cfg.d_model % cfg.n_heads == 0
    if attn_type == 'grouped_query_attention':
        cfg.kv_n_heads = 2

    sequence_id = None

    cfg.nope = True
    attn0 = build_attention_layer(
        name=attn_type,
        attn_kwargs=om.to_container(cfg),  # type: ignore
    ).to(device)
    cfg.nope = False  # We will explicitly not apply any positional encoding for the second attn
    attn1 = build_attention_layer(
        name=attn_type,
        attn_kwargs=om.to_container(cfg),  # type: ignore
    ).to(device)
    attn1.load_state_dict(attn0.state_dict())

    attention_mask = torch.ones(n, s).to(device).bool()

    attention_mask_in_length_0 = gen_attention_mask_in_length(
        sequence_id=sequence_id,
        S=s,
        attn_uses_sequence_id=False,
        attn_impl='flash',
        attention_mask=attention_mask,
    )

    flash_attn_padding_info_0 = gen_flash_attn_padding_info(
        n,
        s,
        0,
        torch.device(device),
        attention_mask_in_length_0,
        attention_mask,
    )

    attention_mask_in_length_1 = gen_attention_mask_in_length(
        sequence_id=sequence_id,
        S=s,
        attn_uses_sequence_id=False,
        attn_impl='flash',
        attention_mask=attention_mask,
    )

    flash_attn_padding_info_1 = gen_flash_attn_padding_info(
        n,
        s,
        0,
        torch.device(device),
        attention_mask_in_length_1,
        attention_mask,
    )

    x0 = torch.randn(n, s, f).to(device)
    x1 = x0.clone().detach()
    x0.requires_grad = True
    x1.requires_grad = True

    with torch.autocast(x0.device.type):
        attn_bias_0 = gen_bias(
            'flash',
            cfg,
            s,
            alibi,
            False,
            device,
            sequence_id,
        )
        alibi_slopes_0, rotary_emb_w_meta_info = None, None
        if alibi:
            alibi_slopes_0 = gen_slopes(
                n_heads=cfg.n_heads,
                alibi_bias_max=8,
                device=torch.device(device),
                return_1d=True,
            )
        else:
            rotary_embedding = gen_rotary_embedding(
                rope_impl=pos_emb_config['rope_impl'],
                rope_theta=pos_emb_config['rope_theta'],
                rope_dail_config=pos_emb_config.get('rope_dail_config', {}),
                rope_hf_config=pos_emb_config.get('rope_hf_config', {}),
                max_seq_len=s,
                d_model=cfg.d_model,
                n_heads=cfg.n_heads,
            ).to(device)
            pos = torch.arange(s).unsqueeze(0).to(device=device)
            # adjust the position indices to account for padding tokens
            pos = torch.clamp(
                pos - torch.cumsum((~attention_mask).to(torch.int32), dim=1),
                min=0,
            )
            rotary_emb_w_meta_info = {
                'impl':
                    pos_emb_config['rope_impl'],
                'rotary_emb':
                    rotary_embedding,
                'offset_info':
                    pos if (pos_emb_config['rope_impl'] == 'hf') else 0,
                'seq_len':
                    s,
            }

        y0, _, _ = attn0(
            x0,
            past_key_value=None,
            attn_bias=attn_bias_0,
            attention_mask=attention_mask,
            rotary_emb_w_meta_info=rotary_emb_w_meta_info,
            is_causal=True,
            flash_attn_padding_info=flash_attn_padding_info_0,
            alibi_slopes=alibi_slopes_0,
        )
        attn_bias_1 = gen_bias(
            'flash',
            cfg,
            s,
            alibi,
            False,
            device,
            sequence_id,
        )

        query_1, key_1, value_1 = attn1.get_qkv(
            x=x1,
            key_value_states=None,
        )
        extra_attn_kwargs_1 = attn1.get_implementation_specific_args(
            attention_mask=attention_mask,
            alibi_slopes=None,
            flash_attn_padding_info=flash_attn_padding_info_1,
        )
        context_1, _, _ = attn1.attn_fn(
            query_1,
            key_1,
            value_1,
            n_heads=attn1.n_heads,
            kv_n_heads=attn1.kv_n_heads,
            past_key_value=None,
            softmax_scale=attn1.softmax_scale,
            attn_bias=attn_bias_1,
            is_causal=True,
            dropout_p=attn1.attn_dropout_p,
            training=attn1.training,
            needs_weights=False,
            attn_logit_softcapping=attn1.attn_logit_softcapping,
            sliding_window_size=attn1.sliding_window_size,
            **extra_attn_kwargs_1,
        )
        y1 = attn1.out_proj(context_1)

        y0 *= attention_mask.unsqueeze(-1)
        y1 *= attention_mask.unsqueeze(-1)

        loss0 = y0.sum()
        loss1 = y1.sum()

    loss0.backward()
    loss1.backward()

    assert allclose_helper(y0, y1)

    torch_name_param_map = dict(attn1.named_parameters())
    for n, p in attn0.named_parameters():
        tp = torch_name_param_map[n]
        assert p.grad is not None
        assert tp.grad is not None
        assert allclose_helper(p, tp)
        assert allclose_helper(p.grad, tp.grad)

    assert x0.grad is not None
    assert x1.grad is not None
    assert allclose_helper(x0.grad, x1.grad)<|MERGE_RESOLUTION|>--- conflicted
+++ resolved
@@ -210,7 +210,6 @@
                 -1,
             )  # Similar to how we set sequence id for padded tokens: https://github.com/mosaicml/llm-foundry/blob/706ea7dd40ba60a98dea5f37695d143d91c98b6c/llmfoundry/data/packing.py#L249
 
-<<<<<<< HEAD
     def gen_bias(attn_impl: str):
         causal = True
         attn_bias = None
@@ -244,9 +243,6 @@
         return attn_bias
 
     attention_mask_in_length_0, _ = gen_sequence_id_info(
-=======
-    attention_mask_in_length_0 = gen_attention_mask_in_length(
->>>>>>> 1a8776cf
         sequence_id=sequence_id,
         S=s,
         attn_uses_sequence_id=attn_uses_sequence_id,
@@ -676,7 +672,6 @@
 
     attention_mask = torch.ones(n, s).to(device).bool()
 
-<<<<<<< HEAD
     def gen_bias(attn_impl: str):
         causal = True
         attn_bias = None
@@ -710,9 +705,6 @@
         return attn_bias
 
     attention_mask_in_length, _ = gen_sequence_id_info(
-=======
-    attention_mask_in_length = gen_attention_mask_in_length(
->>>>>>> 1a8776cf
         sequence_id=sequence_id,
         S=s,
         attn_uses_sequence_id=True,
