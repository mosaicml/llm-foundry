# Copyright 2022 MosaicML LLM Foundry authors
# SPDX-License-Identifier: Apache-2.0
import contextlib
import copy
import os
import pathlib
import warnings
from typing import Any, Dict, List, Optional, Union, cast
from unittest import mock

import pytest
import torch
import torch.nn as nn
from accelerate import init_empty_weights
from composer.core.precision import Precision, get_precision_context
from composer.models.huggingface import maybe_get_underlying_model
from composer.optim import DecoupledAdamW
from composer.trainer.dist_strategy import prepare_fsdp_module
from composer.utils import dist, get_device, reproducibility
from omegaconf import DictConfig, ListConfig
from omegaconf import OmegaConf as om
from transformers import (
    AutoModelForCausalLM,
    AutoTokenizer,
    PreTrainedModel,
    PreTrainedTokenizer,
    PreTrainedTokenizerFast,
    pipeline,
)
from transformers.modeling_outputs import CausalLMOutputWithPast
from transformers.models.bloom.modeling_bloom import build_alibi_tensor

from llmfoundry import ComposerHFCausalLM
from llmfoundry.layers_registry import norms
from llmfoundry.models.hf.model_wrapper import HuggingFaceModelWithFSDP
from llmfoundry.models.layers import build_alibi_bias
from llmfoundry.models.layers.attention import (
    check_alibi_support,
    is_flash_v2_installed,
)
from llmfoundry.models.layers.blocks import MPTBlock
from llmfoundry.models.mpt import MPTConfig, MPTForCausalLM
from llmfoundry.utils import build_tokenizer
from llmfoundry.utils.builders import build_composer_model
from llmfoundry.utils.config_utils import to_dict_container


def get_config(
    conf_path: str = 'scripts/train/yamls/pretrain/testing.yaml',
) -> DictConfig:
    os.environ['TOKENIZERS_PARALLELISM'] = 'false'
    print(conf_path)
    with open(conf_path) as f:
        test_cfg = om.load(f)
    return cast(DictConfig, test_cfg)


def _load_tokenizer_cfg(cfg: Union[Dict[str, Any], DictConfig]) -> Dict:
    if isinstance(cfg, DictConfig):
        config = to_dict_container(cfg)
    else:
        assert isinstance(cfg, dict)
        config = cfg
    return config


def _get_objs(
    request: pytest.FixtureRequest,
    conf_path: str = 'scripts/train/yamls/pretrain/testing.yaml',
):
    warnings.filterwarnings(
        action='ignore',
        message='Torchmetrics v0.9 introduced a new argument class property',
    )
    test_cfg = get_config(conf_path=conf_path)

    # Read FSDP Config as a dict
    fsdp_config = test_cfg.get('fsdp_config', None)
    fsdp_config = om.to_container(
        fsdp_config,
        resolve=True,
    ) if fsdp_config else None

    # Check if we are running on GPU
    is_gpu = False
    for item in request.session.items:
        is_gpu |= item.get_closest_marker('gpu') is not None

    # Build Model
    # For fast initialization, use `meta` device
    print('Initializing model...')
    device = 'cuda' if is_gpu else 'cpu'
    test_cfg.precision = 'amp_bf16' if is_gpu else 'fp32'
    test_cfg.model.attn_config = {
        'attn_impl': 'torch',
    }
    test_cfg.model.init_device = device
    test_cfg.device = device

    test_cfg.global_train_batch_size = 2
    test_cfg.device_eval_batch_size = 2
    test_cfg.device_train_microbatch_size = 2

    tokenizer_cfg: Dict[str, Any] = _load_tokenizer_cfg(test_cfg.tokenizer)
    tokenizer = build_tokenizer(
        test_cfg.tokenizer.name,
        tokenizer_cfg.get('kwargs', {}),
    )

    name = test_cfg.model.pop('name')
    model = build_composer_model(
        name=name,
        cfg=to_dict_container(test_cfg.model),
        tokenizer=tokenizer,
    )

    # Optimizer
    assert test_cfg.optimizer.name == 'decoupled_adamw'
    optimizer = DecoupledAdamW(
        model.parameters(),
        lr=test_cfg.optimizer.lr,
        betas=test_cfg.optimizer.betas,
        eps=test_cfg.optimizer.eps,
        weight_decay=test_cfg.optimizer.weight_decay,
    )

    return test_cfg, model, optimizer


def gen_random_batch(
    batch_size: int,
    test_cfg: Union[DictConfig, ListConfig],
    inputs: Optional[List[str]] = None,
):
    # inputs can be [], ['input_ids'], ['input_ids', 'inputs_embeds'], and ['inputs_embeds']
    # default to only input ids
    if inputs == None:
        inputs = ['input_ids']
    # generate input batch of random data, suitable for a Causal LM
    batch = {}
    for inp in inputs:
        if inp == 'input_ids':
            batch['input_ids'] = torch.randint(
                low=0,
                high=test_cfg.model.vocab_size,
                size=(batch_size, test_cfg.max_seq_len),
            ).to(test_cfg.device)
        if inp == 'inputs_embeds':
            batch['inputs_embeds'] = torch.randn(
                batch_size,
                test_cfg.max_seq_len,
                test_cfg.model.d_model,
            ).to(test_cfg.device)

    batch['labels'] = torch.randint(
        low=0,
        high=test_cfg.model.vocab_size,
        size=(batch_size, test_cfg.max_seq_len),
    ).to(test_cfg.device)
    batch['attention_mask'] = torch.ones(
        size=(batch_size, test_cfg.max_seq_len),
        dtype=torch.int64,
    ).to(test_cfg.device)
    return batch


def gen_random_enc_dec_batch(
    batch_size: int,
    vocab_size: int,
    max_seq_len: int,
    device: str,
):
    # generate input batch of random data, suitable for a T5
    batch = {}
    batch['input_ids'] = torch.randint(
        low=0,
        high=vocab_size,
        size=(batch_size, max_seq_len),
    ).to(device)
    batch['labels'] = torch.randint(
        low=0,
        high=vocab_size,
        size=(batch_size, max_seq_len),
    ).to(device)
    batch['decoder_input_ids'] = torch.zeros_like(batch['labels'])
    batch['decoder_input_ids'][:, 1:] = batch['labels'][:, :-1]
    batch['attention_mask'] = torch.ones(
        size=(batch_size, max_seq_len),
        dtype=torch.int64,
    ).to(device)
    batch['decoder_attention_mask'] = batch['attention_mask'].clone()
    return batch


@pytest.mark.parametrize(
    'conf_path',
    [
        'scripts/train/yamls/pretrain/testing.yaml',
    ],
)
def test_full_forward_and_backward(
    request: pytest.FixtureRequest,
    conf_path: str,
    batch_size: int = 2,
):
    test_cfg, model, optimizer = _get_objs(request=request, conf_path=conf_path)

    batch = gen_random_batch(batch_size, test_cfg)

    assert batch['input_ids'].shape == torch.Size([
        batch_size,
        test_cfg.max_seq_len,
    ])
    model.train()
    original_params = next(model.parameters()).clone().data
    outputs = model(batch)
    loss = model.loss(outputs, batch)
    assert isinstance(loss, torch.Tensor)
    loss.backward()
    optimizer.step()
    updated_params = next(model.parameters()).clone().data
    assert not torch.equal(original_params, updated_params)


def test_full_forward_and_backward_with_inputs_embeds(
    request: pytest.FixtureRequest,
    batch_size: int = 2,
):
    test_cfg, model, optimizer = _get_objs(
        request=request,
        conf_path='scripts/train/yamls/pretrain/testing.yaml',
    )

    batch = gen_random_batch(batch_size, test_cfg, inputs=['inputs_embeds'])

    model.train()
    original_params = next(model.parameters()).clone().data
    outputs = model(batch)
    loss = model.loss(outputs, batch)
    assert isinstance(loss, torch.Tensor)
    loss.backward()
    optimizer.step()
    updated_params = next(model.parameters()).clone().data
    assert not torch.equal(original_params, updated_params)


@pytest.mark.parametrize('inputs', [[], ['input_ids', 'inputs_embeds']])
def test_invalid_inputs_embeds_input_ids_combinations(
    request: pytest.FixtureRequest,
    inputs: List[str],
):
    test_cfg, model, _ = _get_objs(
        request=request,
        conf_path='scripts/train/yamls/pretrain/testing.yaml',
    )

    batch = gen_random_batch(2, test_cfg, inputs=inputs)

    model.train()
    with pytest.raises(ValueError):
        _ = model(batch)


@pytest.mark.parametrize(
    'conf_path',
    [
        'scripts/train/yamls/pretrain/testing.yaml',
        pytest.param(
            'scripts/train/yamls/pretrain/testing-moe.yaml',
            marks=pytest.mark.gpu,
        ),
    ],
)
def test_attention_mechanism(
    request: pytest.FixtureRequest,
    conf_path: str,
    batch_size: int = 2,
):
    test_cfg, model, _ = _get_objs(request=request, conf_path=conf_path)

    batch = gen_random_batch(batch_size, test_cfg)

    model.eval()
    # run a partial forward where we explicitly inspect the attention_mask from the causal_attn block
    input_ids, attention_mask = batch['input_ids'], batch['attention_mask'
                                                         ].bool()

    _, S = input_ids.size()
    assert (
        S <= test_cfg.max_seq_len
    ), f'Cannot forward input with seq_len={S}, this model only supports seq_len<={test_cfg.max_seq_len}'
    pos = torch.arange(0, S, dtype=torch.long,
                       device=input_ids.device).unsqueeze(0)

    with get_precision_context(test_cfg.precision):
        tok_emb = model.model.transformer.wte(input_ids)
        pos_emb = model.model.transformer.wpe(pos)
        x = model.model.transformer.emb_drop(tok_emb + pos_emb)

        # basically the attention mask should be a tensor shape (bsz, seqlen, seqlen)
        # wih -inf along the upper triangle as well as wherever there are any pad tokens
        # and with 0 everywhere else
        expected_zerod_weights = nn.Transformer.generate_square_subsequent_mask(test_cfg.max_seq_len, device=test_cfg.device)\
            .reshape(1, test_cfg.max_seq_len, test_cfg.max_seq_len)
        expected_zerod_weights = torch.isneginf(
            torch.cat(batch_size * [expected_zerod_weights]),
        )
        torch_key_padding = torch.cat(  # type: ignore
            test_cfg.max_seq_len *
            [(~attention_mask).reshape(batch_size, 1, test_cfg.max_seq_len)],
            axis=1)
        expected_zerod_weights |= torch_key_padding

        attn_bias, attention_mask = model.model.transformer._attn_bias(
            device=x.device,
            dtype=x.dtype,
            attention_mask=attention_mask,
        )

        for block in model.model.transformer.blocks:
            a = block.norm_1(x)
            b, attention_weights, _ = block.attn(
                a,
                past_key_value=None,
                attn_bias=attn_bias,
                attention_mask=attention_mask,
                is_causal=model.model.transformer.is_causal,
                needs_weights=True,
            )

            zerod_weights = (attention_weights == 0)
            assert torch.equal(
                expected_zerod_weights.expand(*zerod_weights.shape),
                zerod_weights,
            )
            x = x + block.resid_attn_dropout(b)
            m = block.norm_2(x)
            n = block.ffn(m)
            x = x + block.resid_ffn_dropout(n)


def test_full_forward_and_backward_gpt2_small(batch_size: int = 2):
    warnings.filterwarnings(
        action='ignore',
        message='Torchmetrics v0.9 introduced a new argument class property',
    )
    conf_path = 'scripts/train/yamls/pretrain/gpt2-small.yaml'
    with open(conf_path) as f:
        neo_cfg = om.load(f)

    device = 'cpu'
    neo_cfg.device = device
    neo_cfg.max_seq_len = 256
    neo_cfg.model.name = 'hf_causal_lm'

    tokenizer_cfg: Dict[str, Any] = _load_tokenizer_cfg(neo_cfg.tokenizer)
    tokenizer = build_tokenizer(
        neo_cfg.tokenizer.name,
        tokenizer_cfg.get('kwargs', {}),
    )

    name = neo_cfg.model.pop('name')
    model = build_composer_model(
        name=name,
        cfg=to_dict_container(neo_cfg.model),
        tokenizer=tokenizer,
    ).to(device)

    assert isinstance(
        model.tokenizer,
        (PreTrainedTokenizer, PreTrainedTokenizerFast),
    )

    assert neo_cfg.optimizer.name == 'decoupled_adamw'
    optimizer = DecoupledAdamW(
        model.parameters(),
        lr=neo_cfg.optimizer.lr,
        betas=neo_cfg.optimizer.betas,
        eps=neo_cfg.optimizer.eps,
        weight_decay=neo_cfg.optimizer.weight_decay,
    )

    # set vocab size using model num_embeddings
    neo_cfg.model.vocab_size = model.model.transformer.wte.num_embeddings
    batch = gen_random_batch(batch_size, neo_cfg)

    assert batch['input_ids'].shape == torch.Size([
        batch_size,
        neo_cfg.max_seq_len,
    ])
    model.train()
    original_params = next(model.parameters()).clone().data
    outputs = model(batch)
    loss = model.loss(outputs, batch)
    assert isinstance(loss, torch.Tensor)
    loss.backward()
    optimizer.step()
    updated_params = next(model.parameters()).clone().data
    assert not torch.equal(original_params, updated_params)


def test_full_forward_and_backward_t5_small(batch_size: int = 2):
    warnings.filterwarnings(
        action='ignore',
        message='Torchmetrics v0.9 introduced a new argument class property',
    )
    conf_path = 'scripts/train/yamls/finetune/t5-small_dolly_sft.yaml'
    with open(conf_path) as f:
        t5_cfg = om.load(f)

    device = 'cpu'
    t5_cfg.device = device
    t5_cfg.max_seq_len = 16

    tokenizer_cfg: Dict[str, Any] = _load_tokenizer_cfg(t5_cfg.tokenizer)
    tokenizer = build_tokenizer(
        t5_cfg.tokenizer.name,
        tokenizer_cfg.get('kwargs', {}),
    )

    name = t5_cfg.model.pop('name')
    model = build_composer_model(
        name=name,
        cfg=to_dict_container(t5_cfg.model),
        tokenizer=tokenizer,
    ).to(device)

    assert isinstance(
        model.tokenizer,
        (PreTrainedTokenizer, PreTrainedTokenizerFast),
    )

    optimizer = DecoupledAdamW(
        model.parameters(),
        lr=t5_cfg.optimizer.lr,
        betas=t5_cfg.optimizer.betas,
        eps=t5_cfg.optimizer.eps,
        weight_decay=t5_cfg.optimizer.weight_decay,
    )

    # set vocab size using model num_embeddings
    batch = gen_random_enc_dec_batch(
        batch_size,
        model.model.config.vocab_size,
        t5_cfg.max_seq_len,
        device,
    )

    assert batch['input_ids'].shape == torch.Size([
        batch_size,
        t5_cfg.max_seq_len,
    ])
    model.train()
    original_params = next(model.parameters()).clone().data
    outputs = model(batch)
    loss = model.loss(outputs, batch)
    assert isinstance(loss, torch.Tensor)
    loss.backward()
    optimizer.step()
    updated_params = next(model.parameters()).clone().data
    assert not torch.equal(original_params, updated_params)


@pytest.mark.gpu
@pytest.mark.parametrize(
    'attn_impl,precision',
    [('torch', torch.float16), ('torch', torch.bfloat16),
     pytest.param('flash', torch.float16, marks=pytest.mark.gpu),
     pytest.param('flash', torch.bfloat16, marks=pytest.mark.gpu)],
)
@pytest.mark.parametrize('ffn_type', ['mptmlp', 'mptglu'])
@pytest.mark.parametrize(
    'ffn_act_fn',
    [
        None,
        {
            'name': 'gelu',
            'approximate': 'tanh',
        },
        {
            'name': 'silu',
        },
        {
            'name': 'relu',
            'inplace': True,
        },
        pytest.param({'name': 'relu5'},
                     marks=pytest.mark.xfail(
                         reason='invalid choice.',
                         strict=True,
                     )),
    ],
)
def test_determinism(
    attn_impl: str,
    precision: torch.dtype,
    ffn_type: str,
    ffn_act_fn: dict,
):
    conf_path = 'scripts/train/yamls/pretrain/testing.yaml'
    with open(conf_path) as f:
        test_cfg = om.load(f)

    test_cfg.model.attn_config = {
        'attn_impl': attn_impl,
    }
    if hasattr(test_cfg.model, 'ffn_config'):
        test_cfg.model.ffn_config['ffn_type'] = ffn_type
    else:
        test_cfg.model.setdefault('ffn_config', {'ffn_type': ffn_type})
    test_cfg.model.ffn_config['ffn_act_fn'] = ffn_act_fn
    test_cfg.model.init_device = 'cuda:0'
    test_cfg.device = 'cuda:0'

    tokenizer_cfg: Dict[str, Any] = _load_tokenizer_cfg(test_cfg.tokenizer)
    tokenizer = build_tokenizer(
        test_cfg.tokenizer.name,
        tokenizer_cfg.get('kwargs', {}),
    )

    name = test_cfg.model.pop('name')
    model_1 = build_composer_model(
        name=name,
        cfg=to_dict_container(test_cfg.model),
        tokenizer=tokenizer,
    )
    model_2 = copy.deepcopy(model_1)

    optimizer_1 = DecoupledAdamW(
        model_1.parameters(),
        lr=test_cfg.optimizer.lr,
        betas=test_cfg.optimizer.betas,
        eps=test_cfg.optimizer.eps,
        weight_decay=test_cfg.optimizer.weight_decay,
    )
    optimizer_2 = DecoupledAdamW(
        model_2.parameters(),
        lr=test_cfg.optimizer.lr,
        betas=test_cfg.optimizer.betas,
        eps=test_cfg.optimizer.eps,
        weight_decay=test_cfg.optimizer.weight_decay,
    )

    for i in range(5):
        with torch.cuda.amp.autocast(True, precision):
            batch = gen_random_batch(2, test_cfg)
            output_1 = model_1(batch)
            output_2 = model_2(batch)
            assert output_1.logits.allclose(
                output_2.logits,
                rtol=0.0,
                atol=0.0,
            ), f'differed at step {i}'
            loss_1 = model_1.loss(output_1, batch)
            loss_2 = model_2.loss(output_2, batch)
            assert isinstance(loss_1, torch.Tensor)
            assert isinstance(loss_2, torch.Tensor)
            assert loss_1 == loss_2
            loss_1.backward()
            loss_2.backward()
            optimizer_1.step()
            optimizer_2.step()


@pytest.mark.gpu
def test_loss_fn():
    """Tests the Fused CrossEntropy vs torch.nn.CrossEntropy loss function.

    We provide non-zero tolerances to account for small numerics differences
    between the two loss implementations.
    """
    try:
        from flash_attn.losses.cross_entropy import CrossEntropyLoss as FusedCrossEntropyLoss  # type: ignore # isort: skip
    except:
        pytest.skip('Fused cross entropy was not installed')

    # run numerical test in pure fp32
    from torch.backends import cuda, cudnn
    cuda.matmul.allow_tf32 = False
    cudnn.allow_tf32 = False

    conf_path = 'scripts/train/yamls/pretrain/testing.yaml'
    with open(conf_path) as f:
        test_cfg = om.load(f)

    assert isinstance(test_cfg, DictConfig)

    test_cfg.device = 'cuda:0'
    test_cfg.model.init_device = 'cpu'
    test_cfg.model.init_config = {
        'name': 'baseline_',
        'init_std': 0.02,
    }

    tokenizer_cfg: Dict[str, Any] = _load_tokenizer_cfg(test_cfg.tokenizer)
    tokenizer = build_tokenizer(
        test_cfg.tokenizer.name,
        tokenizer_cfg.get('kwargs', {}),
    )

    name = test_cfg.model.pop('name')
    model_1 = build_composer_model(
        name=name,
        cfg=to_dict_container(test_cfg.model),
        tokenizer=tokenizer,
    )
    model_2 = copy.deepcopy(model_1)

    model_1.to(test_cfg.device)
    model_2.to(test_cfg.device)

    assert isinstance(model_1.loss_fn, torch.nn.CrossEntropyLoss)
    model_2.loss_fn = FusedCrossEntropyLoss(ignore_index=-100, reduction='none')

    optimizer_1 = DecoupledAdamW(
        model_1.parameters(),
        lr=test_cfg.optimizer.lr,
        betas=test_cfg.optimizer.betas,
        eps=test_cfg.optimizer.eps,
        weight_decay=test_cfg.optimizer.weight_decay,
    )
    optimizer_2 = DecoupledAdamW(
        model_2.parameters(),
        lr=test_cfg.optimizer.lr,
        betas=test_cfg.optimizer.betas,
        eps=test_cfg.optimizer.eps,
        weight_decay=test_cfg.optimizer.weight_decay,
    )

    for i in range(15):
        batch = gen_random_batch(2, test_cfg)
        output_1 = model_1(batch)
        output_2 = model_2(batch)
        assert output_1.logits.allclose(
            output_2.logits,
            rtol=1e-4,
            atol=1e-4,
        ), f'differed at step {i}'

        loss_1 = model_1.loss(output_1, batch)
        loss_2 = model_2.loss(output_2, batch)
        assert isinstance(loss_1, torch.Tensor)
        assert isinstance(loss_2, torch.Tensor)
        assert loss_1.allclose(
            loss_2,
            rtol=1e-3,
            atol=1e-3,
        ), f'differed at step {i}'
        loss_1.backward()
        loss_2.backward()
        optimizer_1.step()
        optimizer_2.step()

        for p1, p2 in zip(model_1.parameters(), model_2.parameters()):
            assert p1.data.shape == p2.data.shape
            assert p1.data.allclose(
                p2.data,
                rtol=1e-5,
                atol=1e-4,
            ), f'differed at step {i}'


@pytest.mark.gpu
@pytest.mark.parametrize(
    'loss_fn_config',
    ['torch_crossentropy', 'fused_crossentropy'],
)
def test_loss_reduction(loss_fn_config: str):
    """Tests the Fused CrossEntropy vs torch.nn.CrossEntropy loss function.

    We provide non-zero tolerances to account for small numerics differences
    between the two loss implementations.
    """
    try:
        from flash_attn.losses.cross_entropy import CrossEntropyLoss as FusedCrossEntropyLoss  # type: ignore # isort: skip
    except:
        pytest.skip('Fused cross entropy was not installed')

    # run numerical test in pure fp32
    from torch.backends import cuda, cudnn
    cuda.matmul.allow_tf32 = False
    cudnn.allow_tf32 = False

    conf_path = 'scripts/train/yamls/pretrain/testing.yaml'
    with open(conf_path) as f:
        test_cfg = om.load(f)

    assert isinstance(test_cfg, DictConfig)

    test_cfg.model.loss_fn = loss_fn_config

    test_cfg.device = 'cuda:0'
    test_cfg.model.init_device = 'cpu'
    test_cfg.model.init_config = {
        'name': 'baseline_',
        'init_std': 0.02,
    }

    tokenizer_cfg: Dict[str, Any] = _load_tokenizer_cfg(test_cfg.tokenizer)
    tokenizer = build_tokenizer(
        test_cfg.tokenizer.name,
        tokenizer_cfg.get('kwargs', {}),
    )

    name = test_cfg.model.pop('name')
    model_1 = build_composer_model(
        name=name,
        cfg=to_dict_container(test_cfg.model),
        tokenizer=tokenizer,
    )
    model_2 = copy.deepcopy(model_1)

    model_1.to(test_cfg.device)
    model_2.to(test_cfg.device)

    # Reduce the loss in FusedCrossEntropyLoss
    if loss_fn_config == 'fused_crossentropy':
        assert isinstance(model_1.loss_fn, FusedCrossEntropyLoss)
        model_2.loss_fn = FusedCrossEntropyLoss(
            ignore_index=-100,
            reduction='mean',
        )
    else:
        assert isinstance(model_1.loss_fn, torch.nn.CrossEntropyLoss)
        model_2.loss_fn = torch.nn.CrossEntropyLoss(
            ignore_index=-100,
            reduction='mean',
        )

    optimizer_1 = DecoupledAdamW(
        model_1.parameters(),
        lr=test_cfg.optimizer.lr,
        betas=test_cfg.optimizer.betas,
        eps=test_cfg.optimizer.eps,
        weight_decay=test_cfg.optimizer.weight_decay,
    )
    optimizer_2 = DecoupledAdamW(
        model_2.parameters(),
        lr=test_cfg.optimizer.lr,
        betas=test_cfg.optimizer.betas,
        eps=test_cfg.optimizer.eps,
        weight_decay=test_cfg.optimizer.weight_decay,
    )

    for i in range(3):
        batch = gen_random_batch(2, test_cfg)
        output_1 = model_1(batch)
        output_2 = model_2(batch)
        assert output_1.logits.allclose(
            output_2.logits,
            rtol=1e-4,
            atol=1e-4,
        ), f'differed at step {i}'

        loss_1 = model_1.loss(output_1, batch)

        # Loss for model_2 gets reduced within the loss_fn, so we handle it separately
        targets = model_2.get_targets(batch)
        loss_2 = model_2.loss_fn(
            output_2.logits.view(-1, output_2.logits.size(-1)),
            targets.view(-1),
        )

        assert isinstance(loss_1, torch.Tensor)
        assert isinstance(loss_2, torch.Tensor)
        assert loss_1.allclose(
            loss_2,
            rtol=1e-3,
            atol=1e-3,
        ), f'differed at step {i}'
        loss_1.backward()
        loss_2.backward()
        optimizer_1.step()
        optimizer_2.step()

        for p1, p2 in zip(model_1.parameters(), model_2.parameters()):
            assert p1.data.shape == p2.data.shape
            assert p1.data.allclose(
                p2.data,
                rtol=1e-5,
                atol=1e-4,
            ), f'differed at step {i}'


@pytest.mark.parametrize(
    'peft_config',
    [
        None,
        {
            'peft_type': 'LORA',
            'task_type': 'CAUSAL_LM',
        },
    ],
)
def test_opt_wrapping(peft_config: Optional[dict[str, str]]):
    if peft_config is not None:
        _ = pytest.importorskip('peft')

    conf: dict[str, dict[str, Any]] = {
        'model': {
            'name': 'hf_causal_lm',
            'pretrained_model_name_or_path': 'facebook/opt-125m',
            'pretrained': False,
        },
        'tokenizer': {
            'name': 'facebook/opt-125m',
        },
    }
    if peft_config is not None:
        conf['model']['peft_config'] = peft_config

<<<<<<< HEAD
    tokenizer_cfg: Dict[str, Any] = _load_tokenizer_cfg(conf['tokenizer'])
    tokenizer = build_tokenizer(conf['tokenizer']['name'],
                                tokenizer_cfg.get('kwargs', {}))
=======
    config = DictConfig(conf)

    tokenizer_cfg: Dict[str, Any] = _load_tokenizer_cfg(config.tokenizer)
    tokenizer = build_tokenizer(
        config.tokenizer.name,
        tokenizer_cfg.get('kwargs', {}),
    )
>>>>>>> ddf4aa4c

    conf['model'].pop('name')
    model = ComposerHFCausalLM(**conf['model'], tokenizer=tokenizer)

    # check that all the modules we except are blocked from FSDP wrapping
    underlying_model = maybe_get_underlying_model(model.model)
    assert not underlying_model.model._fsdp_wrap
    assert not underlying_model.model.decoder._fsdp_wrap
    assert not underlying_model.model.decoder.embed_tokens._fsdp_wrap
    assert not underlying_model.lm_head._fsdp_wrap


def test_lora_id():
    peft = pytest.importorskip('peft')

    conf: dict[str, dict[str, Union[str, dict]]] = {
        'model': {
            'name': 'hf_causal_lm',
            'pretrained_model_name_or_path': 'facebook/opt-350m',
            'pretrained': 'false',
            'pretrained_lora_id_or_path': 'ybelkada/opt-350m-lora',
        },
        'tokenizer': {
            'name': 'facebook/opt-350m',
        },
    }

    config = DictConfig(conf)

    tokenizer_cfg: Dict[str, Any] = _load_tokenizer_cfg(config.tokenizer)
    tokenizer = build_tokenizer(
        config.tokenizer.name,
        tokenizer_cfg.get('kwargs', {}),
    )

    config.model.pop('name')
    model = ComposerHFCausalLM(**config.model, tokenizer=tokenizer)

    assert isinstance(model.model, peft.PeftModelForCausalLM)


@pytest.mark.parametrize('norm_type', norms.get_all())
@pytest.mark.parametrize('no_bias', [False, True])
@pytest.mark.parametrize('tie_word_embeddings', [True, False])
@pytest.mark.parametrize(
    'expansion_ratio,ffn_hidden_size',
    [
        (2, None),
        pytest.param(
            1.231,
            None,
            marks=pytest.mark.xfail(
                reason='d_model * expansion_ratio must be an integer.',
                strict=True,
            ),
        ),
        (2, 128),
        (2, 256),
    ],
)
@pytest.mark.parametrize(
    'ffn_act_fn',
    [
        None,
        {
            'name': 'gelu',
            'approximate': 'tanh',
        },
        {
            'name': 'silu',
        },
        {
            'name': 'relu',
            'inplace': True,
        },
        pytest.param({'name': 'relu5'},
                     marks=pytest.mark.xfail(
                         reason='invalid choice.',
                         strict=True,
                     )),
    ],
)
def test_mpt_creation(
    norm_type: str,
    no_bias: bool,
    tie_word_embeddings: bool,
    expansion_ratio: Union[int, float],
    ffn_hidden_size: int,
    ffn_act_fn: dict,
):
    if norm_type == 'triton_rmsnorm' and not is_flash_v2_installed():
        pytest.skip(
            f'norm_type=triton_rmsnorm requires flash Attention to be installed',
        )

    # Test that the config constructs the model as expected.
    hf_config = MPTConfig(
        init_device='cpu',
        d_model=128,
        n_heads=4,
        n_layers=2,
        expansion_ratio=expansion_ratio,
        max_seq_len=2048,
        emb_pdrop=0.1,
        resid_pdrop=0.2,
        attn_config={
            'attn_impl': 'torch',
        },
        norm_type=norm_type,
        no_bias=no_bias,
        tie_word_embeddings=tie_word_embeddings,
        ffn_config={
            'ffn_type': 'mptmlp',
            'ffn_hidden_size': ffn_hidden_size,
            'ffn_act_fn': ffn_act_fn,
        },
    )

    mpt = MPTForCausalLM(hf_config)

    assert mpt.config.d_model == 128
    assert mpt.config.n_heads == 4
    assert mpt.config.n_layers == 2
    if ffn_hidden_size is None:
        assert mpt.config.expansion_ratio == expansion_ratio
    else:
        assert mpt.config.ffn_config['ffn_hidden_size'] == ffn_hidden_size
    assert mpt.config.max_seq_len == 2048

    assert mpt.transformer.wte.weight.shape == torch.Size([
        hf_config.vocab_size,
        hf_config.d_model,
    ])
    if not tie_word_embeddings:
        assert mpt.lm_head is not None
        assert mpt.lm_head.weight.shape == mpt.transformer.wte.weight.shape
    assert mpt.transformer.wpe.weight.shape == torch.Size([
        hf_config.max_seq_len,
        hf_config.d_model,
    ])
    assert mpt.transformer.emb_drop.p == 0.1
    assert len(mpt.transformer.blocks) == 2

    d_model = hf_config.d_model
    if ffn_hidden_size is None:  # type: ignore (sometimes it may not be none)
        ffn_hidden_size = int(hf_config.d_model * hf_config.expansion_ratio)
    for block in mpt.transformer.blocks:
        assert isinstance(block, MPTBlock)
        assert block.norm_1.weight.shape == torch.Size([d_model])
        assert block.norm_2 is not None
        assert block.norm_2.weight.shape == torch.Size([d_model])
        assert isinstance(block.ffn.up_proj, nn.Linear)
        assert block.ffn.up_proj.weight.shape == torch.Size([
            ffn_hidden_size,
            hf_config.d_model,
        ])
        assert isinstance(block.ffn.down_proj, nn.Linear)
        assert block.ffn.down_proj.weight.shape == torch.Size([
            hf_config.d_model,
            ffn_hidden_size,
        ])
        assert block.resid_attn_dropout.p == 0.2
        assert block.resid_ffn_dropout.p == 0.2


@pytest.mark.gpu
@pytest.mark.parametrize('attention_impl', ['flash', 'torch'])
@pytest.mark.parametrize(
    'pos_emb_config',
    [{
        'alibi': True,
        'rope': False,
    }, {
        'alibi': False,
        'rope': True,
        'rope_theta': 10000,
        'rope_impl': 'dail',
        'rope_dail_config': {
            'type': 'original',
            'pos_idx_in_fp32': True,
            'xpos_scale_base': 512,
        },
    }, {
        'alibi': False,
        'rope': True,
        'rope_theta': 10000,
        'rope_impl': 'hf',
        'rope_hf_config': {
            'type': 'no_scaling',
            'factor': 1.0,
        },
    }],
)
def test_sequence_id_based_masking(attention_impl: str, pos_emb_config: dict):
    # Testing the output of concatenated sequence with sequence id masking vs individual sequences.
    alibi = pos_emb_config['alibi']
    if alibi and not check_alibi_support(attention_impl):
        pytest.skip(f'flash attention below v2.4.2 does not support alibi.')

    rope = pos_emb_config['rope']
    if rope and pos_emb_config['rope_impl'
                              ] == 'dail' and not is_flash_v2_installed():
        pytest.skip(
            f'dail implementation of rope requires gpu and flash attention 2.',
        )

    if attention_impl == 'flash' and (
        not is_flash_v2_installed(v2_version='v2.1.2')
    ):
        pytest.skip(
            'Using sequence id with flash attention requires flash attention v2.1.2 or higher.',
        )

    composer_device = get_device(None)

    hf_config = MPTConfig(
        init_device='cpu',
        d_model=128,
        n_heads=1,
        n_layers=2,
        expansion_ratio=2,
        max_seq_len=2048,
        emb_pdrop=0.1,
        resid_pdrop=0.2,
        attn_config={
            'attn_impl': attention_impl,
            'attn_uses_sequence_id': True,
            **pos_emb_config,
        },
        init_config={
            'name': 'baseline_',
            'init_std': 0.02,
        },
    )
    mpt = MPTForCausalLM(hf_config)
    mpt.eval()
    mpt = composer_device.module_to_device(mpt)

    with get_precision_context(
        'amp_bf16' if composer_device.name == 'gpu' else 'fp32',
    ):
        # padding on the right side of the input
        concatenated_seq_ids = torch.tensor([[11274, 16390, 11, 4332, 323, 423],
                                             [2342, 12, 111, 123, 50256, 342]])
        concatenated_seq_ids = composer_device.tensor_to_device(
            concatenated_seq_ids,
        )

        sequence_id = torch.tensor([[0, 0, 0, 1, 2, 2], [0, 0, 0, 1, 2, 2]])
        sequence_id = composer_device.tensor_to_device(sequence_id)

        first_seq_ids = torch.tensor([[11274, 16390, 11], [2342, 12, 111]])
        first_seq_ids = composer_device.tensor_to_device(first_seq_ids)

        second_seq_ids = torch.tensor([[4332], [123]])
        second_seq_ids = composer_device.tensor_to_device(second_seq_ids)

        third_seq_ids = torch.tensor([[323, 423], [50256, 342]])
        third_seq_ids = composer_device.tensor_to_device(third_seq_ids)

        concatenated_seq_output = mpt(
            concatenated_seq_ids,
            sequence_id=sequence_id,
        ).logits
        first_seq_output = mpt(first_seq_ids).logits
        second_seq_output = mpt(second_seq_ids).logits
        third_seq_output = mpt(third_seq_ids).logits

        assert torch.allclose(
            concatenated_seq_output[:, :3],
            first_seq_output,
            atol=2e-6 if attention_impl == 'torch' else 1e-8,
        )
        assert torch.allclose(
            concatenated_seq_output[:, 3:4],
            second_seq_output,
            atol=2e-6 if attention_impl == 'torch' else 1e-8,
        )
        atol = 1e-8
        if attention_impl == 'torch':
            atol = 2e-6
        elif pos_emb_config['rope']:
            atol = 2e-2
        assert torch.allclose(
            concatenated_seq_output[:, 4:6],
            third_seq_output,
            atol=atol,
        )


@pytest.mark.parametrize(
    'attention_impl',
    [
        'torch',
        pytest.param('flash', marks=pytest.mark.gpu),
        pytest.param('torch', marks=pytest.mark.gpu),
    ],
)
@pytest.mark.parametrize(
    'pos_emb_config',
    [{
        'alibi': False,
        'rope': False,
    }, {
        'alibi': True,
        'rope': False,
    }, {
        'alibi': False,
        'rope': True,
        'rope_theta': 10000,
        'rope_impl': 'dail',
        'rope_dail_config': {
            'type': 'original',
            'pos_idx_in_fp32': True,
            'xpos_scale_base': 512,
        },
    }, {
        'alibi': False,
        'rope': True,
        'rope_theta': 10000,
        'rope_impl': 'hf',
        'rope_hf_config': {
            'type': 'no_scaling',
            'factor': 1.0,
        },
    }],
)
@pytest.mark.parametrize('tie_word_embeddings', [True, False])
def test_forward_with_padding(
    attention_impl: str,
    pos_emb_config: dict,
    tie_word_embeddings: bool,
):
    # Test that different placement of padding does not affect the output.
    alibi = pos_emb_config['alibi']
    if alibi and not check_alibi_support(attention_impl):
        pytest.skip(f'flash attention below v2.4.2 does not support alibi.')

    rope = pos_emb_config['rope']
    if rope and pos_emb_config['rope_impl'
                              ] == 'dail' and not is_flash_v2_installed():
        pytest.skip(
            f'dail implementation of rope requires gpu and flash attention 2.',
        )

    composer_device = get_device(None)

    hf_config = MPTConfig(
        init_device='cpu',
        d_model=128,
        n_heads=1,
        n_layers=2,
        expansion_ratio=2,
        max_seq_len=2048,
        emb_pdrop=0.1,
        resid_pdrop=0.2,
        attn_config={
            'attn_impl': attention_impl,
            **pos_emb_config,
        },
        init_config={
            'name': 'baseline_',
            'init_std': 0.02,
        },
        tie_word_embeddings=tie_word_embeddings,
    )
    mpt = MPTForCausalLM(hf_config)
    mpt.eval()
    mpt = composer_device.module_to_device(mpt)

    with get_precision_context(
        'amp_bf16' if composer_device.name == 'gpu' else 'fp32',
    ):
        # padding on the right side of the input
        right_padding_input_ids = torch.tensor([[
            11274,
            16390,
            11,
            50256,
            50256,
            50256,
        ], [11274, 16390, 11, 50256, 50256, 50256]])
        right_padding_input_ids = composer_device.tensor_to_device(
            right_padding_input_ids,
        )
        right_padding_attention_mask = torch.tensor([[1, 1, 1, 0, 0, 0],
                                                     [1, 1, 1, 0, 0, 0]]).bool()
        right_padding_attention_mask = composer_device.tensor_to_device(
            right_padding_attention_mask,
        )

        # padding in the middle of the input
        middle_padding_input_ids = torch.tensor([[
            11274,
            16390,
            50256,
            50256,
            50256,
            11,
        ], [11274, 16390, 50256, 50256, 50256, 11]])
        middle_padding_input_ids = composer_device.tensor_to_device(
            middle_padding_input_ids,
        )
        middle_padding_attention_mask = torch.tensor([[1, 1, 0, 0, 0, 1],
                                                      [1, 1, 0, 0, 0,
                                                       1]]).bool()
        middle_padding_attention_mask = composer_device.tensor_to_device(
            middle_padding_attention_mask,
        )

        # padding on the left side of the input
        left_padding_input_ids = torch.tensor([[
            50256,
            50256,
            50256,
            11274,
            16390,
            11,
        ], [50256, 50256, 50256, 11274, 16390, 11]])
        left_padding_input_ids = composer_device.tensor_to_device(
            left_padding_input_ids,
        )
        left_padding_attention_mask = torch.tensor([[0, 0, 0, 1, 1, 1],
                                                    [0, 0, 0, 1, 1, 1]]).bool()
        left_padding_attention_mask = composer_device.tensor_to_device(
            left_padding_attention_mask,
        )

        # a single batch with padding in different places
        batched_input_ids = torch.tensor([
            [11274, 16390, 11, 50256, 50256, 50256],  # right padding
            [11274, 16390, 50256, 50256, 50256, 11],
        ])  # middle padding
        batched_input_ids = composer_device.tensor_to_device(batched_input_ids)
        batched_attention_mask = torch.tensor([[1, 1, 1, 0, 0, 0],
                                               [1, 1, 0, 0, 0, 1]]).bool()
        batched_attention_mask = composer_device.tensor_to_device(
            batched_attention_mask,
        )

        right_padding_output = mpt(
            right_padding_input_ids,
            attention_mask=right_padding_attention_mask,
        ).logits
        middle_padding_output = mpt(
            middle_padding_input_ids,
            attention_mask=middle_padding_attention_mask,
        ).logits
        left_padding_output = mpt(
            left_padding_input_ids,
            attention_mask=left_padding_attention_mask,
        ).logits
        batched_output = mpt(
            batched_input_ids,
            attention_mask=batched_attention_mask,
        ).logits

        # check that right padding and left padding produce the same output
        right_pad_v_left_pad_rtol = 1e-5
        right_pad_v_left_pad_atol = 1e-6 if attention_impl == 'torch' else 1e-8
        if rope and pos_emb_config['rope_impl'] == 'dail':
            # dail implementation of rope uses bf16 precision and hence the rotations have small numerical errors. This causes some differences between the outputs of padded and unpadded inputs.
            right_pad_v_left_pad_rtol = 2e-2
            right_pad_v_left_pad_atol = 2e-2
        assert torch.allclose(
            right_padding_output[0, :3],
            left_padding_output[0, 3:],
            rtol=right_pad_v_left_pad_rtol,
            atol=right_pad_v_left_pad_atol,
        )

        if not (alibi or (rope and pos_emb_config['rope_impl'] == 'dail')):
            # check that right padding and middle padding produce the same output
            # Note: alibi not implemented for middle padding.
            # Note: dail implementation of rope does not support middle padding.
            assert torch.allclose(
                right_padding_output[0, :3],
                middle_padding_output[0, [0, 1, 5]],
                atol=1e-6 if attention_impl == 'torch' else 1e-8,
            )

        # check that right padding and right padding in a batch produce the same output
        assert torch.allclose(
            right_padding_output[0, :3],
            batched_output[0, :3],
            atol=1e-6 if attention_impl == 'torch' else 1e-8,
        )

        if not (alibi or (rope and pos_emb_config['rope_impl'] == 'dail')):
            # check that middle padding and middle padding in a batch produce the same output
            # Note: alibi not implemented for middle padding.
            # Note: dail implementation of rope does not support middle padding.
            assert torch.allclose(
                middle_padding_output[0],
                batched_output[1, :],
                atol=1e-6 if attention_impl == 'torch' else 1e-8,
            )

        try:
            from flash_attn.bert_padding import unpad_input, pad_input  # type: ignore # yapf: disable # isort: skip
        except:
            unpad_input, pad_input = None, None

        if unpad_input is not None and pad_input is not None:
            # Checking numerical precision with pad_token ffn
            for block in mpt.transformer.blocks:
                # Flip the padding usage in the model
                block.use_pad_tok_in_ffn = not block.use_pad_tok_in_ffn

            right_padding_output_pad_flipped = mpt(
                right_padding_input_ids,
                attention_mask=right_padding_attention_mask,
            ).logits
            middle_padding_output_pad_flipped = mpt(
                middle_padding_input_ids,
                attention_mask=middle_padding_attention_mask,
            ).logits
            left_padding_output_pad_flipped = mpt(
                left_padding_input_ids,
                attention_mask=left_padding_attention_mask,
            ).logits

            pad_vs_unpad_rtol = 1e-5
            pad_vs_unpad_atol = 1e-6
            assert torch.allclose(
                right_padding_output[0, :3],
                right_padding_output_pad_flipped[0, :3],
                rtol=pad_vs_unpad_rtol,
                atol=pad_vs_unpad_atol,
            )

            assert torch.allclose(
                middle_padding_output[0, [0, 1, 5]],
                middle_padding_output_pad_flipped[0, [0, 1, 5]],
                rtol=pad_vs_unpad_rtol,
                atol=pad_vs_unpad_atol,
            )

            assert torch.allclose(
                left_padding_output[0, 3:],
                left_padding_output_pad_flipped[0, 3:],
                rtol=pad_vs_unpad_rtol,
                atol=pad_vs_unpad_atol,
            )


@pytest.mark.parametrize(
    'attention_impl,precision',
    [
        ('torch', 'fp32'),
        pytest.param('flash', 'amp_bf16', marks=pytest.mark.gpu),
        pytest.param('torch', 'amp_bf16', marks=pytest.mark.gpu),
        pytest.param('torch', 'fp32', marks=pytest.mark.gpu),
    ],
)
@pytest.mark.parametrize(
    'pos_emb_config',
    [{
        'alibi': False,
        'rope': False,
    }, {
        'alibi': True,
        'rope': False,
    }, {
        'alibi': False,
        'rope': True,
        'rope_theta': 10000,
        'rope_impl': 'dail',
        'rope_dail_config': {
            'type': 'original',
            'pos_idx_in_fp32': True,
            'xpos_scale_base': 512,
        },
    }, {
        'alibi': False,
        'rope': True,
        'rope_theta': 10000,
        'rope_impl': 'hf',
        'rope_hf_config': {
            'type': 'no_scaling',
            'factor': 1.0,
        },
    }],
)
@pytest.mark.parametrize('tie_word_embeddings', [True, False])
def test_generate(
    attention_impl: str,
    precision: str,
    pos_emb_config: dict,
    tie_word_embeddings: bool,
):
    # Test that generate works, and produces the same output with or without
    # padding in the input.
    if pos_emb_config['alibi'] and not check_alibi_support(attention_impl):
        pytest.skip(f'flash attention below v2.4.2 does not support alibi.')

    if pos_emb_config['rope'] and pos_emb_config[
        'rope_impl'] == 'dail' and not is_flash_v2_installed():
        pytest.skip(
            f'dail implementation of rope requires gpu and flash attention 2.',
        )
    if attention_impl == 'torch' and precision == 'amp_bf16' and tie_word_embeddings == False:
        pytest.skip(f'This test configuration has precision / sampling issues.')

    composer_device = get_device(None)

    hf_config = MPTConfig(
        init_device='cpu',
        d_model=128,
        n_heads=4,
        n_layers=2,
        expansion_ratio=2,
        max_seq_len=2048,
        emb_pdrop=0.1,
        resid_pdrop=0.2,
        attn_config={
            'attn_impl': attention_impl,
            **pos_emb_config,
        },
        tie_word_embeddings=tie_word_embeddings,
    )
    mpt = MPTForCausalLM(hf_config)
    mpt = composer_device.module_to_device(mpt)
    mpt.eval()

    # padding on the left of the input
    left_padding_input_ids = torch.tensor([[
        50256,
        50256,
        50256,
        11274,
        16390,
        11,
    ], [50256, 50256, 50256, 11274, 16390, 11]])
    left_padding_input_ids = composer_device.tensor_to_device(
        left_padding_input_ids,
    )
    left_padding_attention_mask = torch.tensor([[0, 0, 0, 1, 1, 1],
                                                [0, 0, 0, 1, 1, 1]])
    left_padding_attention_mask = composer_device.tensor_to_device(
        left_padding_attention_mask,
    )

    # no padding in the input
    no_padding_input_ids = torch.tensor([[11274, 16390, 11], [11274, 16390,
                                                              11]])
    no_padding_input_ids = composer_device.tensor_to_device(
        no_padding_input_ids,
    )
    no_padding_attention_mask = torch.tensor([[1, 1, 1], [1, 1, 1]])
    no_padding_attention_mask = composer_device.tensor_to_device(
        no_padding_attention_mask,
    )

    # inputs_embeds
    inputs_embeds = composer_device.tensor_to_device(torch.randn(2, 3, 128))

    # a single batch with different amounts of left padding in the input
    batched_input_ids = torch.tensor([[50256, 50256, 50256, 11274, 16390, 11],
                                      [50256, 50256, 16, 11274, 16390, 11]])
    batched_input_ids = composer_device.tensor_to_device(batched_input_ids)
    batched_attention_mask = torch.tensor([[0, 0, 0, 1, 1, 1],
                                           [0, 0, 1, 1, 1, 1]]).bool()
    batched_attention_mask = composer_device.tensor_to_device(
        batched_attention_mask,
    )

    with get_precision_context(precision):
        # check that a batch with different amounts of padding doesn't crash
        # and produces the right output shape
        batched_generation = mpt.generate(
            input_ids=batched_input_ids,
            attention_mask=batched_attention_mask,
            max_new_tokens=5,
            use_cache=False,
        )
        assert batched_generation.shape == (2, 6 + 5)

        generation_with_left_padding = mpt.generate(
            input_ids=left_padding_input_ids,
            attention_mask=left_padding_attention_mask,
            max_new_tokens=5,
            use_cache=False,
        )
        assert generation_with_left_padding.shape == (2, 6 + 5)
        generation_with_no_padding = mpt.generate(
            input_ids=no_padding_input_ids,
            attention_mask=no_padding_attention_mask,
            max_new_tokens=5,
            use_cache=False,
        )
        assert generation_with_no_padding.shape == (2, 3 + 5)

        # check that left padding and no padding produce the same output
        assert generation_with_no_padding[:, 3:].equal(
            generation_with_left_padding[:, 6:],
        )

        # check that both/neither ids and embeds do not error
        # note that we need to set the BOS token ID for generating from neither
        _ = mpt.generate(
            input_ids=no_padding_input_ids,
            inputs_embeds=inputs_embeds,
            attention_mask=no_padding_attention_mask,
            max_new_tokens=5,
            use_cache=False,
        )
        _ = mpt.generate(
            input_ids=no_padding_input_ids,
            inputs_embeds=inputs_embeds,
            attention_mask=no_padding_attention_mask,
            max_new_tokens=5,
            use_cache=True,
        )
        _ = mpt.generate(
            input_ids=None,
            max_new_tokens=5,
            use_cache=False,
            bos_token_id=50256,
        )
        _ = mpt.generate(
            input_ids=None,
            max_new_tokens=5,
            use_cache=True,
            bos_token_id=50256,
        )


@pytest.mark.gpu
@pytest.mark.parametrize('world_size', [1, 2])
@pytest.mark.parametrize('tie_word_embeddings', [True, False])
def test_generate_with_device_map(
    tmp_path: pathlib.Path,
    world_size: int,
    tie_word_embeddings: bool,
):
    if not torch.cuda.device_count() >= world_size:
        pytest.skip(f'This test requires {world_size} GPUs.')

    save_path = tmp_path / 'test-device-map'
    hf_config = MPTConfig(
        init_device='cpu',
        d_model=64,
        n_heads=4,
        n_layers=2,
        expansion_ratio=2,
        max_seq_len=4,
        emb_pdrop=0.1,
        resid_pdrop=0.2,
        attn_config={
            'attn_impl': 'torch',
        },
        use_cache=True,
        tie_word_embeddings=tie_word_embeddings,
    )
    mpt = MPTForCausalLM(hf_config)
    mpt.save_pretrained(save_path)

    from transformers.models.auto.configuration_auto import CONFIG_MAPPING
    CONFIG_MAPPING._extra_content['mpt'] = MPTConfig
    AutoModelForCausalLM.register(MPTConfig, MPTForCausalLM)
    tokenizer = AutoTokenizer.from_pretrained('EleutherAI/gpt-neox-20b')

    device_map = {
        'transformer.wte': 0,
        'transformer.wpe': 0,
        'transformer.embd_drop': 0,
        'transformer.blocks.0': 0,
        'transformer.blocks.1': 1 if world_size == 2 else 0,
        'transformer.norm_f': 1 if world_size == 2 else 0,
        'lm_head': 1 if world_size == 2 else 0,
    }

    pipe = pipeline(
        'text-generation',
        model=save_path,
        tokenizer=tokenizer,
        torch_dtype=torch.bfloat16,
        trust_remote_code=True,
        device_map=device_map,
    )
    with torch.autocast('cuda', dtype=torch.bfloat16):
        _ = pipe(
            'The fox',
            max_new_tokens=2,
            do_sample=True,
        )


def check_hf_model_equivalence(
    model1: PreTrainedModel,
    model2: PreTrainedModel,
):
    # Checks that two huggingface models are equivalent (config and
    # parameters)
    expected_model_config_dict = model1.config.to_dict()
    new_model_config_dict = model2.config.to_dict()

    # this key just says the folder it was loaded from, which is a tmp dir during pytest
    del expected_model_config_dict['_name_or_path']
    del new_model_config_dict['_name_or_path']

    assert expected_model_config_dict == new_model_config_dict
    assert sum(p.numel() for p in model1.parameters()
              ) == sum(p.numel() for p in model2.parameters())
    assert all(
        type(module1) == type(module2)
        for module1, module2 in zip(model1.modules(), model2.modules())
    )

    for p1, p2 in zip(model1.parameters(), model2.parameters()):
        torch.testing.assert_close(p1, p2)


def test_save_from_pretrained(tmp_path: pathlib.Path):
    # Test that MPT can be used with the HuggingFace
    # save_pretrained/from_pretrained api.
    hf_config = MPTConfig(
        init_device='cpu',
        d_model=128,
        n_heads=4,
        n_layers=2,
        expansion_ratio=2,
        max_seq_len=2048,
        emb_pdrop=0.1,
        resid_pdrop=0.2,
        attn_config={
            'attn_impl': 'torch',
        },
    )
    mpt = MPTForCausalLM(hf_config)

    mpt.save_pretrained(tmp_path / 'test-save-pretrained')
    mpt2 = MPTForCausalLM.from_pretrained(tmp_path / 'test-save-pretrained')

    check_hf_model_equivalence(mpt, mpt2)


@pytest.mark.parametrize(
    'attn_impl',
    [
        'torch',
        pytest.param('flash', marks=pytest.mark.gpu),
    ],
)
@pytest.mark.parametrize(
    'pos_emb_config',
    [{
        'alibi': False,
        'rope': False,
    }, {
        'alibi': True,
        'rope': False,
    }, {
        'alibi': False,
        'rope': True,
        'rope_theta': 10000,
        'rope_impl': 'dail',
        'rope_dail_config': {
            'type': 'original',
            'pos_idx_in_fp32': True,
            'xpos_scale_base': 512,
        },
    }, {
        'alibi': False,
        'rope': True,
        'rope_theta': 10000,
        'rope_impl': 'hf',
        'rope_hf_config': {
            'type': 'no_scaling',
            'factor': 1.0,
        },
    }],
)
def test_forward_with_cache_and_padding(attn_impl: str, pos_emb_config: dict):
    # Tests that the result is the same with or without padding when using kv caching
    if pos_emb_config['alibi'] and not check_alibi_support(attn_impl):
        pytest.skip(f'flash attention below v2.4.2 does not support alibi.')
    if pos_emb_config['rope'] and pos_emb_config[
        'rope_impl'] == 'dail' and not is_flash_v2_installed():
        pytest.skip(
            f'dail implementation of rope requires gpu and flash attention 2.',
        )

    composer_device = get_device(None)

    hf_config = MPTConfig(
        init_device='cpu',
        d_model=128,
        n_heads=4,
        n_layers=2,
        expansion_ratio=2,
        max_seq_len=2048,
        emb_pdrop=0.1,
        resid_pdrop=0.2,
        attn_config={
            'attn_impl': attn_impl,
            **pos_emb_config,
        },
        use_cache=True,
        init_config={
            'name': 'baseline_',
            'init_std': 0.02,
        },
        tie_word_embeddings=True,
    )

    mpt = MPTForCausalLM(hf_config)
    mpt = composer_device.module_to_device(mpt)
    mpt.eval()
    with get_precision_context(
        'amp_bf16' if composer_device.name == 'gpu' else 'fp32',
    ):
        first_input_ids_no_padding = torch.tensor([[11274, 16390, 11]])
        first_input_ids_no_padding = composer_device.tensor_to_device(
            first_input_ids_no_padding,
        )
        first_attention_mask_no_padding = torch.tensor([[1, 1, 1]]).bool()
        first_attention_mask_no_padding = composer_device.tensor_to_device(
            first_attention_mask_no_padding,
        )

        # start with passing the first three tokens through (no padding)
        first_output_no_padding = mpt(
            first_input_ids_no_padding,
            attention_mask=first_attention_mask_no_padding,
        )

        second_input_ids_no_padding = torch.tensor([[11274, 16390, 11, 11274]])
        second_input_ids_no_padding = composer_device.tensor_to_device(
            second_input_ids_no_padding,
        )
        second_attention_mask_no_padding = torch.tensor([[1, 1, 1, 1]]).bool()
        second_attention_mask_no_padding = composer_device.tensor_to_device(
            second_attention_mask_no_padding,
        )

        # pass through the fourth token by itself, using the key-value cache (no padding)
        second_output_no_padding = mpt(
            second_input_ids_no_padding[:, -1].unsqueeze(-1),
            attention_mask=second_attention_mask_no_padding,
            past_key_values=first_output_no_padding.past_key_values,
        )

        first_input_ids_padding = torch.tensor([[50256, 11274, 16390, 11]])
        first_input_ids_padding = composer_device.tensor_to_device(
            first_input_ids_padding,
        )
        first_attention_mask_padding = torch.tensor([[0, 1, 1, 1]]).bool()
        first_attention_mask_padding = composer_device.tensor_to_device(
            first_attention_mask_padding,
        )

        # start with passing the first three tokens through (with left padding)
        first_output_padding = mpt(
            first_input_ids_padding,
            attention_mask=first_attention_mask_padding,
        )

        second_input_ids_padding = torch.tensor([[
            50256,
            11274,
            16390,
            11,
            11274,
        ]])
        second_input_ids_padding = composer_device.tensor_to_device(
            second_input_ids_padding,
        )
        second_attention_mask_padding = torch.tensor([[0, 1, 1, 1, 1]]).bool()
        second_attention_mask_padding = composer_device.tensor_to_device(
            second_attention_mask_padding,
        )

        # pass through the fourth token by itself, using the key-value cache (with left padding)
        second_output_padding = mpt(
            second_input_ids_padding[:, -1].unsqueeze(-1),
            attention_mask=second_attention_mask_padding,
            past_key_values=first_output_padding.past_key_values,
        )

        # check that the outputs are the same with or without padding
        if pos_emb_config['rope'] and pos_emb_config[
            'rope_impl'
        ] == 'dail':  # dail implementation of rope uses bf16 precision and hence the rotations have small numerical errors. This causes some differences between the outputs of padded and unpadded inputs.
            torch.testing.assert_close(
                second_output_no_padding.logits,
                second_output_padding.logits[:, -1, :].unsqueeze(1),
                atol=1e-2,
                rtol=1e-6,
            )
        else:
            torch.testing.assert_close(
                second_output_no_padding.logits,
                second_output_padding.logits[:, -1, :].unsqueeze(1),
                atol=1e-6,
                rtol=1e-6,
            )


@pytest.mark.parametrize(
    'attn_impl',
    [
        'torch',
        pytest.param('flash', marks=pytest.mark.gpu),
    ],
)
@pytest.mark.parametrize(
    'pos_emb_config',
    [{
        'alibi': False,
        'rope': False,
    }, {
        'alibi': True,
        'rope': False,
    }, {
        'alibi': False,
        'rope': True,
        'rope_theta': 10000,
        'rope_impl': 'dail',
        'rope_dail_config': {
            'type': 'original',
            'pos_idx_in_fp32': True,
            'xpos_scale_base': 512,
        },
    }, {
        'alibi': False,
        'rope': True,
        'rope_theta': 10000,
        'rope_impl': 'hf',
        'rope_hf_config': {
            'type': 'no_scaling',
            'factor': 1.0,
        },
    }],
)
@pytest.mark.parametrize('tie_word_embeddings', [True, False])
def test_forward_with_cache(
    attn_impl: str,
    pos_emb_config: dict,
    tie_word_embeddings: bool,
):
    # Test that model forward with and without the key-value cache produces the
    # same output.
    if pos_emb_config['alibi'] and not check_alibi_support(attn_impl):
        pytest.skip(f'flash attention below v2.4.2 does not support alibi.')

    if pos_emb_config['rope'] and pos_emb_config[
        'rope_impl'] == 'dail' and not is_flash_v2_installed():
        pytest.skip(
            f'dail implementation of rope requires gpu and flash attention 2.',
        )

    composer_device = get_device(None)

    hf_config = MPTConfig(
        init_device='cpu',
        d_model=128,
        n_heads=4,
        n_layers=2,
        expansion_ratio=2,
        max_seq_len=2048,
        emb_pdrop=0.1,
        resid_pdrop=0.2,
        attn_config={
            'attn_impl': attn_impl,
            **pos_emb_config,
        },
        use_cache=True,
        init_config={
            'name': 'baseline_',
            'init_std': 0.02,
        },
        tie_word_embeddings=tie_word_embeddings,
    )
    mpt = MPTForCausalLM(hf_config)
    mpt = composer_device.module_to_device(mpt)
    mpt.eval()

    with get_precision_context(
        'amp_bf16' if composer_device.name == 'gpu' else 'fp32',
    ):
        first_input_ids = torch.tensor([[11274, 16390, 11]])
        first_input_ids = composer_device.tensor_to_device(first_input_ids)
        first_attention_mask = torch.tensor([[1, 1, 1]]).bool()
        first_attention_mask = composer_device.tensor_to_device(
            first_attention_mask,
        )

        # start with passing the first three tokens through
        first_output = mpt(first_input_ids, attention_mask=first_attention_mask)

        assert first_output.logits.shape == (1, 3, hf_config.vocab_size)
        assert len(first_output.past_key_values) == hf_config.n_layers
        assert all(
            len(past_key_value) == 2
            for past_key_value in first_output.past_key_values
        )
        if attn_impl == 'torch':
            assert all(
                past_key_value[0].shape == (1, 4, 32, 3)
                for past_key_value in first_output.past_key_values
            )
            assert all(
                past_key_value[1].shape == (1, 4, 3, 32)
                for past_key_value in first_output.past_key_values
            )
        else:
            assert all(
                past_key_value[0].shape == (1, 3, 128)
                for past_key_value in first_output.past_key_values
            )
            assert all(
                past_key_value[1].shape == (1, 3, 128)
                for past_key_value in first_output.past_key_values
            )

        second_input_ids = torch.tensor([[11274, 16390, 11, 11274]])
        second_input_ids = composer_device.tensor_to_device(second_input_ids)
        second_attention_mask = torch.tensor([[1, 1, 1, 1]]).bool()
        second_attention_mask = composer_device.tensor_to_device(
            second_attention_mask,
        )

        # pass through the fourth token by itself, using the key-value cache
        second_output = mpt(
            second_input_ids[:, -1].unsqueeze(-1),
            past_key_values=first_output.past_key_values,
            attention_mask=second_attention_mask,
        )

        assert second_output.logits.shape == (1, 1, hf_config.vocab_size)
        assert len(second_output.past_key_values) == hf_config.n_layers
        assert all(
            len(past_key_value) == 2
            for past_key_value in second_output.past_key_values
        )
        if attn_impl == 'torch':
            assert all(
                past_key_value[0].shape == (1, 4, 32, 4)
                for past_key_value in second_output.past_key_values
            )
            assert all(
                past_key_value[1].shape == (1, 4, 4, 32)
                for past_key_value in second_output.past_key_values
            )
        else:
            assert all(
                past_key_value[0].shape == (1, 4, 128)
                for past_key_value in second_output.past_key_values
            )
            assert all(
                past_key_value[1].shape == (1, 4, 128)
                for past_key_value in second_output.past_key_values
            )

        # pass through the first four tokens without the key-value cache
        full_output = mpt(
            second_input_ids,
            attention_mask=second_attention_mask,
        )

        # check that the output is the same whether using the key-value cache or not
        torch.testing.assert_close(
            second_output.logits,
            full_output.logits[:, -1, :].unsqueeze(1),
            atol=1.1e-2,
            rtol=1e-2,
        )


@pytest.mark.parametrize(
    'attn_impl',
    [
        'torch',
        pytest.param('flash', marks=pytest.mark.gpu),
    ],
)
@pytest.mark.parametrize(
    'pos_emb_config',
    [{
        'alibi': False,
        'rope': False,
    }, {
        'alibi': True,
        'rope': False,
    }, {
        'alibi': False,
        'rope': True,
        'rope_theta': 10000,
        'rope_impl': 'dail',
        'rope_dail_config': {
            'type': 'original',
            'pos_idx_in_fp32': True,
            'xpos_scale_base': 512,
        },
    }, {
        'alibi': False,
        'rope': True,
        'rope_theta': 10000,
        'rope_impl': 'hf',
        'rope_hf_config': {
            'type': 'no_scaling',
            'factor': 1.0,
        },
    }],
)
@pytest.mark.parametrize('tie_word_embeddings', [True, False])
def test_generate_with_past_kv(
    attn_impl: str,
    pos_emb_config: dict,
    tie_word_embeddings: bool,
):
    if pos_emb_config['alibi'] and not check_alibi_support(attn_impl):
        pytest.skip(f'flash attention below v2.4.2 does not support alibi.')
    if pos_emb_config['rope'] and pos_emb_config[
        'rope_impl'] == 'dail' and not is_flash_v2_installed():
        pytest.skip(
            f'dail implementation of rope requires gpu and flash attention 2.',
        )

    composer_device = get_device(None)

    hf_config = MPTConfig(
        init_device='cpu',
        d_model=128,
        n_heads=4,
        n_layers=2,
        expansion_ratio=2,
        max_seq_len=2048,
        emb_pdrop=0.1,
        resid_pdrop=0.2,
        attn_config={
            'attn_impl': attn_impl,
            **pos_emb_config,
        },
        use_cache=True,
        init_config={
            'name': 'baseline_',
            'init_std': 0.02,
        },
        tie_word_embeddings=tie_word_embeddings,
    )
    mpt = MPTForCausalLM(hf_config)
    mpt = composer_device.module_to_device(mpt)
    mpt.eval()

    # no padding in the input
    no_padding_input_ids = torch.tensor([[11274, 16390, 11]])
    no_padding_input_ids = composer_device.tensor_to_device(
        no_padding_input_ids,
    )
    no_padding_attention_mask = torch.tensor([[1, 1, 1]])
    no_padding_attention_mask = composer_device.tensor_to_device(
        no_padding_attention_mask,
    )

    with get_precision_context(
        'amp_bf16' if composer_device.name == 'gpu' else 'fp32',
    ):
        with mock.patch.object(
            MPTForCausalLM,
            'forward',
            autospec=True,
        ) as forward_mocked:
            forward_mocked.return_value = CausalLMOutputWithPast(
                logits=composer_device.tensor_to_device(
                    torch.randn((1, 3, hf_config.vocab_size)),
                ),
                past_key_values=[(
                    torch.randn(1, 3, hf_config.d_model),
                    torch.randn(1, 3, hf_config.d_model),
                ) for _ in range(hf_config.n_layers)],
            )
            _ = mpt.generate(
                input_ids=no_padding_input_ids,
                attention_mask=no_padding_attention_mask,
                max_new_tokens=2,
            )

            assert forward_mocked.call_count == 2
            _, _, kwargs = forward_mocked.mock_calls[0]
            assert kwargs['past_key_values'] is None
            _, _, kwargs = forward_mocked.mock_calls[1]
            assert kwargs['past_key_values'] is not None
            assert len(kwargs['past_key_values']) == hf_config.n_layers
            assert kwargs['past_key_values'][0][0].shape == (
                1,
                3,
                hf_config.d_model,
            )


@pytest.mark.parametrize(
    'attn_impl',
    [
        'torch',
        pytest.param('flash', marks=pytest.mark.gpu),
    ],
)
@pytest.mark.parametrize(
    'generation_kwargs',
    [{
        'max_new_tokens': 2,
        'num_beams': 4,
        'top_k': 5,
        'penalty_alpha': 0.4,
    }],
)
@pytest.mark.parametrize(
    'pos_emb_config',
    [{
        'alibi': False,
        'rope': False,
    }, {
        'alibi': True,
        'rope': False,
    }, {
        'alibi': False,
        'rope': True,
        'rope_theta': 10000,
        'rope_impl': 'dail',
        'rope_dail_config': {
            'type': 'original',
            'pos_idx_in_fp32': True,
            'xpos_scale_base': 512,
        },
    }, {
        'alibi': False,
        'rope': True,
        'rope_theta': 10000,
        'rope_impl': 'hf',
        'rope_hf_config': {
            'type': 'no_scaling',
            'factor': 1.0,
        },
    }],
)
@pytest.mark.parametrize('tie_word_embeddings', [True, False])
def test_generation_kwargs_dont_crash(
    attn_impl: str,
    generation_kwargs: Dict[str, Any],
    pos_emb_config: dict,
    tie_word_embeddings: bool,
):
    if pos_emb_config['alibi'] and not check_alibi_support(attn_impl):
        pytest.skip(f'flash attention below v2.4.2 does not support alibi.')

    if pos_emb_config['rope'] and pos_emb_config[
        'rope_impl'] == 'dail' and not is_flash_v2_installed():
        pytest.skip(
            f'dail implementation of rope requires gpu and flash attention 2.',
        )
    composer_device = get_device(None)

    if composer_device.name == 'gpu':
        torch.use_deterministic_algorithms(False)

    hf_config = MPTConfig(
        init_device='cpu',
        d_model=128,
        n_heads=4,
        n_layers=2,
        expansion_ratio=2,
        max_seq_len=2048,
        emb_pdrop=0.1,
        resid_pdrop=0.2,
        attn_config={
            'attn_impl': attn_impl,
            **pos_emb_config,
        },
        use_cache=True,
        tie_word_embeddings=tie_word_embeddings,
    )
    mpt = MPTForCausalLM(hf_config)
    mpt = composer_device.module_to_device(mpt)
    mpt.eval()

    with get_precision_context(
        'amp_bf16' if composer_device.name == 'gpu' else 'fp32',
    ):
        no_padding_input_ids = torch.tensor([[11274, 16390, 11]])
        no_padding_input_ids = composer_device.tensor_to_device(
            no_padding_input_ids,
        )
        no_padding_attention_mask = torch.tensor([[1, 1, 1]])
        no_padding_attention_mask = composer_device.tensor_to_device(
            no_padding_attention_mask,
        )

        _ = mpt.generate(
            input_ids=no_padding_input_ids,
            attention_mask=no_padding_attention_mask,
            **generation_kwargs,
        )

    if composer_device.name == 'gpu':
        reproducibility.configure_deterministic_mode()


@pytest.mark.gpu
@pytest.mark.parametrize(
    'pos_emb_config',
    [{
        'alibi': False,
        'rope': False,
    }, {
        'alibi': True,
        'rope': False,
    }, {
        'alibi': False,
        'rope': True,
        'rope_theta': 10000,
        'rope_impl': 'dail',
        'rope_dail_config': {
            'type': 'original',
            'pos_idx_in_fp32': True,
            'xpos_scale_base': 512,
        },
    }, {
        'alibi': False,
        'rope': True,
        'rope_theta': 10000,
        'rope_impl': 'hf',
        'rope_hf_config': {
            'type': 'no_scaling',
            'factor': 1.0,
        },
    }],
)
@pytest.mark.parametrize('tie_word_embeddings', [True, False])
def test_model_to(pos_emb_config: dict, tie_word_embeddings: bool):
    # test that moving the model to diff devices and dtypes in diff ways does not break the model
    if pos_emb_config['rope'] and pos_emb_config[
        'rope_impl'] == 'dail' and not is_flash_v2_installed():
        pytest.skip(f'dail implementation of rope requires flash attention 2.')

    hf_config = MPTConfig(
        init_device='cpu',
        d_model=64,
        n_heads=4,
        n_layers=2,
        expansion_ratio=2,
        max_seq_len=4,
        emb_pdrop=0.1,
        resid_pdrop=0.2,
        attn_config={
            'attn_impl': 'torch',
            **pos_emb_config,
        },
        init_config={
            'name': 'baseline_',
            'init_std': 0.02,
        },
        tie_word_embeddings=tie_word_embeddings,
    )
    mpt = MPTForCausalLM(hf_config)
    mpt = mpt.bfloat16()
    mpt = mpt.to('cuda')
    mpt.eval()

    # gen input data
    input_ids = torch.tensor([[11274, 16390, 11]]).to('cuda')
    attention_mask = torch.tensor([[1, 1, 1]]).bool().to('cuda')

    _ = mpt(input_ids, attention_mask=attention_mask)

    # move the model around using different methods
    mpt = mpt.to('cpu')

    # verify the model still works
    if not (pos_emb_config['rope'] and pos_emb_config['rope_impl'] == 'dail'):
        with torch.autocast('cpu', dtype=torch.bfloat16, enabled=True):
            _ = mpt(
                input_ids.to('cpu'),
                attention_mask=attention_mask.to('cpu'),
            )

    mpt = mpt.float()

    # verify the model still works
    if not (pos_emb_config['rope'] and pos_emb_config['rope_impl'] == 'dail'):
        _ = mpt(input_ids.to('cpu'), attention_mask=attention_mask.to('cpu'))

    mpt = mpt.to(0)  # move to rank0
    mpt = mpt.bfloat16()

    # verify the model still works
    with torch.autocast('cuda', dtype=torch.bfloat16, enabled=True):
        _ = mpt(input_ids, attention_mask=attention_mask)


def test_alibi_vs_hf():
    # compare alibi-bias generation vs HF Bloom model alibi-bias for diff seq len and n_heads
    for n_heads in range(1, 64):
        for seq_len in [1, 2, 8, 13, 64, 195, 256]:
            # hf bloom alibi bais
            alibi_bias_hf = build_alibi_tensor(
                torch.ones(seq_len)[None, ...],
                n_heads,
                torch.float32,
            )
            alibi_bias_hf = alibi_bias_hf - alibi_bias_hf.max(
                dim=2,
                keepdim=True,
            ).values

            # mosaicml alibi bais
            alibi_bias_m = build_alibi_bias(
                n_heads,
                seq_len,
                dtype=torch.float32,
            )
            alibi_bias_m = alibi_bias_m[0]

            torch.testing.assert_close(alibi_bias_hf, alibi_bias_m)


@pytest.mark.parametrize(
    'attn_impl',
    [
        'torch',
        pytest.param('flash', marks=pytest.mark.gpu),
        pytest.param('torch', marks=pytest.mark.gpu),
    ],
)
@pytest.mark.parametrize(
    'pos_emb_config',
    [{
        'alibi': False,
        'rope': False,
    }, {
        'alibi': True,
        'rope': False,
    }, {
        'alibi': False,
        'rope': True,
        'rope_theta': 10000,
        'rope_impl': 'dail',
        'rope_dail_config': {
            'type': 'original',
            'pos_idx_in_fp32': True,
            'xpos_scale_base': 512,
        },
    }, {
        'alibi': False,
        'rope': True,
        'rope_theta': 10000,
        'rope_impl': 'hf',
        'rope_hf_config': {
            'type': 'no_scaling',
            'factor': 1.0,
        },
    }],
)
def test_forward_with_output_attentions_and_output_hidden_states(
    attn_impl: str,
    pos_emb_config: dict,
):
    if pos_emb_config['alibi'] and not check_alibi_support(attn_impl):
        pytest.skip(f'flash attention below v2.4.2 does not support alibi.')
    if attn_impl == 'flash':
        pytest.skip(f'output_attentions only implemented with torch attention.')
    if pos_emb_config['rope'] and pos_emb_config[
        'rope_impl'] == 'dail' and not is_flash_v2_installed():
        pytest.skip(
            f'dail implementation of rope requires gpu and flash attention 2.',
        )

    composer_device = get_device(None)

    n_layers = 2

    hf_config = MPTConfig(
        init_device='cpu',
        d_model=128,
        n_heads=4,
        n_layers=n_layers,
        expansion_ratio=2,
        max_seq_len=2048,
        emb_pdrop=0.1,
        resid_pdrop=0.2,
        attn_config={
            'attn_impl': attn_impl,
            **pos_emb_config,
        },
        use_cache=True,
        init_config={
            'name': 'baseline_',
            'init_std': 0.02,
        },
        tie_word_embeddings=True,
    )
    mpt = MPTForCausalLM(hf_config)
    mpt = composer_device.module_to_device(mpt)
    mpt.eval()

    with get_precision_context(
        'amp_bf16' if composer_device.name == 'gpu' else 'fp32',
    ):
        input_ids = torch.tensor([[11274, 16390, 11]])
        input_ids = composer_device.tensor_to_device(input_ids)
        attention_mask = torch.tensor([[1, 1, 1]]).bool()
        attention_mask = composer_device.tensor_to_device(attention_mask)

        outputs = mpt(
            input_ids,
            attention_mask=attention_mask,
            output_attentions=True,
            output_hidden_states=True,
        )

        assert len(outputs.attentions) == n_layers
        assert all(attn.shape == (1, 4, 3, 3) for attn in outputs.attentions)
        assert len(outputs.hidden_states) == n_layers + 1


@pytest.mark.gpu
@pytest.mark.parametrize('init_device', ['cpu', 'meta', 'mixed'])
@pytest.mark.parametrize('world_size', [2])
def test_hf_init(
    tmp_path: pathlib.Path,
    init_device: str,
    world_size: int,
    batch_size: int = 1,
):
    if not torch.cuda.device_count() >= world_size:
        pytest.skip(f'This test requires {world_size} GPUs.')

    test_cfg = get_config(conf_path='scripts/train/yamls/pretrain/testing.yaml')
    test_cfg.device = torch.cuda.current_device()

    device = get_device(None)
    dist.initialize_dist(device, timeout=30)

    fsdp_config = {
        'sharding_strategy': 'FULL_SHARD',
    }

    save_path = tmp_path / 'test-hf-device-init'

    if init_device == 'mixed':
        if dist.get_local_rank() != 0:
            init_device = 'meta'
        else:
            init_device = 'cpu'

    precision = Precision('amp_bf16')

    hf_config = MPTConfig(
        init_device='cpu',
        d_model=32,
        n_heads=4,
        n_layers=1,
        expansion_ratio=2,
        max_seq_len=128,
        emb_pdrop=0.1,
        resid_pdrop=0.2,
        attn_config={
            'attn_impl': 'torch',
        },
    )

    mpt = MPTForCausalLM(hf_config)
    mpt.save_pretrained(save_path)

    from transformers.models.auto.configuration_auto import CONFIG_MAPPING
    CONFIG_MAPPING._extra_content['mpt'] = MPTConfig
    AutoModelForCausalLM.register(MPTConfig, MPTForCausalLM)

    context = contextlib.nullcontext()
    if init_device == 'meta':
        context = init_empty_weights(include_buffers=False)

    # Load in a pretrained model with a given context
    with context:
        model = AutoModelForCausalLM.from_pretrained(
            save_path,
            trust_remote_code=True,
        )

    tokenizer_cfg: Dict[str, Any] = _load_tokenizer_cfg(test_cfg.tokenizer)
    tokenizer = build_tokenizer(
        test_cfg.tokenizer.name,
        tokenizer_cfg.get('kwargs', {}),
    )

    optimizer = DecoupledAdamW(
        model.parameters(),
        lr=1e-5,
        betas=(0.9, 0.99),
    )

    prepare_fsdp_module(model, optimizer, fsdp_config, precision, device, False)

    model = HuggingFaceModelWithFSDP(model, tokenizer)

    batch = gen_random_batch(batch_size, test_cfg)

    original_params = next(model.parameters()).clone().data

    with torch.autocast('cuda', dtype=torch.bfloat16, enabled=True):
        outputs = model(batch)
    loss = model.loss(outputs, batch)
    assert isinstance(loss, torch.Tensor)
    loss.backward()
    optimizer.step()

    updated_params = next(model.parameters()).clone().data

    assert not torch.equal(original_params, updated_params)


@pytest.mark.gpu
def test_head_dim_8_flash_mqa_attn(batch_size: int = 2):
    test_cfg = get_config(conf_path='scripts/train/yamls/pretrain/testing.yaml')
    test_cfg.device = torch.cuda.current_device()

    test_cfg.batch_size = batch_size

    hf_config = MPTConfig(
        init_device='cpu',
        d_model=128,
        n_heads=16,
        n_layers=1,
        expansion_ratio=2,
        max_seq_len=128,
        emb_pdrop=0.1,
        resid_pdrop=0.2,
        attn_config={
            'attn_impl': 'flash',
            'attn_type': 'multiquery_attention',
        },
    )
    test_cfg.device = torch.cuda.current_device()

    tokenizer_cfg: Dict[str, Any] = _load_tokenizer_cfg(test_cfg.tokenizer)
    tokenizer = build_tokenizer(
        test_cfg.tokenizer.name,
        tokenizer_cfg.get('kwargs', {}),
    )

    mpt = MPTForCausalLM(hf_config)

    model = HuggingFaceModelWithFSDP(mpt, tokenizer, shift_labels=True)

    model = model.to(test_cfg.device)
    batch = gen_random_batch(batch_size, test_cfg)

    assert batch['input_ids'].shape == torch.Size([
        batch_size,
        test_cfg.max_seq_len,
    ])

    model.train()

    with torch.cuda.amp.autocast(enabled=True, dtype=torch.bfloat16):
        output = model(batch)

    assert not torch.isnan(output.logits).any()<|MERGE_RESOLUTION|>--- conflicted
+++ resolved
@@ -809,19 +809,11 @@
     if peft_config is not None:
         conf['model']['peft_config'] = peft_config
 
-<<<<<<< HEAD
     tokenizer_cfg: Dict[str, Any] = _load_tokenizer_cfg(conf['tokenizer'])
-    tokenizer = build_tokenizer(conf['tokenizer']['name'],
-                                tokenizer_cfg.get('kwargs', {}))
-=======
-    config = DictConfig(conf)
-
-    tokenizer_cfg: Dict[str, Any] = _load_tokenizer_cfg(config.tokenizer)
     tokenizer = build_tokenizer(
-        config.tokenizer.name,
+        conf['tokenizer']['name'],
         tokenizer_cfg.get('kwargs', {}),
     )
->>>>>>> ddf4aa4c
 
     conf['model'].pop('name')
     model = ComposerHFCausalLM(**conf['model'], tokenizer=tokenizer)
