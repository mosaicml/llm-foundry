# Copyright 2022 MosaicML LLM Foundry authors
# SPDX-License-Identifier: Apache-2.0
import math
from collections import OrderedDict
from collections.abc import Sequence
from functools import partial
from typing import Optional, Union

import pytest
import torch
from omegaconf import DictConfig, ListConfig
from omegaconf import OmegaConf as om
from torch import nn
from torch.distributed._tensor import (
    DeviceMesh,
    DTensor,
    Shard,
    distribute_tensor,
)

from llmfoundry.layers_registry import param_init_fns
from llmfoundry.models.utils import generic_param_init_fn_
from llmfoundry.models.utils.param_init_fns import (
    embedding_init,
    fc_init,
    fused_param_init_helper,
    multihead_attention_init,
    stacked_param_init_helper,
)


class MLP(nn.Module):

    def __init__(self, cfg: Union[ListConfig, DictConfig]):
        super().__init__()
        self.fc1 = nn.Linear(cfg.in_features, cfg.out_features, bias=True)
        self.ln_1 = nn.LayerNorm(cfg.out_features)
        self.fc2 = nn.Linear(cfg.out_features, cfg.out_features, bias=True)
        self.fc2._is_residual = True

    def forward(self, x: torch.Tensor):
        y = self.ln_1(self.fc1(x))
        res = y
        y = self.fc2(y)
        y = y + res
        return y


@pytest.mark.parametrize('is_residual', [True, False])
def test_div_is_residual(is_residual: bool):
    in_features, out_features = 8, 32
    cfg = om.create({
        'in_features': in_features,
        'out_features': out_features,
        'n_layers': 2,
    })
    cfg.init_div_is_residual = is_residual
    model = MLP(cfg)

    model.apply(partial(generic_param_init_fn_, init_fn_=nn.init.ones_, **cfg))

    # verify layer norm is init to bias=0 and weight=1
    assert (model.ln_1.weight == 1).all()
    if model.ln_1.bias is not None:
        assert (model.ln_1.bias == 0).all()

    # verify _is_residual works
    expected_value = 1 / math.sqrt(2 * cfg.n_layers) if is_residual else 1
    for n, p in model.named_parameters():
        if n == 'bias':
            assert (p == 0).all()
        elif n == 'weight':
            assert (p == expected_value).all()


@pytest.mark.parametrize('fused', [True, False])
def test_fused_init_helper(fused: bool):
    in_features, out_features = 8, 32
    cfg = om.create({
        'in_features': in_features,
        'out_features': out_features,
        'n_layers': 2,
    })

    fc = nn.Linear(cfg.in_features, cfg.out_features, bias=True)
    fc.train()
    if fused:
        fc._fused = (0, (cfg.out_features // 2,))

    def init_fn_(weight: torch.Tensor):
        # dummy init based on layer width
        with torch.no_grad():
            out_features, _ = weight.shape[:2]
            weight.fill_(1 / out_features)

    fc.apply(partial(generic_param_init_fn_, init_fn_=init_fn_, **cfg))

    expected_value = 1 / cfg.out_features
    if fused:
        expected_value *= 2
    for n, p in fc.named_parameters():
        if n == 'bias':
            assert (p == 0).all()
        elif n == 'weight':
            assert (p == expected_value).all()


@pytest.mark.parametrize(
    'module',
    [
        nn.Linear(8, 16),
        nn.Embedding(8, 16),
        pytest.param(
            nn.LayerNorm(8),
            marks=pytest.mark.xfail(
                reason='LayerNorm is skipped by init_fn_',
                strict=True,
            ),
        ),
        pytest.param(
            nn.Conv2d(8, 16, 3),
            marks=pytest.mark.xfail(
                reason='generic_param_init_fn_ does not init Conv layers',
                strict=True,
            ),
        ),
    ],
)
def test_all_params_init(module: torch.nn.Module):
    fill_val = torch.finfo(torch.float16).max

    def max_fill_init_(weight: torch.Tensor):
        # init param with max value
        with torch.no_grad():
            weight.fill_(fill_val)

    cfg = om.create({
        'n_layers': 2,
    })
    module.apply(
        partial(generic_param_init_fn_, init_fn_=max_fill_init_, **cfg),
    )
    for n, p in module.named_parameters():
        if n == 'bias':
            assert (p == 0).all()
        elif n == 'weight':
            assert (p == fill_val).all()


@pytest.mark.parametrize(
    'emb_init_cfg',
    [
        None,
        ('emb_init_std', 5),
        ('emb_init_std', 0),
        ('emb_init_uniform_lim', 2),
        ('emb_init_uniform_lim', [-1, 4]),
        ('emb_init_uniform_lim', 0),
        ('emb_init_uniform_lim', [1, 1]),
    ],
)
def test_emb_init(emb_init_cfg: Optional[tuple[str, Union[int, list[int]]]]):
    cfg: dict[str, Union[int, list[int]]] = {
        'vocab_size': 64,
        'in_features': 16,
        'out_features': 32,
        'n_layers': 2,
    }
    if emb_init_cfg is not None:
        cfg[emb_init_cfg[0]] = emb_init_cfg[1]
    dict_cfg = om.create(cfg)

    model = nn.Sequential(
        OrderedDict([
            ('emb', nn.Embedding(dict_cfg.vocab_size, dict_cfg.in_features)),
            (
                'fc1',
                nn.Linear(
                    dict_cfg.in_features,
                    dict_cfg.out_features,
                    bias=True,
                ),
            ),
            ('ln1', nn.LayerNorm(dict_cfg.out_features)),
            ('act1', nn.ReLU()),
            (
                'fc2',
                nn.Linear(
                    dict_cfg.out_features,
                    dict_cfg.out_features,
                    bias=True,
                ),
            ),
        ]),
    )

    model.apply(partial(param_init_fns.get('kaiming_normal_'), **dict_cfg))

    assert isinstance(model.emb, torch.nn.Embedding)

    if dict_cfg.get('emb_init_std') is not None:
        emb_init_std = dict_cfg.get('emb_init_std')
        if emb_init_std == 0:
            assert (model.emb.weight == 0).all()
    elif dict_cfg.get('emb_init_uniform_lim') is not None:
        emb_init_uniform_lim = dict_cfg.get('emb_init_uniform_lim')
        if emb_init_uniform_lim == 0:
            assert (model.emb.weight == 0).all()
        elif isinstance(emb_init_uniform_lim, Sequence):
            assert len(emb_init_uniform_lim) <= 2
            if len(
                emb_init_uniform_lim,
            ) == 2 and emb_init_uniform_lim[0] == emb_init_uniform_lim[1]:
                assert (model.emb.weight == emb_init_uniform_lim[0]).all()


@pytest.mark.parametrize(
    'padding_idx',
    [0, 2],
)
def test_emb_padding_init(
    padding_idx: int,
):
    cfg: dict[str, Union[int, list[int]]] = {
        'vocab_size': 64,
        'in_features': 16,
        'n_layers': 2,
        'padding_idx': padding_idx,
        'emb_init_std': 5,
    }
    dict_cfg = om.create(cfg)

    model = nn.Embedding(
        dict_cfg.vocab_size,
        dict_cfg.in_features,
        dict_cfg.padding_idx,
    )

    model.apply(partial(param_init_fns.get('kaiming_normal_'), **dict_cfg))
    assert isinstance(model, torch.nn.Embedding)

    if dict_cfg.get('emb_init_std') is not None:
        assert (model.weight[padding_idx] == 0).all()


def init_arange_(weight: torch.Tensor) -> None:
    with torch.no_grad():
        weight.copy_(
            torch.arange(weight.numel()).reshape(weight.shape).float(),
        )


@pytest.mark.world_size(2)
def test_fused_init_helper_dtensor_vs_tensor():
    # Create a simple device mesh for CPU
    mesh = DeviceMesh('cpu', [0, 1])

    regular_tensor = torch.nn.Parameter(torch.zeros(4, 4))

    dtensor = torch.nn.Parameter(
        distribute_tensor(regular_tensor, mesh, [Shard(0)]),
    )

    # Define fused parameters (dimension 0, split at index 2)
    fused_params = (0, [2])

    # Initialize both tensors using fused_param_init_helper
    fused_param_init_helper(regular_tensor, init_arange_, fused_params)
    fused_param_init_helper(dtensor, init_arange_, fused_params)

    assert isinstance(
        dtensor,
        torch.nn.Parameter,
    ), f'param is not an nn.Parameter anymore: {type(dtensor)}'
    assert isinstance(
        dtensor,
        DTensor,
    ), f'DTensor is not a DTensor: {type(dtensor)}'

    # For comparison, convert DTensor to regular tensor
    dtensor_result = dtensor.full_tensor()

    # Verify results are identical
    assert torch.equal(regular_tensor, dtensor_result), \
        f'fused_param_init_helper produced different results for regular tensor: {regular_tensor} vs DTensor: {dtensor_result}'

    # Check that each partition was separately initialized as expected
    numel_half = dtensor_result.numel() // 2
    expected_result = torch.cat([
        torch.arange(numel_half),
        torch.arange(numel_half),
    ]).reshape(dtensor_result.shape).float()
    assert torch.equal(
        regular_tensor,
        expected_result,
    ), f'Regular tensor was not initialized correctly: {regular_tensor} vs {expected_result}'
    assert torch.equal(
        dtensor_result,
        expected_result,
    ), f'DTensor was not initialized correctly: {dtensor_result} vs {expected_result}'


@pytest.mark.world_size(2)
@pytest.mark.parametrize('is_fused', [False, True])
def test_fc_init_dtensor_vs_tensor(is_fused: bool):
    # Create a simple device mesh for CPU
    mesh = DeviceMesh('cpu', [0, 1])

    # Set up minimal config
    init_div_is_residual = True
    div_is_residual = 2.0

    # Create a regular linear layer
    regular_linear = nn.Linear(8, 4)

    # Create a linear layer with DTensor parameters
    dtensor_linear = nn.Linear(8, 4)

    # Convert the weight and bias to DTensor
    dtensor_linear.weight = torch.nn.Parameter(
        distribute_tensor(dtensor_linear.weight, mesh, [Shard(0)]),
    )
    dtensor_linear.bias = torch.nn.Parameter(
        distribute_tensor(dtensor_linear.bias, mesh, [Shard(0)]),
    )

<<<<<<< HEAD
    # Mark one of the layers as residual to test the residual path
=======
    # Test the residual path
>>>>>>> 8aad84d5
    regular_linear._is_residual = True
    dtensor_linear._is_residual = True

    # For fused case, add the _fused attribute
    if is_fused:
        # Define fused parameters (dimension 0, split at index 2)
        fused_params = (0, [2])
        regular_linear._fused = fused_params
        dtensor_linear._fused = fused_params

    # Initialize both modules using fc_init
    fc_init(regular_linear, init_arange_, init_div_is_residual, div_is_residual)
    fc_init(dtensor_linear, init_arange_, init_div_is_residual, div_is_residual)

    # For comparison, convert DTensor to regular tensor
    assert isinstance(
        dtensor_linear.weight,
        DTensor,
    ), f'DTensor is not a DTensor: {type(dtensor_linear.weight)}'
    assert isinstance(
        dtensor_linear.bias,
        DTensor,
    ), f'DTensor is not a DTensor: {type(dtensor_linear.bias)}'
    dtensor_weight = dtensor_linear.weight.full_tensor()
    dtensor_bias = dtensor_linear.bias.full_tensor()

    # Verify weight results are identical
    assert torch.equal(regular_linear.weight, dtensor_weight), \
        f'regular tensor: {regular_linear.weight} vs DTensor: {dtensor_weight}'

    # Verify bias results are identical (should be all zeros)
    assert torch.equal(regular_linear.bias, dtensor_bias), \
        f'regular tensor: {regular_linear.bias} vs DTensor: {dtensor_bias}'

    if is_fused:
        # For fused case, check that each partition was separately initialized as expected
        # Following the same verification logic as in test_fused_init_helper_dtensor_vs_tensor
        numel_half = regular_linear.weight.numel() // 2
        expected_weight = torch.cat([
            torch.arange(numel_half),
            torch.arange(numel_half),
        ]).reshape(regular_linear.weight.shape).float()

        # Apply div_is_residual factor for residual path
        expected_weight = expected_weight / div_is_residual
    else:
        # For non-fused case, the initialization is simpler
        expected_weight = torch.arange(regular_linear.weight.numel()).reshape(
            regular_linear.weight.shape,
        ).float() / div_is_residual
    assert torch.equal(
        dtensor_weight,
        expected_weight,
    ), f'DTensor weight was not initialized correctly: {dtensor_weight} vs {expected_weight}'

    # Bias should be all zeros in both cases
    assert torch.all(dtensor_bias == 0), \
        f'DTensor bias was not initialized correctly: {dtensor_bias}'


@pytest.mark.world_size(2)
def test_stacked_param_init_helper_dtensor_vs_tensor():
    # Create a simple device mesh for CPU
    mesh = DeviceMesh('cpu', [0, 1])

    regular_tensor = torch.nn.Parameter(torch.zeros(4, 4))

    dtensor = torch.nn.Parameter(
        distribute_tensor(regular_tensor, mesh, [Shard(0)]),
    )

    # Choose a stack dimension
    stack_dim = 0

    # Initialize both tensors using stacked_param_init_helper
    stacked_param_init_helper(regular_tensor, init_arange_, stack_dim)
    stacked_param_init_helper(dtensor, init_arange_, stack_dim)

    assert isinstance(
        dtensor,
        torch.nn.Parameter,
    ), f'param is not an nn.Parameter anymore: {type(dtensor)}'
    assert isinstance(
        dtensor,
        DTensor,
    ), f'DTensor is not a DTensor: {type(dtensor)}'

    # For comparison, convert DTensor to regular tensor
    dtensor_result = dtensor.full_tensor()

    # Verify results are identical
    assert torch.equal(regular_tensor, dtensor_result), \
        f'stacked_param_init_helper produced different results for regular tensor: {regular_tensor} vs DTensor: {dtensor_result}'

    # Check that each slice along stack_dim was separately initialized as expected
    rows, cols = regular_tensor.shape
    for idx in range(regular_tensor.size(stack_dim)):
        if stack_dim == 0:
            expected_slice = torch.arange(cols).float()
            actual_slice = regular_tensor[idx]
        else:
            expected_slice = torch.arange(rows).float()
            actual_slice = regular_tensor[:, idx]

        assert torch.equal(actual_slice, expected_slice), \
            f'Slice {idx} was not initialized correctly: {actual_slice} vs {expected_slice}'


@pytest.mark.world_size(2)
@pytest.mark.parametrize('use_padding_idx', [False, True])
@pytest.mark.parametrize('init_type', ['std', 'uniform', 'default'])
def test_embedding_init_dtensor_vs_tensor(
    use_padding_idx: bool,
    init_type: str,
):
    # Create a simple device mesh for CPU
    mesh = DeviceMesh('cpu', [0, 1])

    # Setup parameters
    vocab_size, embed_dim = 10, 4
    padding_idx = 2 if use_padding_idx else None

    # Create a regular embedding layer
    regular_embedding = nn.Embedding(
        vocab_size,
        embed_dim,
        padding_idx=padding_idx,
    )

    # Create an embedding layer with DTensor parameters
    dtensor_embedding = nn.Embedding(
        vocab_size,
        embed_dim,
        padding_idx=padding_idx,
    )

    # Convert the weight to DTensor
    dtensor_embedding.weight = torch.nn.Parameter(
        distribute_tensor(dtensor_embedding.weight, mesh, [Shard(0)]),
    )

    # Initialize both modules using embedding_init
    embedding_init(regular_embedding, init_arange_, None, None)
    embedding_init(dtensor_embedding, init_arange_, None, None)

    # For comparison, convert DTensor to regular tensor
    assert isinstance(
        dtensor_embedding.weight,
        DTensor,
    ), f'DTensor is not a DTensor: {type(dtensor_embedding.weight)}'
    dtensor_weight = dtensor_embedding.weight.full_tensor()

    # Verify weight results are identical
    assert torch.equal(regular_embedding.weight, dtensor_weight), \
        f'regular tensor: {regular_embedding.weight} vs DTensor: {dtensor_weight}'

    # Additional test for padding_idx
    if padding_idx is not None:
        assert torch.all(regular_embedding.weight[padding_idx] == 0), \
            f'Regular embedding padding not initialized to zero: {regular_embedding.weight[padding_idx]}'
        assert torch.all(dtensor_weight[padding_idx] == 0), \
            f'DTensor embedding padding not initialized to zero: {dtensor_weight[padding_idx]}'


@pytest.mark.world_size(2)
@pytest.mark.parametrize('qkv_same_dim', [True, False])
@pytest.mark.parametrize('is_residual', [True, False])
def test_multihead_attention_init_dtensor_vs_tensor(
    qkv_same_dim: bool,
    is_residual: bool,
):
    # Create a simple device mesh for CPU
    mesh = DeviceMesh('cpu', [0, 1])

    # Setup parameters
    d_model = 8
    nhead = 2

    # Set up minimal config
    init_div_is_residual = True
    div_is_residual = 2.0

    # Create regular MultiheadAttention
    regular_mha = nn.MultiheadAttention(
        embed_dim=d_model,
        num_heads=nhead,
        kdim=d_model if qkv_same_dim else d_model * 2,
        vdim=d_model if qkv_same_dim else d_model * 2,
        batch_first=True,
        add_bias_kv=not qkv_same_dim,
    )

    # Create MultiheadAttention with DTensor parameters
    dtensor_mha = nn.MultiheadAttention(
        embed_dim=d_model,
        num_heads=nhead,
        kdim=d_model if qkv_same_dim else d_model * 2,
        vdim=d_model if qkv_same_dim else d_model * 2,
        batch_first=True,
        add_bias_kv=not qkv_same_dim,
    )

    # Mark out_proj as residual if needed
    if is_residual:
        regular_mha.out_proj._is_residual = True
        dtensor_mha.out_proj._is_residual = True

    # Convert parameters to DTensor
    if qkv_same_dim:
        # In case of same dimensions, in_proj_weight is used
        dtensor_mha.in_proj_weight = torch.nn.Parameter(
            distribute_tensor(dtensor_mha.in_proj_weight, mesh, [Shard(0)]),
        )
        dtensor_mha.in_proj_bias = torch.nn.Parameter(
            distribute_tensor(dtensor_mha.in_proj_bias, mesh, [Shard(0)]),
        )
    else:
        # In case of different dimensions, q/k/v_proj_weight are used
        dtensor_mha.q_proj_weight = torch.nn.Parameter(
            distribute_tensor(dtensor_mha.q_proj_weight, mesh, [Shard(0)]),
        )
        dtensor_mha.k_proj_weight = torch.nn.Parameter(
            distribute_tensor(dtensor_mha.k_proj_weight, mesh, [Shard(0)]),
        )
        dtensor_mha.v_proj_weight = torch.nn.Parameter(
            distribute_tensor(dtensor_mha.v_proj_weight, mesh, [Shard(0)]),
        )
        dtensor_mha.bias_k = torch.nn.Parameter(
            distribute_tensor(
                dtensor_mha.bias_k,  # type: ignore
                mesh,
                [Shard(0)],
            ),
        )
        dtensor_mha.bias_v = torch.nn.Parameter(
            distribute_tensor(
                dtensor_mha.bias_v,  # type: ignore
                mesh,
                [Shard(0)],
            ),
        )

    # Convert out_proj parameters to DTensor
    dtensor_mha.out_proj.weight = torch.nn.Parameter(
        distribute_tensor(dtensor_mha.out_proj.weight, mesh, [Shard(0)]),
    )
    dtensor_mha.out_proj.bias = torch.nn.Parameter(
        distribute_tensor(dtensor_mha.out_proj.bias, mesh, [Shard(0)]),
    )

    # Initialize both modules using multihead_attention_init
    multihead_attention_init(
        regular_mha,
        init_arange_,
        d_model,
        init_div_is_residual,
        div_is_residual,
    )
    multihead_attention_init(
        dtensor_mha,
        init_arange_,
        d_model,
        init_div_is_residual,
        div_is_residual,
    )

    # Convert DTensor parameters to regular tensors for comparison
    if qkv_same_dim:
        # Compare in_proj_weight
        assert isinstance(
            dtensor_mha.in_proj_weight,
            DTensor,
        ), f'DTensor is not a DTensor: {type(dtensor_mha.in_proj_weight)}'
        dtensor_in_proj_weight = dtensor_mha.in_proj_weight.full_tensor()
        assert torch.equal(regular_mha.in_proj_weight, dtensor_in_proj_weight), \
            f'regular in_proj_weight: {regular_mha.in_proj_weight} vs DTensor: {dtensor_in_proj_weight}'
        assert isinstance(
            dtensor_mha.in_proj_bias,
            DTensor,
        ), f'DTensor is not a DTensor: {type(dtensor_mha.in_proj_bias)}'
        dtensor_in_proj_bias = dtensor_mha.in_proj_bias.full_tensor()
        assert torch.equal(regular_mha.in_proj_bias, dtensor_in_proj_bias), \
            f'regular in_proj_bias: {regular_mha.in_proj_bias} vs DTensor: {dtensor_in_proj_bias}'
    else:
        # Compare q/k/v_proj_weight
        assert isinstance(
            dtensor_mha.q_proj_weight,
            DTensor,
        ), f'DTensor is not a DTensor: {type(dtensor_mha.q_proj_weight)}'
        dtensor_q_proj_weight = dtensor_mha.q_proj_weight.full_tensor()
        assert isinstance(
            dtensor_mha.k_proj_weight,
            DTensor,
        ), f'DTensor is not a DTensor: {type(dtensor_mha.k_proj_weight)}'
        dtensor_k_proj_weight = dtensor_mha.k_proj_weight.full_tensor()
        assert isinstance(
            dtensor_mha.v_proj_weight,
            DTensor,
        ), f'DTensor is not a DTensor: {type(dtensor_mha.v_proj_weight)}'
        dtensor_v_proj_weight = dtensor_mha.v_proj_weight.full_tensor()
        assert torch.equal(regular_mha.q_proj_weight, dtensor_q_proj_weight), \
            f'regular q_proj_weight: {regular_mha.q_proj_weight} vs DTensor: {dtensor_q_proj_weight}'
        assert torch.equal(regular_mha.k_proj_weight, dtensor_k_proj_weight), \
            f'regular k_proj_weight: {regular_mha.k_proj_weight} vs DTensor: {dtensor_k_proj_weight}'
        assert torch.equal(regular_mha.v_proj_weight, dtensor_v_proj_weight), \
            f'regular v_proj_weight: {regular_mha.v_proj_weight} vs DTensor: {dtensor_v_proj_weight}'
        assert isinstance(
            dtensor_mha.bias_k,
            DTensor,
        ), f'DTensor is not a DTensor: {type(dtensor_mha.bias_k)}'
        dtensor_bias_k = dtensor_mha.bias_k.full_tensor()
        assert isinstance(
            dtensor_mha.bias_v,
            DTensor,
        ), f'DTensor is not a DTensor: {type(dtensor_mha.bias_v)}'
        dtensor_bias_v = dtensor_mha.bias_v.full_tensor()
        assert torch.equal(
            regular_mha.bias_k,  # type: ignore
            dtensor_bias_k,
        ), f'regular bias_k: {regular_mha.bias_k} vs DTensor: {dtensor_bias_k}'
        assert torch.equal(
            regular_mha.bias_v,  # type: ignore
            dtensor_bias_v,
        ), f'regular bias_v: {regular_mha.bias_v} vs DTensor: {dtensor_bias_v}'

    # Compare out_proj parameters
    assert isinstance(
        dtensor_mha.out_proj.weight,
        DTensor,
    ), f'DTensor is not a DTensor: {type(dtensor_mha.out_proj.weight)}'
    dtensor_out_proj_weight = dtensor_mha.out_proj.weight.full_tensor()
    assert isinstance(
        dtensor_mha.out_proj.bias,
        DTensor,
    ), f'DTensor is not a DTensor: {type(dtensor_mha.out_proj.bias)}'
    dtensor_out_proj_bias = dtensor_mha.out_proj.bias.full_tensor()
    assert torch.equal(regular_mha.out_proj.weight, dtensor_out_proj_weight), \
        f'regular out_proj.weight: {regular_mha.out_proj.weight} vs DTensor: {dtensor_out_proj_weight}'
    assert torch.equal(regular_mha.out_proj.bias, dtensor_out_proj_bias), \
        f'regular out_proj.bias: {regular_mha.out_proj.bias} vs DTensor: {dtensor_out_proj_bias}'

    # For residual case, verify scaling was applied correctly
    if is_residual:
        # The out_proj weight should be scaled by div_is_residual
        expected_out_proj_weight = torch.arange(
            regular_mha.out_proj.weight.numel(),
        ).reshape(regular_mha.out_proj.weight.shape).float() / div_is_residual

        assert torch.equal(dtensor_out_proj_weight, expected_out_proj_weight), \
            f'DTensor out_proj.weight was not scaled correctly: {dtensor_out_proj_weight} vs {expected_out_proj_weight}'<|MERGE_RESOLUTION|>--- conflicted
+++ resolved
@@ -324,11 +324,7 @@
         distribute_tensor(dtensor_linear.bias, mesh, [Shard(0)]),
     )
 
-<<<<<<< HEAD
-    # Mark one of the layers as residual to test the residual path
-=======
     # Test the residual path
->>>>>>> 8aad84d5
     regular_linear._is_residual = True
     dtensor_linear._is_residual = True
 
