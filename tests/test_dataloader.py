# Copyright 2022 MosaicML LLM Foundry authors
# SPDX-License-Identifier: Apache-2.0

import os
import shutil
import tempfile

import pytest
import torch
from omegaconf import OmegaConf as om

from llmfoundry import (build_finetuning_dataloader,
                        build_text_denoising_dataloader)
from llmfoundry.data.text_data import (ConcatenatedSequenceCollatorWrapper,
                                       build_text_dataloader)
from llmfoundry.utils.builders import build_tokenizer


def get_config(conf_path='yamls/mpt/125m.yaml'):
    os.environ['TOKENIZERS_PARALLELISM'] = 'false'
    with open(conf_path) as f:
        test_cfg = om.load(f)
    return test_cfg


def get_data_local(tokenizer_name, pretokenize):
    return f'my-copy-c4-{tokenizer_name}-pretokenize-{pretokenize}'


def get_abs_data_path(data_local):
    return os.path.join(os.getcwd(), data_local)


@pytest.mark.parametrize('tokenizer_name', ['gpt2', 'facebook/opt-125m'])
@pytest.mark.parametrize('pretokenize', [False, True])
def test_correct_padding(tokenizer_name, pretokenize, batch_size=4):
    if tokenizer_name == 'gpt2' and not pretokenize:
        pytest.xfail('Must pretokenize data if using "gpt2" tokenizer')

    data_local = get_data_local(tokenizer_name, pretokenize)
    split = 'val_xsmall'
    tokenizer_args = {
        'gpt2': '--eos_text "<|endoftext|>"',
        'facebook/opt-125m': '--bos_text "</s>"'
    }[tokenizer_name]

    path = get_abs_data_path(data_local)
    shutil.rmtree(path, ignore_errors=True)
    if pretokenize:
        os.system(
<<<<<<< HEAD
            f'python scripts/data_prep/convert_dataset_hf.py --dataset c4 --data_subset en --out_root {path} --splits {split}  --concat_tokens 2048 --tokenizer {tokenizer_name} {tokenizer_args}'
        )
    else:
        os.system(
            f'python scripts/data_prep/convert_dataset_hf.py --dataset c4 --data_subset en --out_root {path} --splits {split}'
=======
            f'python scripts/data_prep/convert_dataset.py --dataset c4 --data_subset en --out_root {path} --splits {split} --concat_tokens 2048 --tokenizer {tokenizer_name} {tokenizer_args}'
        )
    else:
        os.system(
            f'python scripts/data_prep/convert_dataset.py --dataset c4 --data_subset en --out_root {path} --splits {split}'
>>>>>>> 0ed2f154
        )
    if not os.path.isdir(path):
        raise RuntimeError(f'c4 dataset at {path} not set up as expected')

    test_cfg = get_config(conf_path='scripts/train/yamls/mpt/125m.yaml')
    test_cfg.data_local = data_local
    test_cfg.eval_loader.dataset.split = split
    test_cfg.dataset = om.create({
        'num_canonical_nodes': 1,
        'predownload': 3000,
    })

    tokenizer = build_tokenizer(
        om.create({
            'name': tokenizer_name,
            'kwargs': {}
        }))

    # Dataloaders
    eval_loader = build_text_dataloader(
        test_cfg.eval_loader,
        tokenizer,
        batch_size,
    )
    batch = next(iter(eval_loader))

    assert batch['input_ids'].shape == torch.Size([batch_size, 2048])
    assert batch['input_ids'].type() == 'torch.LongTensor'

    # we follow the convention (from huggingface) that non-attended tokens are 0 in the attn mask and -100 in the labels
    attention_mask = batch.get(
        'attention_mask', torch.ones_like(batch['input_ids'], dtype=torch.bool))
    a = attention_mask == 0
    b = batch['labels'] == -100
    assert torch.equal(a, b)


@pytest.mark.parametrize(('eos_token_id', 'bos_token_id'),
                         [(5, None), (None, 5),
                          pytest.param(5, 5, marks=pytest.mark.xfail)])
def test_sequence_id_wrapper(eos_token_id, bos_token_id):
    wrapper = ConcatenatedSequenceCollatorWrapper(
        lambda x: x,  # placeholder
        eos_token_id=eos_token_id,
        bos_token_id=bos_token_id,
    )

    batch = {'input_ids': torch.Tensor([[0, 1, 2, 5, 0, 1, 5, 0, 6]])}
    sequence_id = wrapper.get_sequence_id_from_batch(batch)

    if eos_token_id is not None:
        assert torch.equal(sequence_id,
                           torch.Tensor([[0, 0, 0, 0, 1, 1, 1, 2, 2]]))
    elif bos_token_id is not None:
        assert torch.equal(sequence_id,
                           torch.Tensor([[0, 0, 0, 1, 1, 1, 2, 2, 2]]))
    else:
        raise NotImplementedError()


@pytest.mark.parametrize('decoder_only_format', [True, False])
@pytest.mark.parametrize('pretokenize', [True, False])
@pytest.mark.parametrize('packing_ratio', [None, 5.5])
def test_denoising_dataloader(decoder_only_format, pretokenize, packing_ratio):
    # Use the datasets just built in the last test
    tokenizer_name = 'facebook/opt-125m'
    data_local = get_data_local(tokenizer_name, pretokenize)
    path = get_abs_data_path(data_local)
    max_seq_len = 256 if decoder_only_format else 128

    if (decoder_only_format is False) and (packing_ratio is not None):
        pytest.xfail('packing_ratio only supported for decoder-only format.')

    with tempfile.TemporaryDirectory() as tmpdir:
        cfg = {
            'name': 'text_denoising',
            'dataset': {
                'local': tmpdir,
                'remote': path,
                'split': 'val_xsmall',
                'shuffle': False,
                'max_seq_len': max_seq_len,
                'packing_ratio': packing_ratio,
                'predownload': 1000,
                'keep_zip': False,
            },
            'mixture_of_denoisers': {
                'decoder_only_format': decoder_only_format,
                'span_mean_lengths_and_ratios': [[3, .15], [8, .5]],
                'sequence_mask_ratios': 0.25,
            },
            'drop_last': False,
            'num_workers': 0,
        }
        cfg = om.create(cfg)
        device_batch_size = 2

        expected_keys = ['input_ids', 'attention_mask', 'labels']
        if decoder_only_format:
            expected_keys += ['bidirectional_mask']
        else:
            expected_keys += ['decoder_attention_mask', 'decoder_input_ids']

        if packing_ratio is not None:
            expected_keys += ['sequence_id']

        tokenizer = build_tokenizer(
            om.create({
                'name': tokenizer_name,
                'kwargs': {
                    'model_max_length': max_seq_len
                }
            }))

        loader = build_text_denoising_dataloader(cfg, tokenizer,
                                                 device_batch_size)
        batch_ix = 0
        for batch in loader:
            for k in expected_keys:
                assert k in batch
                t = batch[k]
                assert t.shape[0] == device_batch_size
                assert t.shape[1] <= max_seq_len
            batch_ix += 1
            if batch_ix >= 5:
                break


@pytest.mark.parametrize('decoder_only_format', [True, False])
@pytest.mark.parametrize('allow_pad_trimming', [True, False])
@pytest.mark.parametrize('packing_ratio', [10.0, None])
def test_finetuning_dataloader(decoder_only_format, allow_pad_trimming,
                               packing_ratio):
    # Use the datasets just built in the last test
    tokenizer_name = 'gpt2' if decoder_only_format else 't5-base'
    max_seq_len = 2048 if decoder_only_format else 1024

    if (decoder_only_format is False) and (packing_ratio is not None):
        pytest.xfail('packing_ratio only supported for decoder-only format.')

    cfg = {
        'name': 'finetuning',
        'dataset': {
            'hf_name': 'tatsu-lab/alpaca',
            'split': 'train',
            'max_seq_len': max_seq_len,
            'decoder_only_format': decoder_only_format,
            'allow_pad_trimming': allow_pad_trimming,
            'packing_ratio': packing_ratio,
            'shuffle': True,
        },
        'drop_last': False,
        'num_workers': 0,
        'pin_memory': False,
        'prefetch_factor': 2,
        'persistent_workers': False,
        'timeout': 0
    }

    cfg = om.create(cfg)

    tokenizer = build_tokenizer(
        om.create({
            'name': tokenizer_name,
            'kwargs': {
                'model_max_length': max_seq_len
            }
        }))

    device_batch_size = 2

    expected_keys = ['input_ids', 'attention_mask', 'labels']
    if decoder_only_format:
        expected_keys += ['bidirectional_mask']
    else:
        expected_keys += ['decoder_attention_mask', 'decoder_input_ids']

    loader = build_finetuning_dataloader(cfg, tokenizer, device_batch_size)
    batch_ix = 0
    for batch in loader:
        for k in expected_keys:
            assert k in batch
            t = batch[k]
            assert t.shape[
                0] == device_batch_size, f'{k} has incorrect batch size'
            assert t.shape[1] <= max_seq_len, f'{k} exceeds max_seq_len'
        batch_ix += 1
        if batch_ix >= 3:
            break<|MERGE_RESOLUTION|>--- conflicted
+++ resolved
@@ -48,19 +48,11 @@
     shutil.rmtree(path, ignore_errors=True)
     if pretokenize:
         os.system(
-<<<<<<< HEAD
             f'python scripts/data_prep/convert_dataset_hf.py --dataset c4 --data_subset en --out_root {path} --splits {split}  --concat_tokens 2048 --tokenizer {tokenizer_name} {tokenizer_args}'
         )
     else:
         os.system(
             f'python scripts/data_prep/convert_dataset_hf.py --dataset c4 --data_subset en --out_root {path} --splits {split}'
-=======
-            f'python scripts/data_prep/convert_dataset.py --dataset c4 --data_subset en --out_root {path} --splits {split} --concat_tokens 2048 --tokenizer {tokenizer_name} {tokenizer_args}'
-        )
-    else:
-        os.system(
-            f'python scripts/data_prep/convert_dataset.py --dataset c4 --data_subset en --out_root {path} --splits {split}'
->>>>>>> 0ed2f154
         )
     if not os.path.isdir(path):
         raise RuntimeError(f'c4 dataset at {path} not set up as expected')
