# Copyright 2022 MosaicML LLM Foundry authors
# SPDX-License-Identifier: Apache-2.0

import pytest
import torch
from composer.utils import reproducibility
from omegaconf import OmegaConf as om


def allclose_helper(t0: torch.Tensor,
                    t1: torch.Tensor,
                    rtol: float = 1e-2,
                    atol: float = 1e-2):
    return torch.allclose(t0, t1, rtol=rtol, atol=atol)


@pytest.mark.gpu
@pytest.mark.parametrize('attn_impl_0', ['flash', 'triton', 'torch'])
@pytest.mark.parametrize('attn_impl_1', ['flash', 'triton', 'torch'])
@pytest.mark.parametrize('clip_qkv', [True, False])
@pytest.mark.parametrize('qk_ln', [True, False])
@pytest.mark.parametrize('alibi', [True, False])
<<<<<<< HEAD
@pytest.mark.parametrize(
    'attn_type',
    ['multihead_attention', 'multiquery_attention', 'grouped_query_attention'])
def test_attn_impl(attn_impl_0,
                   attn_impl_1,
                   clip_qkv,
                   qk_ln,
                   alibi,
                   attn_type,
                   device='cuda'):
=======
@pytest.mark.parametrize('multiquery', [True, False])
def test_attn_impl(attn_impl_0: str,
                   attn_impl_1: str,
                   clip_qkv: bool,
                   qk_ln: bool,
                   alibi: bool,
                   multiquery: bool,
                   device: str = 'cuda'):
>>>>>>> b4e27c0d
    """Compare all attn impl with each other.

    Includes testing with and without attn_clip_qkv, attn_qk_ln, and alibi.
    """
    from llmfoundry.models.layers import attention

    if alibi and (attn_impl_0 == 'flash' or attn_impl_1 == 'flash'):
        pytest.xfail('flash attn does not support alibi')

    reproducibility.seed_all(7)

    cfg = om.create({
        'attn_impl': 'flash',
        'd_model': 128,
        'n_heads': 4,
        'attn_pdrop': 0,
        'clip_qkv': clip_qkv,
        'qk_ln': qk_ln,
    })

    n, s, f = 2, 16, cfg.d_model

    if attn_type == 'grouped_query_attention':
        cfg.kv_n_heads = 2

    cfg.attn_impl = attn_impl_0
    attn0 = attention.ATTN_CLASS_REGISTRY[attn_type](**cfg).to(device)
    attn1 = attention.ATTN_CLASS_REGISTRY[attn_type](**cfg).to(device)

    attn1.load_state_dict(attn0.state_dict())

    attention_mask = torch.ones(n, s).to(device).bool()

    def gen_bias(attn_impl: str):
        causal = True
        attn_bias = None
        bs = attention.attn_bias_shape(attn_impl,
                                       cfg.n_heads,
                                       s,
                                       alibi,
                                       prefix_lm=False,
                                       use_sequence_id=False,
                                       causal=causal)
        if bs is not None:
            attn_bias = torch.zeros(*bs, device=device)
            attn_bias = attention.build_attn_bias(
                attn_impl,
                attn_bias,
                cfg.n_heads,
                s,
                causal=causal,
                alibi=alibi,
                alibi_bias_max=8,
            )

        return attn_bias

    x0 = torch.randn(n, s, f).to(device)
    x1 = x0.clone().detach()
    x0.requires_grad = True
    x1.requires_grad = True

    with torch.autocast(x0.device.type):
        attn_bias = gen_bias(attn0.attn_impl)
        y0, _, _ = attn0(x0,
                         past_key_value=None,
                         attn_bias=attn_bias,
                         attention_mask=attention_mask,
                         is_causal=True)
        attn_bias = gen_bias(attn1.attn_impl)
        y1, _, _ = attn1(x1,
                         past_key_value=None,
                         attn_bias=attn_bias,
                         attention_mask=attention_mask,
                         is_causal=True)
        y0 *= attention_mask.unsqueeze(-1)
        y1 *= attention_mask.unsqueeze(-1)

        loss0 = y0.sum()
        loss1 = y1.sum()

    loss0.backward()
    loss1.backward()

    assert allclose_helper(y0, y1)

    torch_name_param_map = {n: p for n, p in attn1.named_parameters()}
    for n, p in attn0.named_parameters():
        tp = torch_name_param_map[n]
        assert p.grad is not None
        assert tp.grad is not None
        assert allclose_helper(p, tp)
        assert allclose_helper(p.grad, tp.grad)

    assert x0.grad is not None
    assert x1.grad is not None
    assert allclose_helper(x0.grad, x1.grad)


@pytest.mark.gpu
@pytest.mark.parametrize('attn_impl', ['flash', 'triton', 'torch'])
def test_vs_mha(attn_impl: str, device: str = 'cuda'):
    """Compare diff attn_impl to torch.nn.MultiheadAttention."""
    from llmfoundry.models.layers import attention

    reproducibility.seed_all(17)

    cfg = om.create({
        'attn_impl': attn_impl,
        'd_model': 256,
        'n_heads': 2,
        'attn_pdrop': 0,
        'clip_qkv': False,
        'qk_ln': False,
    })

    n, s, f = 2, 16, cfg.d_model

    mmhsa = attention.MultiheadAttention(**cfg).to(device)
    tmhsa = torch.nn.MultiheadAttention(
        embed_dim=cfg.d_model,
        num_heads=cfg.n_heads,
        dropout=cfg.attn_pdrop,
        bias=True,
        batch_first=True,
        device=device,
    )

    def gen_tca_mask():
        # generate causal mask for torch attn
        ms = (s, s)
        attn_mask = torch.empty(*ms).to(device)
        attn_mask.fill_(float('-inf'))
        attn_mask.masked_fill_(attn_mask.to(torch.bool).fill_(1).tril_(), 0.)
        return attn_mask

    # clone weights
    tmhsa.in_proj_weight.data = mmhsa.Wqkv.weight.data.clone().detach()
    tmhsa.in_proj_bias.data = mmhsa.Wqkv.bias.data.clone().detach()
    tmhsa.out_proj.weight.data = mmhsa.out_proj.weight.data.clone().detach()
    tmhsa.out_proj.bias.data = mmhsa.out_proj.bias.data.clone().detach()

    attention_mask = torch.ones(n, s).to(device).bool()
    x0 = torch.randn(n, s, f).to(device)
    x1 = x0.clone().detach()
    x0.requires_grad = True
    x1.requires_grad = True

    with torch.autocast(x0.device.type):
        y0, _, _ = mmhsa(x0,
                         past_key_value=None,
                         attn_bias=None,
                         attention_mask=attention_mask,
                         is_causal=True)
        y1, _ = tmhsa(x1,
                      x1,
                      x1,
                      attn_mask=gen_tca_mask(),
                      key_padding_mask=~attention_mask,
                      need_weights=True)
        y0 *= attention_mask.unsqueeze(-1)
        y1 *= attention_mask.unsqueeze(-1)

        loss0 = y0.sum()
        loss1 = y1.sum()

    loss0.backward()
    loss1.backward()

    assert y0 is not None
    assert y1 is not None
    assert tmhsa.out_proj.bias.grad is not None
    assert mmhsa.out_proj.bias.grad is not None
    assert tmhsa.out_proj.weight.grad is not None
    assert mmhsa.out_proj.weight.grad is not None
    assert tmhsa.in_proj_bias.grad is not None
    assert mmhsa.Wqkv.bias.grad is not None
    assert tmhsa.in_proj_weight.grad is not None
    assert mmhsa.Wqkv.weight.grad is not None
    assert x0.grad is not None
    assert x1.grad is not None

    assert allclose_helper(y0, y1)

    assert allclose_helper(tmhsa.out_proj.bias.grad, mmhsa.out_proj.bias.grad)
    assert allclose_helper(tmhsa.out_proj.weight.grad,
                           mmhsa.out_proj.weight.grad)
    assert allclose_helper(tmhsa.in_proj_bias.grad, mmhsa.Wqkv.bias.grad)
    assert allclose_helper(tmhsa.in_proj_weight.grad, mmhsa.Wqkv.weight.grad)

    assert allclose_helper(x0.grad, x1.grad)


@pytest.mark.gpu
@pytest.mark.parametrize('attn_impl', ['flash', 'triton', 'torch'])
@pytest.mark.parametrize('n_heads', [32, 16, 8])
@pytest.mark.parametrize('kv_n_heads', [8, 4, 2, 1])
def test_grouped_attention_heads(attn_impl, n_heads, kv_n_heads, device='cuda'):
    """Ensure grouped_query_attention runs w/ diff n_heads & kv_n_heads."""
    from llmfoundry.models.layers import attention

    reproducibility.seed_all(17)

    cfg = om.create({
        'attn_impl': attn_impl,
        'd_model': 256,
        'n_heads': n_heads,
        'attn_pdrop': 0,
        'clip_qkv': False,
        'qk_ln': False,
        'kv_n_heads': kv_n_heads
    })

    n, s, f = 2, 16, cfg.d_model

    mmhsa = attention.GeneralizedAttention(**cfg).to(device)

    attention_mask = torch.ones(n, s).to(device).bool()
    x0 = torch.randn(n, s, f).to(device)
    x0.requires_grad = True

    with torch.autocast(x0.device.type):
        y0, _, _ = mmhsa(x0,
                         past_key_value=None,
                         attn_bias=None,
                         attention_mask=attention_mask,
                         is_causal=True)
        y0 *= attention_mask.unsqueeze(-1)

        loss0 = y0.sum()

    loss0.backward()


@pytest.mark.gpu
@pytest.mark.parametrize('attn_impl', ['flash', 'triton', 'torch'])
def test_grouped_query_invalid_heads(attn_impl, device='cuda'):
    """Check indivisble combinations of grouped_query_attention."""
    from llmfoundry.models.layers import attention

    reproducibility.seed_all(17)

    cfg = om.create({
        'attn_impl': attn_impl,
        'd_model': 256,
        'n_heads': 16,
        'attn_pdrop': 0,
        'clip_qkv': False,
        'qk_ln': False,
        'kv_n_heads': 3
    })

    n, s, f = 2, 16, cfg.d_model

    expected_error = 'Each Q head should get the same number of KV heads, so n_heads must be divisible by kv_n_heads'

    with pytest.raises(AssertionError, match=expected_error):
        mmhsa = attention.GeneralizedAttention(**cfg).to(device)

    cfg = om.create({
        'attn_impl': attn_impl,
        'd_model': 256,
        'n_heads': 16,
        'attn_pdrop': 0,
        'clip_qkv': False,
        'qk_ln': False,
        'kv_n_heads': 17
    })

    n, s, f = 2, 16, cfg.d_model

    expected_error = 'The number of KV heads should be less than or equal to Q heads'

    with pytest.raises(AssertionError, match=expected_error):
        mmhsa = attention.GeneralizedAttention(**cfg).to(device)

    cfg = om.create({
        'attn_impl': attn_impl,
        'd_model': 256,
        'n_heads': 16,
        'attn_pdrop': 0,
        'clip_qkv': False,
        'qk_ln': False,
        'kv_n_heads': 0
    })

    n, s, f = 2, 16, cfg.d_model

    expected_error = 'kv_n_heads should be greater than zero'

    with pytest.raises(AssertionError, match=expected_error):
        mmhsa = attention.GeneralizedAttention(**cfg).to(device)<|MERGE_RESOLUTION|>--- conflicted
+++ resolved
@@ -20,7 +20,6 @@
 @pytest.mark.parametrize('clip_qkv', [True, False])
 @pytest.mark.parametrize('qk_ln', [True, False])
 @pytest.mark.parametrize('alibi', [True, False])
-<<<<<<< HEAD
 @pytest.mark.parametrize(
     'attn_type',
     ['multihead_attention', 'multiquery_attention', 'grouped_query_attention'])
@@ -31,16 +30,6 @@
                    alibi,
                    attn_type,
                    device='cuda'):
-=======
-@pytest.mark.parametrize('multiquery', [True, False])
-def test_attn_impl(attn_impl_0: str,
-                   attn_impl_1: str,
-                   clip_qkv: bool,
-                   qk_ln: bool,
-                   alibi: bool,
-                   multiquery: bool,
-                   device: str = 'cuda'):
->>>>>>> b4e27c0d
     """Compare all attn impl with each other.
 
     Includes testing with and without attn_clip_qkv, attn_qk_ln, and alibi.
