# Copyright 2022 MosaicML LLM Foundry authors
# SPDX-License-Identifier: Apache-2.0

import pytest
import torch
<<<<<<< HEAD
from composer.utils import reproducibility
from flash_attn.layers.rotary import RotaryEmbedding as DAILRotaryEmbedding
=======
>>>>>>> c60657b2
from omegaconf import OmegaConf as om
from transformers.models.llama.modeling_llama import \
    LlamaDynamicNTKScalingRotaryEmbedding as HFDynamicNTKScalingRotaryEmbedding
from transformers.models.llama.modeling_llama import \
    LlamaLinearScalingRotaryEmbedding as HFLinearScalingRotaryEmbedding
from transformers.models.llama.modeling_llama import \
    LlamaRotaryEmbedding as HFRotaryEmbedding


def allclose_helper(t0: torch.Tensor,
                    t1: torch.Tensor,
                    rtol: float = 1e-2,
                    atol: float = 1e-2):
    return torch.allclose(t0, t1, rtol=rtol, atol=atol)


@pytest.mark.gpu
@pytest.mark.parametrize('attn_impl_0', ['flash', 'triton', 'torch'])
@pytest.mark.parametrize('attn_impl_1', ['flash', 'triton', 'torch'])
@pytest.mark.parametrize('clip_qkv', [True, False])
@pytest.mark.parametrize('qk_ln', [True, False])
@pytest.mark.parametrize('pos_emb_config', [{
    'alibi': False,
    'rope': False
}, {
    'alibi': True,
    'rope': False
}, {
    'alibi': False,
    'rope': True,
    'rope_theta': 10000,
    'rope_imp': 'dail',
    'rope_dail_config': {
        'type': 'original',
        'pos_idx_in_fp32': True,
        'xpos_scale_base': 512,
    },
    'rope_hf_config': {
        'type': 'no_scaling',
        'factor': 1.0,
    },
}, {
    'alibi': False,
    'rope': True,
    'rope_theta': 10000,
    'rope_imp': 'hf',
    'rope_dail_config': {
        'type': 'original',
        'pos_idx_in_fp32': True,
        'xpos_scale_base': 512,
    },
    'rope_hf_config': {
        'type': 'no_scaling',
        'factor': 1.0,
    },
}])
@pytest.mark.parametrize(
    'attn_type',
    ['multihead_attention', 'multiquery_attention', 'grouped_query_attention'])
def test_attn_impl(attn_impl_0: str,
                   attn_impl_1: str,
                   clip_qkv: bool,
                   qk_ln: bool,
                   pos_emb_config: dict,
                   attn_type: str,
                   device: str = 'cuda'):
    """Compare all attn impl with each other.

    Includes testing with and without attn_clip_qkv, attn_qk_ln, alibi, and
    rope.
    """
    from llmfoundry.models.layers import attention
    alibi = pos_emb_config['alibi']
    rope = pos_emb_config['rope']
    if alibi and (attn_impl_0 == 'flash' or attn_impl_1 == 'flash'):
        pytest.xfail('flash attn does not support alibi')

    cfg = om.create({
        'attn_impl': 'flash',
        'd_model': 128,
        'n_heads': 4,
        'attn_pdrop': 0,
        'clip_qkv': clip_qkv,
        'qk_ln': qk_ln,
    })

    n, s, f = 2, 16, cfg.d_model
    assert cfg.d_model % cfg.n_heads == 0
    if attn_type == 'grouped_query_attention':
        cfg.kv_n_heads = 2

    cfg.attn_impl = attn_impl_0
    attn0 = attention.ATTN_CLASS_REGISTRY[attn_type](**cfg).to(device)
    attn1 = attention.ATTN_CLASS_REGISTRY[attn_type](**cfg).to(device)

    attn1.load_state_dict(attn0.state_dict())

    attention_mask = torch.ones(n, s).to(device).bool()

    def gen_bias(attn_impl: str):
        causal = True
        attn_bias = None
        bs = attention.attn_bias_shape(attn_impl,
                                       cfg.n_heads,
                                       s,
                                       alibi,
                                       prefix_lm=False,
                                       use_sequence_id=False,
                                       causal=causal)
        if bs is not None:
            attn_bias = torch.zeros(*bs, device=device)
            attn_bias = attention.build_attn_bias(
                attn_impl,
                attn_bias,
                cfg.n_heads,
                s,
                causal=causal,
                alibi=alibi,
                alibi_bias_max=8,
            )

        return attn_bias

    def gen_rotary_embedding(rope_head_dim: int, pos_emb_config: dict,
                             max_seq_len: int):
        if pos_emb_config['rope_imp'] == 'dail':
            return DAILRotaryEmbedding(
                dim=rope_head_dim,
                base=pos_emb_config['rope_theta'],
                interleaved=False,
                scale_base=pos_emb_config['rope_dail_config']['xpos_scale_base']
                if (pos_emb_config['rope_dail_config']['type']
                    == 'xpos') else None,
                pos_idx_in_fp32=pos_emb_config['rope_dail_config']
                ['pos_idx_in_fp32'],
                device=
                'cpu',  # FSDP does not materialize modules with meta buffers, hence device is set to cpu
            )
        elif pos_emb_config['rope_imp'] == 'hf':
            if pos_emb_config['rope_hf_config']['type'] == 'no_scaling':
                return HFRotaryEmbedding(
                    rope_head_dim,
                    max_position_embeddings=max_seq_len,
                    base=pos_emb_config['rope_theta'],
                    device=
                    'cpu'  # FSDP does not materialize modules with meta buffers, hence device is set to cpu
                )
            elif pos_emb_config['rope_hf_config']['type'] == 'linear':
                return HFLinearScalingRotaryEmbedding(
                    rope_head_dim,
                    max_position_embeddings=max_seq_len,
                    base=pos_emb_config['rope_theta'],
                    scaling_factor=pos_emb_config['rope_hf_config']['factor'],
                    device=
                    'cpu'  # FSDP does not materialize modules with meta buffers, hence device is set to cpu
                )
            elif pos_emb_config['rope_hf_config']['type'] == 'dynamic':
                return HFDynamicNTKScalingRotaryEmbedding(
                    rope_head_dim,
                    max_position_embeddings=max_seq_len,
                    base=pos_emb_config['rope_theta'],
                    scaling_factor=pos_emb_config['rope_hf_config']['factor'],
                    device=
                    'cpu'  # FSDP does not materialize modules with meta buffers, hence device is set to cpu
                )
            else:
                raise ValueError(
                    f'Invalid scaling type: {pos_emb_config["rope_hf_config"]["type"]}'
                )
        else:
            raise ValueError(f'Invalid rope_imp: {pos_emb_config["rope_imp"]}')

    x0 = torch.randn(n, s, f).to(device)
    x1 = x0.clone().detach()
    x0.requires_grad = True
    x1.requires_grad = True

    with torch.autocast(x0.device.type):
        attn_bias = gen_bias(attn0.attn_impl)

        rotary_emb_w_meta_info = None
        if rope:
            rotary_embedding = gen_rotary_embedding(
                rope_head_dim=cfg.d_model // cfg.n_heads,
                pos_emb_config=pos_emb_config,
                max_seq_len=s).to(device)
            pos = torch.arange(s).unsqueeze(0).to(device=device)
            # adjust the position indices to account for padding tokens
            pos = torch.clamp(
                pos - torch.cumsum((~attention_mask).to(torch.int32), dim=1),
                min=0,
            )
            rotary_emb_w_meta_info = {
                'imp':
                    pos_emb_config['rope_imp'],
                'rotary_emb':
                    rotary_embedding,
                'offset_info':
                    pos if (pos_emb_config['rope_imp'] == 'hf') else 0,
                'seq_len':
                    s,
            }

        y0, _, _ = attn0(x0,
                         past_key_value=None,
                         attn_bias=attn_bias,
                         attention_mask=attention_mask,
                         rotary_emb_w_meta_info=rotary_emb_w_meta_info,
                         is_causal=True)
        attn_bias = gen_bias(attn1.attn_impl)
        y1, _, _ = attn1(x1,
                         past_key_value=None,
                         attn_bias=attn_bias,
                         attention_mask=attention_mask,
                         rotary_emb_w_meta_info=rotary_emb_w_meta_info,
                         is_causal=True)
        y0 *= attention_mask.unsqueeze(-1)
        y1 *= attention_mask.unsqueeze(-1)

        loss0 = y0.sum()
        loss1 = y1.sum()

    loss0.backward()
    loss1.backward()

    assert allclose_helper(y0, y1)

    torch_name_param_map = {n: p for n, p in attn1.named_parameters()}
    for n, p in attn0.named_parameters():
        tp = torch_name_param_map[n]
        assert p.grad is not None
        assert tp.grad is not None
        assert allclose_helper(p, tp)
        assert allclose_helper(p.grad, tp.grad)

    assert x0.grad is not None
    assert x1.grad is not None
    assert allclose_helper(x0.grad, x1.grad)


@pytest.mark.gpu
@pytest.mark.parametrize('attn_impl', ['flash', 'triton', 'torch'])
def test_vs_mha(attn_impl: str, device: str = 'cuda'):
    """Compare diff attn_impl to torch.nn.MultiheadAttention."""
    from llmfoundry.models.layers import attention

    cfg = om.create({
        'attn_impl': attn_impl,
        'd_model': 256,
        'n_heads': 2,
        'attn_pdrop': 0,
        'clip_qkv': False,
        'qk_ln': False,
    })

    n, s, f = 2, 16, cfg.d_model

    mmhsa = attention.MultiheadAttention(**cfg).to(device)
    tmhsa = torch.nn.MultiheadAttention(
        embed_dim=cfg.d_model,
        num_heads=cfg.n_heads,
        dropout=cfg.attn_pdrop,
        bias=True,
        batch_first=True,
        device=device,
    )

    def gen_tca_mask():
        # generate causal mask for torch attn
        ms = (s, s)
        attn_mask = torch.empty(*ms).to(device)
        attn_mask.fill_(float('-inf'))
        attn_mask.masked_fill_(attn_mask.to(torch.bool).fill_(1).tril_(), 0.)
        return attn_mask

    # clone weights
    tmhsa.in_proj_weight.data = mmhsa.Wqkv.weight.data.clone().detach()
    tmhsa.in_proj_bias.data = mmhsa.Wqkv.bias.data.clone().detach()
    tmhsa.out_proj.weight.data = mmhsa.out_proj.weight.data.clone().detach()
    tmhsa.out_proj.bias.data = mmhsa.out_proj.bias.data.clone().detach()

    attention_mask = torch.ones(n, s).to(device).bool()
    x0 = torch.randn(n, s, f).to(device)
    x1 = x0.clone().detach()
    x0.requires_grad = True
    x1.requires_grad = True

    with torch.autocast(x0.device.type):
        y0, _, _ = mmhsa(x0,
                         past_key_value=None,
                         attn_bias=None,
                         attention_mask=attention_mask,
                         is_causal=True)
        y1, _ = tmhsa(x1,
                      x1,
                      x1,
                      attn_mask=gen_tca_mask(),
                      key_padding_mask=~attention_mask,
                      need_weights=True)
        y0 *= attention_mask.unsqueeze(-1)
        y1 *= attention_mask.unsqueeze(-1)

        loss0 = y0.sum()
        loss1 = y1.sum()

    loss0.backward()
    loss1.backward()

    assert y0 is not None
    assert y1 is not None
    assert tmhsa.out_proj.bias.grad is not None
    assert mmhsa.out_proj.bias.grad is not None
    assert tmhsa.out_proj.weight.grad is not None
    assert mmhsa.out_proj.weight.grad is not None
    assert tmhsa.in_proj_bias.grad is not None
    assert mmhsa.Wqkv.bias.grad is not None
    assert tmhsa.in_proj_weight.grad is not None
    assert mmhsa.Wqkv.weight.grad is not None
    assert x0.grad is not None
    assert x1.grad is not None

    assert allclose_helper(y0, y1)

    assert allclose_helper(tmhsa.out_proj.bias.grad, mmhsa.out_proj.bias.grad)
    assert allclose_helper(tmhsa.out_proj.weight.grad,
                           mmhsa.out_proj.weight.grad)
    assert allclose_helper(tmhsa.in_proj_bias.grad, mmhsa.Wqkv.bias.grad)
    assert allclose_helper(tmhsa.in_proj_weight.grad, mmhsa.Wqkv.weight.grad)

    assert allclose_helper(x0.grad, x1.grad)


@pytest.mark.gpu
@pytest.mark.parametrize('attn_impl', ['flash', 'triton', 'torch'])
@pytest.mark.parametrize('n_heads', [32, 16, 8])
@pytest.mark.parametrize('kv_n_heads', [8, 4, 2, 1])
def test_grouped_attention_heads(attn_impl: str,
                                 n_heads: int,
                                 kv_n_heads: int,
                                 device: str = 'cuda'):
    """Ensure grouped_query_attention runs w/ diff n_heads & kv_n_heads."""
    from llmfoundry.models.layers import attention

    cfg = om.create({
        'attn_impl': attn_impl,
        'd_model': 256,
        'n_heads': n_heads,
        'attn_pdrop': 0,
        'clip_qkv': False,
        'qk_ln': False,
        'kv_n_heads': kv_n_heads
    })

    n, s, f = 2, 16, cfg.d_model

    mmhsa = attention.GroupedQueryAttention(**cfg).to(device)

    attention_mask = torch.ones(n, s).to(device).bool()
    x0 = torch.randn(n, s, f).to(device)
    x0.requires_grad = True

    with torch.autocast(x0.device.type):
        y0, _, _ = mmhsa(x0,
                         past_key_value=None,
                         attn_bias=None,
                         attention_mask=attention_mask,
                         is_causal=True)
        y0 *= attention_mask.unsqueeze(-1)

        loss0 = y0.sum()

    loss0.backward()


@pytest.mark.gpu
@pytest.mark.parametrize('attn_impl', ['flash', 'triton', 'torch'])
def test_grouped_query_invalid_heads(attn_impl: str, device: str = 'cuda'):
    """Check indivisble combinations of grouped_query_attention."""
    from llmfoundry.models.layers import attention

    cfg = om.create({
        'attn_impl': attn_impl,
        'd_model': 256,
        'n_heads': 16,
        'attn_pdrop': 0,
        'clip_qkv': False,
        'qk_ln': False,
        'kv_n_heads': 3
    })

    expected_error = 'Each Q head should get the same number of KV heads, so n_heads must be divisible by kv_n_heads'

    with pytest.raises(ValueError, match=expected_error):
        _ = attention.GroupedQueryAttention(**cfg).to(device)

    cfg = om.create({
        'attn_impl': attn_impl,
        'd_model': 256,
        'n_heads': 16,
        'attn_pdrop': 0,
        'clip_qkv': False,
        'qk_ln': False,
        'kv_n_heads': 17
    })

    expected_error = 'The number of KV heads should be less than or equal to Q heads'

    with pytest.raises(ValueError, match=expected_error):
        _ = attention.GroupedQueryAttention(**cfg).to(device)

    cfg = om.create({
        'attn_impl': attn_impl,
        'd_model': 256,
        'n_heads': 16,
        'attn_pdrop': 0,
        'clip_qkv': False,
        'qk_ln': False,
        'kv_n_heads': 0
    })

    expected_error = 'kv_n_heads should be greater than zero'

    with pytest.raises(ValueError, match=expected_error):
        _ = attention.GroupedQueryAttention(**cfg).to(device)<|MERGE_RESOLUTION|>--- conflicted
+++ resolved
@@ -3,11 +3,8 @@
 
 import pytest
 import torch
-<<<<<<< HEAD
-from composer.utils import reproducibility
+
 from flash_attn.layers.rotary import RotaryEmbedding as DAILRotaryEmbedding
-=======
->>>>>>> c60657b2
 from omegaconf import OmegaConf as om
 from transformers.models.llama.modeling_llama import \
     LlamaDynamicNTKScalingRotaryEmbedding as HFDynamicNTKScalingRotaryEmbedding
