# Copyright 2024 MosaicML LLM Foundry authors
# SPDX-License-Identifier: Apache-2.0

import importlib.metadata
import os
import pathlib
from importlib.metadata import EntryPoint
from typing import Any, Callable, Type, Union

import catalogue
import pytest
from composer.loggers import InMemoryLogger, LoggerDestination

from llmfoundry import registry
from llmfoundry.utils import registry_utils


def test_expected_registries_exist():
    existing_registries = {
        name for name in dir(registry)
        if isinstance(getattr(registry, name), registry_utils.TypedRegistry)
    }
    expected_registry_names = {
        'loggers',
        'optimizers',
        'schedulers',
        'callbacks',
        'algorithms',
        'callbacks_with_config',
        'dataloaders',
        'metrics',
        'models',
        'norms',
<<<<<<< HEAD
        'param_init_fns',
        'module_init_fns',
=======
        'ffns',
        'ffns_with_norm',
        'ffns_with_megablocks',
>>>>>>> cb0de4f7
        'attention_classes',
        'attention_implementations',
        'fcs',
    }

    assert existing_registries == expected_registry_names


def test_registry_create(monkeypatch: pytest.MonkeyPatch):
    monkeypatch.setattr(catalogue, 'Registry', {})

    new_registry = registry_utils.create_registry('llmfoundry',
                                                  'test_registry',
                                                  generic_type=str,
                                                  entry_points=False)

    assert new_registry.namespace == ('llmfoundry', 'test_registry')
    assert isinstance(new_registry, registry_utils.TypedRegistry)


def test_registry_typing(monkeypatch: pytest.MonkeyPatch):
    monkeypatch.setattr(catalogue, 'Registry', {})
    new_registry = registry_utils.create_registry('llmfoundry',
                                                  'test_registry',
                                                  generic_type=str,
                                                  entry_points=False)
    new_registry.register('test_name', func='test')

    # This would fail type checking without the type ignore
    # It is here to show that the TypedRegistry is working (gives a type error without the ignore),
    # although this would not catch a regression in this regard
    new_registry.register('test_name', func=1)  # type: ignore


def test_registry_add(monkeypatch: pytest.MonkeyPatch):
    monkeypatch.setattr(catalogue, 'Registry', {})
    new_registry = registry_utils.create_registry('llmfoundry',
                                                  'test_registry',
                                                  generic_type=str,
                                                  entry_points=False)
    new_registry.register('test_name', func='test')

    assert new_registry.get('test_name') == 'test'


def test_registry_overwrite(monkeypatch: pytest.MonkeyPatch):
    monkeypatch.setattr(catalogue, 'Registry', {})
    new_registry = registry_utils.create_registry('llmfoundry',
                                                  'test_registry',
                                                  generic_type=str,
                                                  entry_points=False)
    new_registry.register('test_name', func='test')
    new_registry.register('test_name', func='test2')

    assert new_registry.get('test_name') == 'test2'


def test_registry_init_code(tmp_path: pathlib.Path):
    register_code = """
from llmfoundry.registry import loggers
from composer.loggers import InMemoryLogger

@loggers.register('test_logger')
class TestLogger(InMemoryLogger):
    pass
import os
os.environ['TEST_ENVIRON_REGISTRY_KEY'] = 'test'
"""

    with open(tmp_path / 'init_code.py', 'w') as _f:
        _f.write(register_code)

    registry_utils.import_file(tmp_path / 'init_code.py')

    assert issubclass(registry.loggers.get('test_logger'), InMemoryLogger)

    del catalogue.REGISTRY[('llmfoundry', 'loggers', 'test_logger')]

    assert 'test_logger' not in registry.loggers


def test_registry_entrypoint(monkeypatch: pytest.MonkeyPatch):
    monkeypatch.setattr(catalogue, 'Registry', {})

    monkeypatch.setattr(
        importlib.metadata, 'entry_points', lambda: {
            'llmfoundry_test_registry': [
                EntryPoint(name='test_entry',
                           value='composer.loggers:InMemoryLogger',
                           group='llmfoundry_test_registry')
            ]
        })

    monkeypatch.setattr(catalogue, 'AVAILABLE_ENTRY_POINTS',
                        importlib.metadata.entry_points())
    new_registry = registry_utils.create_registry('llmfoundry',
                                                  'test_registry',
                                                  generic_type=str,
                                                  entry_points=True)
    assert new_registry.get('test_entry') == InMemoryLogger


def test_registry_builder(monkeypatch: pytest.MonkeyPatch):
    monkeypatch.setattr(catalogue, 'Registry', {})

    new_registry = registry_utils.create_registry(
        'llmfoundry',
        'test_registry',
        entry_points=False,
        generic_type=Union[Type[LoggerDestination],
                           Callable[..., LoggerDestination]])

    class TestLoggerDestination(LoggerDestination):
        pass

    new_registry.register('test_destination', func=TestLoggerDestination)

    # Valid, no validation
    valid_class = registry_utils.construct_from_registry(
        'test_destination',
        new_registry,
        pre_validation_function=TestLoggerDestination)
    assert isinstance(valid_class, TestLoggerDestination)

    # Invalid, class validation
    with pytest.raises(ValueError,
                       match='Expected test_destination to be of type'):
        registry_utils.construct_from_registry(
            'test_destination',
            new_registry,
            pre_validation_function=InMemoryLogger)

    # Invalid, function pre-validation
    with pytest.raises(ValueError, match='Invalid'):

        def pre_validation_function(x: Any):
            raise ValueError('Invalid')

        registry_utils.construct_from_registry(
            'test_destination',
            new_registry,
            pre_validation_function=pre_validation_function)

    # Invalid, function post-validation
    with pytest.raises(ValueError, match='Invalid'):

        def post_validation_function(x: Any):
            raise ValueError('Invalid')

        registry_utils.construct_from_registry(
            'test_destination',
            new_registry,
            post_validation_function=post_validation_function)

    # Invalid, not a class or function
    new_registry.register('non_callable', func=1)  # type: ignore
    with pytest.raises(ValueError,
                       match='Expected non_callable to be a class or function'):
        registry_utils.construct_from_registry('non_callable', new_registry)

    # Valid, partial function
    new_registry.register('partial_func',
                          func=lambda x, y: x * y)  # type: ignore
    partial_func = registry_utils.construct_from_registry('partial_func',
                                                          new_registry,
                                                          partial_function=True,
                                                          kwargs={'x': 2})
    assert partial_func(y=3) == 6

    # Valid, builder function
    new_registry.register('builder_func', func=lambda: TestLoggerDestination())
    valid_built_class = registry_utils.construct_from_registry(
        'builder_func', new_registry, partial_function=False)
    assert isinstance(valid_built_class, TestLoggerDestination)
    assert os.environ['TEST_ENVIRON_REGISTRY_KEY'] == 'test'

    del os.environ['TEST_ENVIRON_REGISTRY_KEY']


def test_registry_init_code_fails(tmp_path: pathlib.Path):
    register_code = """
import os
os.environ['TEST_ENVIRON_REGISTRY_KEY'] = 'test'
asdf
"""

    with open(tmp_path / 'init_code.py', 'w') as _f:
        _f.write(register_code)

    with pytest.raises(RuntimeError, match='Error executing .*init_code.py'):
        registry_utils.import_file(tmp_path / 'init_code.py')


def test_registry_init_code_dne(tmp_path: pathlib.Path):
    with pytest.raises(FileNotFoundError, match='File .* does not exist'):
        registry_utils.import_file(tmp_path / 'init_code.py')<|MERGE_RESOLUTION|>--- conflicted
+++ resolved
@@ -31,14 +31,11 @@
         'metrics',
         'models',
         'norms',
-<<<<<<< HEAD
         'param_init_fns',
         'module_init_fns',
-=======
         'ffns',
         'ffns_with_norm',
         'ffns_with_megablocks',
->>>>>>> cb0de4f7
         'attention_classes',
         'attention_implementations',
         'fcs',
