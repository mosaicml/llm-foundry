--- conflicted
+++ resolved
@@ -123,30 +123,23 @@
 
     def test_extra_params_in_optimizer_cfg_errors(self,
                                                   cfg: DictConfig) -> None:
-<<<<<<< HEAD
-=======
         data_local = './my-copy-c4-opt1'
         make_fake_index_file(f'{data_local}/train/index.json')
         make_fake_index_file(f'{data_local}/val/index.json')
         cfg.train_loader.dataset.local = data_local
         cfg.eval_loader.dataset.local = data_local
->>>>>>> c836cb9c
         cfg.optimizer.beta2 = 'extra-parameter'
         with pytest.raises(TypeError):
             main(cfg)
 
     def test_invalid_name_in_optimizer_cfg_errors(self,
                                                   cfg: DictConfig) -> None:
-<<<<<<< HEAD
-        cfg.optimizer.name = 'invalid-optimizer'
-=======
         data_local = './my-copy-c4-opt2'
         make_fake_index_file(f'{data_local}/train/index.json')
         make_fake_index_file(f'{data_local}/val/index.json')
         cfg.optimizer.name = 'invalid-optimizer'
         cfg.train_loader.dataset.local = data_local
         cfg.eval_loader.dataset.local = data_local
->>>>>>> c836cb9c
         with pytest.raises(ValueError) as exception_info:
             main(cfg)
         assert str(exception_info.value
