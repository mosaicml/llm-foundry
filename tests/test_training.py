--- conflicted
+++ resolved
@@ -12,93 +12,8 @@
 from omegaconf import OmegaConf as om
 
 from scripts.train.train import main  # noqa: E402
-<<<<<<< HEAD
 from tests.data_utils import (create_arxiv_dataset, create_c4_dataset_xsmall,
                               gpt_tiny_cfg)
-=======
-
-
-def create_c4_dataset_xsmall(path: pathlib.Path) -> str:
-    """Creates a small mocked version of the C4 dataset."""
-    c4_dir = os.path.join(path, f'my-copy-c4')
-    downloaded_split = 'val_xxsmall'
-    main_hf(
-        Namespace(
-            **{
-                'dataset': 'c4',
-                'data_subset': 'en',
-                'splits': [downloaded_split],
-                'out_root': c4_dir,
-                'compression': None,
-                'concat_tokens': 2048,
-                'tokenizer': 'EleutherAI/gpt-neox-20b',
-                'tokenizer_kwargs': {},
-                'bos_text': '',
-                'eos_text': '<|endoftext|>',
-                'no_wrap': False,
-                'num_workers': 8
-            }))
-
-    # copy the small downloaded_split to other c4 splits for mocking purposes
-    mocked_splits = ['train', 'val']
-    for mocked_split in mocked_splits:
-        shutil.copytree(os.path.join(c4_dir, 'val_xxsmall'),
-                        os.path.join(c4_dir, mocked_split))
-    assert os.path.exists(c4_dir)
-    return c4_dir
-
-
-def create_arxiv_dataset(path: pathlib.Path) -> str:
-    """Creates an arxiv dataset."""
-    arxiv_dir = os.path.join(path, f'my-copy-arxiv')
-    downloaded_split = 'train'
-
-    main_json(
-        Namespace(
-            **{
-                'path': 'data_prep/example_data/arxiv.jsonl',
-                'out_root': arxiv_dir,
-                'compression': None,
-                'split': downloaded_split,
-                'concat_tokens': None,
-                'bos_text': None,
-                'eos_text': None,
-                'no_wrap': False,
-                'num_workers': None
-            }))
-
-    return arxiv_dir
-
-
-def gpt_tiny_cfg(dataset_name: str, device: str):
-    """Create gpt tiny cfg."""
-    conf_path: str = os.path.join(repo_dir,
-                                  'scripts/train/yamls/pretrain/testing.yaml')
-    with open(conf_path) as f:
-        test_cfg = om.load(f)
-    assert isinstance(test_cfg, DictConfig)
-
-    test_cfg.data_local = dataset_name
-    test_cfg.global_train_batch_size = 1
-    test_cfg.device_eval_batch_size = 2
-    test_cfg.device_train_microbatch_size = 1
-    test_cfg.max_duration = '4ba'
-    test_cfg.eval_interval = '4ba'
-    test_cfg.run_name = 'gpt-mini-integration-test'
-
-    test_cfg.model.n_layer = 2
-    test_cfg.model.n_embd = 64
-
-    if device == 'cpu':
-        test_cfg.model.init_device = 'cpu'
-        test_cfg.fsdp_config = None
-        test_cfg.model.attn_config.attn_impl = 'torch'
-        test_cfg.model.loss_fn = 'torch_crossentropy'
-        test_cfg.precision = 'fp32'
-
-    return test_cfg
->>>>>>> 613457a1
-
 
 @pytest.fixture(autouse=False)
 def set_correct_cwd():
