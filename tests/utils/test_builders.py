# Copyright 2022 MosaicML LLM Foundry authors
# SPDX-License-Identifier: Apache-2.0

import re
import unittest.mock as mock
from copy import deepcopy
from typing import Any, Dict, Union
from unittest.mock import MagicMock

import pytest
import torch
import torch.nn as nn
from composer.callbacks import Generate
from composer.core import Evaluator
from composer.loggers import WandBLogger
from transformers import PreTrainedTokenizerBase

from llmfoundry.callbacks import HuggingFaceCheckpointer
from llmfoundry.tokenizers.tiktoken import TiktokenTokenizerWrapper
from llmfoundry.utils.builders import (
    add_metrics_to_eval_loaders,
    build_callback,
    build_eval_loaders,
    build_evaluators,
    build_logger,
    build_optimizer,
    build_tokenizer,
)


@pytest.mark.parametrize(
    'tokenizer_name,tokenizer_kwargs',
    [
        ('tiktoken', {
            'model_name': 'gpt-4',
        }),
        ('EleutherAI/gpt-neo-125M', {
            'model_max_length': 10,
        }),
        ('mosaicml/mpt-7b', {
            'model_max_length': 20,
        }),
    ],
)
def test_tokenizer_builder(tokenizer_name: str, tokenizer_kwargs: dict):
    tokenizer = build_tokenizer(tokenizer_name, tokenizer_kwargs)

    if tokenizer_name == 'tiktoken':
        assert isinstance(tokenizer, TiktokenTokenizerWrapper)
        assert tokenizer.model_name == tokenizer_kwargs['model_name']
    else:
        assert tokenizer.model_max_length == tokenizer_kwargs['model_max_length'
                                                             ]
        assert isinstance(tokenizer, PreTrainedTokenizerBase)


def test_tokenizer_no_EOS():
    with pytest.raises(
        ValueError,
        match='The tokenizer bert-base-uncased must have an eos_token.',
    ):
        build_tokenizer('bert-base-uncased', {})


def test_build_callback_fails():
    with pytest.raises(ValueError):
        build_callback(name='nonexistent_callback', kwargs={}, train_config={})


@pytest.mark.parametrize(
    'interval_key,interval_value',
    [('interval', '10ba')],
)
def test_build_generate_callback(
    interval_key: str,
    interval_value: Union[str, int],
):

    with mock.patch.object(
        Generate,
        '__init__',
        autospec=True,
    ) as mock_generate:
        mock_generate.return_value = None
        build_callback(
            name='generate_callback',
            kwargs={
                'prompts': ['hello'],
                interval_key: interval_value,
                'foo': 'bar',
                'something': 'else',
            },
        )

        assert mock_generate.call_count == 1
        _, _, kwargs = mock_generate.mock_calls[0]
        assert kwargs['prompts'] == ['hello']
        assert kwargs['interval'] == '10ba'
        assert kwargs['something'] == 'else'
        assert kwargs['foo'] == 'bar'


def test_build_generate_callback_unspecified_interval():
    with pytest.raises(TypeError):
        with mock.patch.object(
            Generate,
            '__init__',
            autospec=True,
        ) as mock_generate:
            mock_generate.return_value = None
            build_callback(
                name='generate_callback',
                kwargs={
                    'prompts': ['hello'],
                    'foo': 'bar',
                    'something': 'else',
                },
            )


def test_build_hf_checkpointer_callback():
    with mock.patch.object(
        HuggingFaceCheckpointer,
        '__init__',
    ) as mock_hf_checkpointer:
        mock_hf_checkpointer.return_value = None
        save_folder = 'path_to_save_folder'
        save_interval = 1
        mlflow_logging_config_dict = {
            'metadata': {
                'databricks_model_family': 'MptForCausalLM',
                'databricks_model_size_parameters': '7b',
                'databricks_model_source': 'mosaic-fine-tuning',
                'task': 'llm/v1/completions',
            },
        }
        build_callback(
            name='hf_checkpointer',
            kwargs={
                'save_folder': save_folder,
                'save_interval': save_interval,
                'mlflow_logging_config': mlflow_logging_config_dict,
            },
        )

        assert mock_hf_checkpointer.call_count == 1
        _, _, kwargs = mock_hf_checkpointer.mock_calls[0]
        assert kwargs['save_folder'] == save_folder
        assert kwargs['save_interval'] == save_interval
        assert isinstance(kwargs['mlflow_logging_config'], dict)
        assert isinstance(kwargs['mlflow_logging_config']['metadata'], dict)
        assert kwargs['mlflow_logging_config'] == mlflow_logging_config_dict


def test_build_logger():
    with pytest.raises(ValueError):
        _ = build_logger('unknown', {})

    logger_cfg = {
        'project': 'foobar',
        'init_kwargs': {
            'config': {
                'foo': 'bar',
            },
        },
    }
    wandb_logger = build_logger('wandb', logger_cfg)  # type: ignore
    assert isinstance(wandb_logger, WandBLogger)
    assert wandb_logger.project == 'foobar'

    # confirm the typing conversion from DictConfig to dict,
    # wandb.init() will fail if config is not explicitly
    # dict type
    ik = wandb_logger._init_kwargs
    assert ik == {'config': {'foo': 'bar'}, 'project': 'foobar'}
    assert isinstance(ik, dict)
    assert isinstance(ik['config'], dict)


class _DummyModule(nn.Module):

    def __init__(self, device: str = 'cpu', dtype: torch.dtype = torch.float32):
        super().__init__()
        self.linear0 = nn.Linear(4, 3, device=device, dtype=dtype)
        self.norm0 = nn.LayerNorm(3, device=device, dtype=dtype)
        self.linear1 = nn.Linear(3, 5, device=device, dtype=dtype)

    def forward(self, x: torch.Tensor) -> torch.Tensor:  # type:ignore
        return self.linear1(self.norm0(self.linear0(x)))


@pytest.mark.parametrize(
    'name, optimizer_config',
    [
        ('decoupled_adamw', {}),
        ('decoupled_lionw', {}),
        ('clip_lion', {}),
        ('adalr_lion', {}),
    ],
)
@pytest.mark.parametrize(
    'opt_additional_config',
    [
        {
            'disable_grad': 'norm',
        },
        {
            'disable_grad': ['norm', 'bias'],
        },
        {
            'param_groups': [{
                'param_str_match': 'norm',
                'lr': 1e-9,
                'weight_decay': 0.0,
            },],
        },
        {
            'param_groups': [{
                'param_str_match': 'no.*.bias',
                'lr': 1e-9,
                'weight_decay': 0.0,
            },],
        },
        {
            'param_groups': [{
                'param_str_match': 'norm',
                'lr': 1e-4,
                'weight_decay': 0.0,
            },],
            'disable_grad': ['bias'],
        },
    ],
)
def test_build_optimizer(
    name: str,
    optimizer_config: Dict[str, Any],
    opt_additional_config: Dict[str, Any],
):
    model = _DummyModule()
    optimizer_config = deepcopy(optimizer_config)
    optimizer_config.update(deepcopy(opt_additional_config))
    optimizer = build_optimizer(model, name, optimizer_config)

    if 'disable_grad' in opt_additional_config.keys():
        disable_grad = opt_additional_config['disable_grad']
        if isinstance(disable_grad, str):
            disable_grad = [disable_grad]
        for n, p in model.named_parameters():
            for k in disable_grad:
                if re.search(k, n):
                    assert not p.requires_grad

    if 'param_groups' in opt_additional_config.keys():
        for param_group_config, param_group in zip(
            opt_additional_config['param_groups'],
            optimizer.param_groups[1:],
        ):
            param_group_config = deepcopy(param_group_config)
            param_str_match = param_group_config.pop('param_str_match')

            for k, v in param_group_config.items():
                assert param_group[k] == v

            param_ids = [id(p) for p in param_group['params']]
            for n, p in model.named_parameters():
                if re.search(param_str_match, n):
                    assert id(p) in param_ids


def test_build_evaluators_empty():
    evaluators, logger_keys, eval_gauntlet_callback = build_evaluators(
        None,
        None,
        None,
        tokenizer=None,  # type: ignore
        device_eval_batch_size=1,
        icl_seq_len=2,
        icl_subset_num_batches=3,
    )
    assert evaluators == []
    assert logger_keys == []
    assert eval_gauntlet_callback is None


def test_build_eval_loaders(monkeypatch: pytest.MonkeyPatch):
    tokenizer = TiktokenTokenizerWrapper(model_name='gpt-4')

    eval_loader_cfg = {
        'name': 'text',
        'dataset': {
            'streams': None
            # mocked, not needed
        },
        'drop_last': False,
        'num_workers': 8,
<<<<<<< HEAD
    }
    monkeypatch.setattr('llmfoundry.data.text_data.StreamingTextDataset',
                        lambda *args, **kwargs: MagicMock())
=======
    })
    monkeypatch.setattr(
        'llmfoundry.data.text_data.StreamingTextDataset',
        lambda *args,
        **kwargs: MagicMock(),
    )
>>>>>>> ddf4aa4c
    eval_loaders = build_eval_loaders(eval_loader_cfg, tokenizer, 2)

    assert len(eval_loaders) == 1

    assert eval_loaders[0].label == 'eval'
    assert eval_loaders[0].dataloader is not None
    assert eval_loaders[0].metric_names == []

    multi_eval_loader_cfg = [
        {
            'name': 'text',
            'label': 'test1',
            'dataset': {
                # mocked, not needed
            },
            'drop_last': False,
            'num_workers': 8,
        },
        {
            'name': 'text',
            'label': 'test2',
            'dataset': {
                # mocked, not needed
            },
            'drop_last': False,
            'num_workers': 8,
<<<<<<< HEAD
        }
    ]
    monkeypatch.setattr('llmfoundry.data.text_data.StreamingTextDataset',
                        lambda *args, **kwargs: MagicMock())
=======
        },
    ])
    monkeypatch.setattr(
        'llmfoundry.data.text_data.StreamingTextDataset',
        lambda *args,
        **kwargs: MagicMock(),
    )
>>>>>>> ddf4aa4c
    eval_loaders2 = build_eval_loaders(multi_eval_loader_cfg, tokenizer, 2)

    assert len(eval_loaders2) == 2

    assert eval_loaders2[0].label == 'eval/test1'
    assert eval_loaders2[0].dataloader is not None
    assert eval_loaders2[0].metric_names == []

    assert eval_loaders2[1].label == 'eval/test2'
    assert eval_loaders2[1].dataloader is not None
    assert eval_loaders2[1].metric_names == []


def test_add_metrics_to_eval_loaders():
    evaluators = [
        Evaluator(
            label='first',
            metric_names=['a', 'b'],
            dataloader=None,  # type: ignore
            device_eval_microbatch_size=1,
        ),
        Evaluator(
            label='second',
            metric_names=[],
            dataloader=None,  # type: ignore
            device_eval_microbatch_size=1,
        ),
        Evaluator(
            label='third',
            metric_names=['c'],
            dataloader=None,  # type: ignore
            device_eval_microbatch_size=1,
        ),
    ]

    new_evaluators = add_metrics_to_eval_loaders(evaluators, ['new1', 'new2'])
    assert len(new_evaluators) == 3

    assert new_evaluators[0].label == 'second'
    assert new_evaluators[0].metric_names == ['new1', 'new2']

    assert new_evaluators[1].label == 'first'
    assert new_evaluators[1].metric_names == ['a', 'b']

    assert new_evaluators[2].label == 'third'
    assert new_evaluators[2].metric_names == ['c']<|MERGE_RESOLUTION|>--- conflicted
+++ resolved
@@ -288,23 +288,17 @@
     eval_loader_cfg = {
         'name': 'text',
         'dataset': {
-            'streams': None
+            'streams': None,
             # mocked, not needed
         },
         'drop_last': False,
         'num_workers': 8,
-<<<<<<< HEAD
     }
-    monkeypatch.setattr('llmfoundry.data.text_data.StreamingTextDataset',
-                        lambda *args, **kwargs: MagicMock())
-=======
-    })
     monkeypatch.setattr(
         'llmfoundry.data.text_data.StreamingTextDataset',
         lambda *args,
         **kwargs: MagicMock(),
     )
->>>>>>> ddf4aa4c
     eval_loaders = build_eval_loaders(eval_loader_cfg, tokenizer, 2)
 
     assert len(eval_loaders) == 1
@@ -331,20 +325,13 @@
             },
             'drop_last': False,
             'num_workers': 8,
-<<<<<<< HEAD
-        }
+        },
     ]
-    monkeypatch.setattr('llmfoundry.data.text_data.StreamingTextDataset',
-                        lambda *args, **kwargs: MagicMock())
-=======
-        },
-    ])
     monkeypatch.setattr(
         'llmfoundry.data.text_data.StreamingTextDataset',
         lambda *args,
         **kwargs: MagicMock(),
     )
->>>>>>> ddf4aa4c
     eval_loaders2 = build_eval_loaders(multi_eval_loader_cfg, tokenizer, 2)
 
     assert len(eval_loaders2) == 2
